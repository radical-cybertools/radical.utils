--- conflicted
+++ resolved
@@ -1,13 +1,6 @@
 language: python
 python: "3.5"
-<<<<<<< HEAD
 sudo: disabled
-
-branches:
-  - master
-  - devel
-=======
->>>>>>> 989abe6b
 
 os:
   - linux
@@ -20,13 +13,6 @@
     - NEW=`echo $LOG | cut -d ' ' -f3`
     - DIFF=`git diff --name-only --diff-filter=b $OLD...$NEW`
     - DIFF=$(echo $DIFF | grep -o -e '\b[^ ]*.py\b')
-<<<<<<< HEAD
-    - CMD_PYTEST="coverage run -m pytest -vvv tests/"
-    - CMD_FLAKE8="if ! test -z \"$DIFF\"; then flake8 --config=.flake8 $DIFF;else echo 'Nothing to pep8'; fi"
-    - CMD_PYLINT="if ! test -z \"$DIFF\"; then pylint $DIFF;else echo 'Nothing to lint';fi"
-    - CMD_FLAKE8_TESTS="flake8 --config=.flake8 tests/"
-    - CMD_PYLINT_TESTS="pylint tests/"
-=======
     - PYTEST="coverage run -m pytest -ra --timeout=600 -vvv --showlocals"
     - PEP8="pycodestyle --config=.pep8 --statistics --format=pylint"
     - FLAKE8="flake8    --config=.pep8 --statistics --format=pylint"
@@ -38,7 +24,6 @@
     - CMD_PEP8_TESTS="$PEP8 tests/"
     - CMD_FLAKE8_TESTS="$FLAKE8 tests/"
     - CMD_PYLINT_TESTS="$PYLINT tests/"
->>>>>>> 989abe6b
     - COVERAGE=false
   matrix:
     - MAIN_CMD=$CMD_PYTEST COVERAGE=true
@@ -76,13 +61,8 @@
 
 before_script:
   - LOC=/home/travis/virtualenv/python3.5  # Location where VE is created on travis
-<<<<<<< HEAD
- # - sed -i 's|VENV|'"$LOC"'|g' .coveragerc  # Update source in coveragerc
- # - cat .coveragerc
-=======
 # - sed -i 's|VENV|'"$LOC"'|g' .coveragerc  # Update source in coveragerc
 # - cat .coveragerc
->>>>>>> 989abe6b
 
 script:
   - echo $MAIN_CMD
@@ -97,11 +77,3 @@
       curl -s https://codecov.io/bash | bash
     fi
 
-<<<<<<< HEAD
-notifications:
-  email:
-    recipients: andre@merzky.net
-    on_success: change
-    on_failure: always
-=======
->>>>>>> 989abe6b

# After changing this file, check it on:
#   http://lint.travis-ci.org/
language: python

services:

python:
  - "2.7"

before_install:
  - pwd
  - ls -a
  - uname -a
  - free -m
  - df -h
  - ulimit -a
  - python -V
<<<<<<< HEAD
  - pip install pytest codecov flake8 pylint pudb
=======
>>>>>>> 12ac887a

install:
  - pip install . -vvv

script:
<<<<<<< HEAD
  - python setup.py test
  - flake8 --show-source --statistics --config=.flake8
  - codecov
=======
  - python setup.py pytest
>>>>>>> 12ac887a

notifications:
  email:
    recipients:
      - andre@merzky.net
    on_success: change
    on_failure: always

after_success:
<|MERGE_RESOLUTION|>--- conflicted
+++ resolved
@@ -15,22 +15,14 @@
   - df -h
   - ulimit -a
   - python -V
-<<<<<<< HEAD
-  - pip install pytest codecov flake8 pylint pudb
-=======
->>>>>>> 12ac887a
 
 install:
   - pip install . -vvv
 
 script:
-<<<<<<< HEAD
-  - python setup.py test
+  - python setup.py pytest
   - flake8 --show-source --statistics --config=.flake8
   - codecov
-=======
-  - python setup.py pytest
->>>>>>> 12ac887a
 
 notifications:
   email:


# After changing this file, check it on:
#   http://lint.travis-ci.org/
language: python

services:

python:
  - "2.7"

before_install:
  - pwd
  - ls -a
  - uname -a
  - free -m
  - df -h
  - ulimit -a
  - python -V

install:
  - pip install .
  - pip install pytest
  - pip install pylint

script:
<<<<<<< HEAD
  - py.test tests/
  - find radical -name \*.py | xargs -n 1 pylint | grep -e '^E'
=======
  - python setup.py pytest
>>>>>>> 12ac887a

notifications:
  email:
    recipients:
      - andre@merzky.net
    on_success: change
    on_failure: always

after_success:
  - codecov

<|MERGE_RESOLUTION|>--- conflicted
+++ resolved
@@ -23,12 +23,7 @@
   - pip install pylint
 
 script:
-<<<<<<< HEAD
-  - py.test tests/
-  - find radical -name \*.py | xargs -n 1 pylint | grep -e '^E'
-=======
   - python setup.py pytest
->>>>>>> 12ac887a
 
 notifications:
   email:

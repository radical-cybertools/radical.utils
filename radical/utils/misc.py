

import os
import regex
import url as ruu


# ------------------------------------------------------------------------------
#
def split_dburl (dburl, default_dburl=None) :
    """
    we split the url into the base mongodb URL, and the path element, whose
    first element is the database name, and the remainder is interpreted as
    collection id.
    """

    # if the given URL does not contain schema nor host, the default URL is used
    # as base, and the given URL string is appended to the path element.
    
    url = ruu.Url (dburl)

    if  not url.schema and not url.host :
        url      = ruu.Url (default_dburl)
        url.path = dburl

    # NOTE: add other data base schemes here...
    if  url.schema not in ['mongodb'] :
        raise ValueError ("url must be a 'mongodb://' url, not %s" % dburl)

    host = url.host
    port = url.port
    path = url.path
    user = url.username
    pwd  = url.password

    if  path.startswith ('/') :
        path = path[1:]
    path_elems = path.split ('/')

    dbname = None
    cname  = None
    pname  = None

    if  len(path_elems)  >  0 :
        dbname = path_elems[0]

    if  len(path_elems)  >  1 :
        dbname = path_elems[0]
        cname  = path_elems[1]

    if  len(path_elems)  >  2 :
        dbname = path_elems[0]
        cname  = path_elems[1]
        pname  = '/'.join (path_elems[2:])

    if  dbname == '.' : 
        dbname = None

    return [host, port, dbname, cname, pname, user, pwd]


# ------------------------------------------------------------------------------
#
def mongodb_connect (dburl, default_dburl=None) :
    """
    connect to the given mongodb, perform auth for the database (if a database
    was given).
    """

    try :
        import pymongo
    except ImportError :
        msg  = " \n\npymongo is not available -- install radical.utils with: \n\n"
        msg += "  (1) pip install --upgrade -e '.[pymongo]'\n"
        msg += "  (2) pip install --upgrade    'radical.utils[pymongo]'\n\n"
        msg += "to resolve that dependency (or install pymongo manually).\n"
        msg += "The first version will work for local installation, \n"
        msg += "the second one for installation from pypi.\n\n"
        raise ImportError (msg)

    [host, port, dbname, cname, pname, user, pwd] = split_dburl (dburl, default_dburl)

    mongo = pymongo.MongoClient (host=host, port=port)
    db    = None

    if  dbname :
        db = mongo[dbname]

        if  user and pwd :
            db.authenticate (user, pwd)


    else :

        # if no DB is given, we try to auth against all databases.
        for dbname in mongo.database_names () :
            try :
                mongo[dbname].authenticate (user, pwd)
            except Exception as e :
                pass 


    return mongo, db, dbname, cname, pname


# ------------------------------------------------------------------------------
#
def parse_file_staging_directives (directives) :
    """
    staging directives

       [local_path] [operator] [remote_path]

    local path: 
        * interpreted as relative to the application's working directory
        * must point to local storage (localhost)
    
    remote path
        * interpreted as relative to the job's working directory

    operator :
        * >  : stage to remote target, overwrite if exists
        * >> : stage to remote target, append    if exists
        * <  : stage to local  target, overwrite if exists
        * << : stage to local  target, append    if exists

    This method returns a tuple [src, tgt, op] for each given directive.  This
    parsing is backward compatible with the simple staging directives used
    previously -- any strings which do not contain staging operators will be
    interpreted as simple paths (identical for src and tgt), operation is set to
    '=', which must be interpreted in the caller context.  
    """

    bulk = True
    if  not isinstance (directives, list) :
        bulk       = False
        directives = [directives]

    ret = list()

    for directive in directives :

        if  not isinstance (directive, basestring) :
            raise TypeError ("file staging directives muct by of type string, "
                             "not %s" % type(directive))

        rs = regex.ReString (directive)

        if  rs // '^(?P<one>.+?)\s*(?P<op><|<<|>|>>)\s*(?P<two>.+)$' :
            res = rs.get ()
            ret.append ([res['one'], res['two'], res['op']])

        else :
            ret.append ([directive, directive, '='])

    if  bulk : return ret
    else     : return ret[0]


# ------------------------------------------------------------------------------
#
def time_stamp (spec) :

    if  isinstance (spec, int)   or \
        isinstance (spec, long)  or \
        isinstance (spec, float) :

        import datetime
        return datetime.datetime.utcfromtimestamp (spec)

    return spec


# ------------------------------------------------------------------------------
#
def time_diff (dt_abs, dt_stamp) :
    """
    return the time difference bewteen  two datetime 
    objects in seconds (incl. fractions).  Exceptions (like on improper data
    types) fall through.
    """

    delta = dt_stamp - dt_abs

    # make it easy to use seconds since epoch instead of datetime objects
    if  isinstance (delta, int)   or \
        isinstance (delta, long)  or \
        isinstance (delta, float) :
        return delta

    import datetime
    if  not isinstance  (delta, datetime.timedelta) :
        raise TypeError ("difference between '%s' and '%s' is not a .timedelta" \
                      % (type(dt_abs), type(dt_stamp)))

    # get seconds as float 
    seconds = delta.seconds + delta.microseconds/1E6
    return seconds


# ------------------------------------------------------------------------------
#
def _get_stacktraces () :

    import sys
    import threading
    import traceback

    id2name = {}
    for th in threading.enumerate():
        id2name[th.ident] = th.name

    code = []
    for threadId, stack in sys._current_frames().items():
        code.append("\n# Thread: %s(%d)" % (id2name[threadId], threadId))

        for filename, lineno, name, line in traceback.extract_stack(stack):
            code.append('File: "%s", line %d, in %s' % (filename, lineno, name))

            if line:
                code.append(" %s" % (line.strip()))

    return "\n".join(code)


# ------------------------------------------------------------------------------
#
class DebugHelper (object) :
    """
    When instantiated, and when "RADICAL_DEBUG" is set in the environmant, this
    class will install a signal handler for SIGUSR1.  When that signal is
    received, a stacktrace for all threads is printed to stdout.  Note that 
    <CTRL-T> also triggers that signal on the terminal.
    """

    def __init__ (self) :
        import os

        if 'RADICAL_DEBUG' in os.environ :
            import signal
            signal.signal(signal.SIGUSR1, self.dump_stacktraces)


    def dump_stacktraces (self, a, b) :
        print _get_stacktraces ()


# ------------------------------------------------------------------------------
#
def all_pairs (iterable, n) :
    """
<<<<<<< HEAD
=======
    [ABCD] -> [AB], [AC], [AD], [BC], [BD], [CD]
    """

    import itertools 
    return list(itertools.combinations (iterable, n))


# ------------------------------------------------------------------------------
#
def cluster_list (iterable, n) :
    """
>>>>>>> 596f00d3
    s -> (s0,s1,s2,...sn-1), (sn,sn+1,sn+2,...s2n-1), (s2n,s2n+1,s2n+2,...s3n-1), ...
    """

    from itertools import izip
    return izip(*[iter(iterable)]*n)

<<<<<<< HEAD
# ------------------------------------------------------------------------------
=======

# ------------------------------------------------------------------------------
# From https://docs.python.org/release/2.3.5/lib/itertools-example.html
#
def window (seq, n=2) :
    """
    Returns a sliding window (of width n) over data from the iterable"
    s -> (s0,s1,...s[n-1]), (s1,s2,...,sn), ... 
    """

    from itertools import islice

    it = iter(seq)
    result = tuple(islice(it, n))

    if len(result) == n :
        yield result

    for elem in it :
        result = result[1:] + (elem,)
        yield result

# ------------------------------------------------------------------------------

>>>>>>> 596f00d3
<|MERGE_RESOLUTION|>--- conflicted
+++ resolved
@@ -249,8 +249,6 @@
 #
 def all_pairs (iterable, n) :
     """
-<<<<<<< HEAD
-=======
     [ABCD] -> [AB], [AC], [AD], [BC], [BD], [CD]
     """
 
@@ -262,16 +260,12 @@
 #
 def cluster_list (iterable, n) :
     """
->>>>>>> 596f00d3
     s -> (s0,s1,s2,...sn-1), (sn,sn+1,sn+2,...s2n-1), (s2n,s2n+1,s2n+2,...s3n-1), ...
     """
 
     from itertools import izip
     return izip(*[iter(iterable)]*n)
 
-<<<<<<< HEAD
-# ------------------------------------------------------------------------------
-=======
 
 # ------------------------------------------------------------------------------
 # From https://docs.python.org/release/2.3.5/lib/itertools-example.html
@@ -296,4 +290,3 @@
 
 # ------------------------------------------------------------------------------
 
->>>>>>> 596f00d3

--- conflicted
+++ resolved
@@ -235,11 +235,7 @@
     'packages'           : find_namespace_packages('src', include=['radical.*']),
     'package_dir'        : {'': 'src'},
     'scripts'            : ['bin/radical-utils-fix-headers.pl',
-<<<<<<< HEAD
-                            'bin/radical-utils-mongodb.py',
                             'bin/radical-utils-pylint.sh',
-=======
->>>>>>> 2e006651
                             'bin/radical-utils-version',
                             'bin/radical-utils-pwatch',
                             'bin/radical-utils-pylint.sh',

#!/usr/bin/env python

__author__    = 'RADICAL Team'
__email__     = 'radical@rutgers.edu'
__copyright__ = 'Copyright 2013-16, RADICAL Research, Rutgers University'
__license__   = 'MIT'


""" Setup script, only usable via pip. """

import re
import os
import sys
import shutil

<<<<<<< HEAD
print sys.path.append('src/radical/utils/')
from shell import sh_callout
=======
sys.path.append('src/radical/utils')
import shell as ru
>>>>>>> 7f479f32

name     = 'radical.utils'
mod_root = 'src/radical/utils/'

try:
    from setuptools import setup, Command, find_packages
except ImportError as e:
    print("%s needs setuptools to install" % name)
    sys.exit(1)


# ------------------------------------------------------------------------------
#
# versioning mechanism:
#
#   - version:          1.2.3            - is used for installation
#   - version_detail:  v1.2.3-9-g0684b06 - is used for debugging
#   - version is read from VERSION file in src_root, which then is copied to
#     module dir, and is getting installed from there.
#   - version_detail is derived from the git tag, and only available when
#     installed from git.  That is stored in mod_root/VERSION in the install
#     tree.
#   - The VERSION file is used to provide the runtime version information.
#
def get_version (mod_root):
    """
    mod_root
        a VERSION file containes the version strings is created in mod_root,
        during installation.  That file is used at runtime to get the version
        information.
        """

    try:

        version_base   = None
        version_detail = None

        # get version from './VERSION'
        src_root = os.path.dirname(__file__)
        if  not src_root:
            src_root = '.'

        with open(src_root + '/VERSION', 'r') as f:
            version_base = f.readline().strip()

        # attempt to get version detail information from git
        # We only do that though if we are in a repo root dir,
        # ie. if 'git rev-parse --show-prefix' returns an empty string --
        # otherwise we get confused if the ve lives beneath another repository,
        # and the pip version used uses an install tmp dir in the ve space
        # instead of /tmp (which seems to happen with some pip/setuptools
        # versions).
<<<<<<< HEAD
        out, err, ret = sh_callout(
                'cd %s ; '
                'test -z `git rev-parse --show-prefix` || exit -1; '
                'tag=`git describe --tags --always` 2>/dev/null ; '
                'branch=`git branch | grep -e "^*" | cut -f 2- -d " "` 2>/dev/null ; '
                'echo $tag@$branch' % src_root, shell=True)
=======
        out, err, ret = ru.sh_callout(
                     'cd %s ; '
                     'test -z `git rev-parse --show-prefix` || exit -1; '
                     'tag=`git describe --tags --always` 2>/dev/null ; '
                     'branch=`git branch | grep -e "^*" | cut -f 2- -d " "` 2>/dev/null ; '
                     'echo $tag@$branch' % src_root, shell=True)
>>>>>>> 7f479f32
        version_detail = out.strip()
        version_detail = version_detail.replace('detached from ', 'detached-')

        # remove all non-alphanumeric (and then some) chars
        version_detail = re.sub('[/ ]+', '-', version_detail)
        version_detail = re.sub('[^a-zA-Z0-9_+@.-]+', '', version_detail)

        if  ret            !=  0  or \
            version_detail == '@' or \
            'git-error'      in version_detail or \
            'not-a-git-repo' in version_detail or \
            'not-found'      in version_detail or \
            'fatal'          in version_detail :
            version = version_base
        elif '@' not in version_base:
            version = '%s-%s' % (version_base, version_detail)
        else:
            version = version_base

        # make sure the version files exist for the runtime version inspection
        path = '%s/%s' % (src_root, mod_root)
        with open(path + "/VERSION", "w") as f:
            f.write(version + "\n")

        sdist_name = "%s-%s.tar.gz" % (name, version)
        sdist_name = sdist_name.replace('/', '-')
        sdist_name = sdist_name.replace('@', '-')
        sdist_name = sdist_name.replace('#', '-')
        sdist_name = sdist_name.replace('_', '-')

        if '--record'    in sys.argv or \
           'bdist_egg'   in sys.argv or \
           'bdist_wheel' in sys.argv    :
          # pip install stage 2 or easy_install stage 1
          #
          # pip install will untar the sdist in a tmp tree.  In that tmp
          # tree, we won't be able to derive git version tags -- so we pack the
          # formerly derived version as ./VERSION
            shutil.move("VERSION", "VERSION.bak")            # backup version
            shutil.copy("%s/VERSION" % path, "VERSION")      # use full version instead
            os.system  ("python setup.py sdist")             # build sdist
            shutil.copy('dist/%s' % sdist_name,
                        '%s/%s'   % (mod_root, sdist_name))  # copy into tree
            shutil.move("VERSION.bak", "VERSION")            # restore version

        with open(path + "/SDIST", "w") as f:
            f.write(sdist_name + "\n")

        return version_base, version_detail, sdist_name

    except Exception as e :
        raise RuntimeError('Could not extract/set version: %s' % e)


# ------------------------------------------------------------------------------
# check python version. we need >= 2.7, <3.x
if  sys.hexversion < 0x02070000 or sys.hexversion >= 0x03000000:
    raise RuntimeError("%s requires Python 2.x (2.7 or higher)" % name)


# ------------------------------------------------------------------------------
# get version info -- this will create VERSION and srcroot/VERSION
version, version_detail, sdist_name = get_version(mod_root)


# ------------------------------------------------------------------------------
#
def read(*rnames):
    try :
        return open(os.path.join(os.path.dirname(__file__), *rnames)).read()
    except Exception :
        return ''


# ------------------------------------------------------------------------------
#
# borrowed from the MoinMoin-wiki installer
#
def makeDataFiles(prefix, dir):
    """ Create distutils data_files structure from dir

    distutil will copy all file rooted under dir into prefix, excluding
    dir itself, just like 'ditto src dst' works, and unlike 'cp -r src
    dst, which copy src into dst'.

    Typical usage:
        # install the contents of 'wiki' under sys.prefix+'share/moin'
        data_files = makeDataFiles('share/moin', 'wiki')

    For this directory structure:
        root
            file1
            file2
            dir
                file
                subdir
                    file

    makeDataFiles('prefix', 'root')  will create this distutil
    data_files structure:
        [('prefix', ['file1', 'file2']),
         ('prefix/dir', ['file']),
         ('prefix/dir/subdir', ['file'])]
    """
    # Strip 'dir/' from of path before joining with prefix
    dir = dir.rstrip('/')
    strip = len(dir) + 1
    found = []
    os.path.walk(dir, visit, (prefix, strip, found))
    return found


def visit((prefix, strip, found), dirname, names):
    """ Visit directory, create distutil tuple

    Add distutil tuple for each directory using this format:
        (destination, [dirname/file1, dirname/file2, ...])

    distutil will copy later file1, file2, ... info destination.
    """
    files = []
    # Iterate over a copy of names, modify names
    for name in names[:]:
        path = os.path.join(dirname, name)
        # Ignore directories -  we will visit later
        if os.path.isdir(path):
            # Remove directories we don't want to visit later
            if isbad(name):
                names.remove(name)
            continue
        elif isgood(name):
            files.append(path)
    destination = os.path.join(prefix, dirname[strip:])
    found.append((destination, files))


def isbad(name):
    """ Whether name should not be installed """
    return (name.startswith('.') or
            name.startswith('#') or
            name.endswith('.pickle') or
            name == 'CVS')


def isgood(name):
    """ Whether name should be installed """
    if not isbad(name):
        if  name.endswith('.py')   or \
            name.endswith('.json') or \
            name.endswith('.tar'):
            return True
    return False


# ------------------------------------------------------------------------------
#
class RunTwine(Command):
    user_options = []
    def initialize_options (self) : pass
    def finalize_options   (self) : pass
    def run (self) :
        out,  err, ret = ru.sh_callout('python setup.py sdist upload -r pypi')
        raise SystemExit(ret)


# ------------------------------------------------------------------------------
#
if  sys.hexversion < 0x02060000 or sys.hexversion >= 0x03000000:
    raise RuntimeError("SETUP ERROR: %s requires Python 2.6 or higher" % name)


# -------------------------------------------------------------------------------
setup_args = {
    'name'               : name,
    'version'            : version,
    'description'        : 'Utilities for RADICAL CybertoolsProjects',
    'long_description'   : (read('README.md') + '\n\n' + read('CHANGES.md')),
    'author'             : 'RADICAL Group at Rutgers University',
    'author_email'       : 'radical@rutgers.edu',
    'maintainer'         : 'The RADICAL Group',
    'maintainer_email'   : 'radical@rutgers.edu',
    'url'                : 'https://www.github.com/radical-cybertools/radical.utils/',
    'license'            : 'MIT',
    'keywords'           : 'radical utils',
    'classifiers'        : [
        'Development Status :: 5 - Production/Stable',
        'Intended Audience :: Developers',
        'Environment :: Console',
        'License :: OSI Approved :: MIT License',
        'Programming Language :: Python',
        'Programming Language :: Python :: 2',
        'Programming Language :: Python :: 2.7',
        'Topic :: Utilities',
        'Topic :: System :: Distributed Computing',
        'Topic :: Scientific/Engineering',
        'Operating System :: MacOS :: MacOS X',
        'Operating System :: POSIX',
        'Operating System :: Unix'
    ],
    'namespace_packages' : ['radical'],
    'packages'           : find_packages('src'),
    'package_dir'        : {'': 'src'},
    'scripts'            : ['bin/radical-utils-fix-headers.pl',
                            'bin/radical-utils-mongodb.py',
                            'bin/radical-utils-version',
                            'bin/radical-utils-pylint.sh',
                            'bin/radical-stack'
                           ],
    'package_data'       : {'': ['*.sh', '*.json', '*.txt', '*.gz',
                                 'VERSION', 'SDIST', sdist_name]},
    'setup_requires'     : ['pytest-runner'],
    'install_requires'   : ['zmq', 
                            'regex',
                            'future', 
                            'msgpack',
                            'pymongo',
                            'colorama',
                            'netifaces',
                            'setproctitle'],
    'tests_require'      : ['pytest', 'coverage'],
    'zip_safe'           : False,
    'data_files'         : makeDataFiles('share/%s/examples/' % name, 'examples'),
    'cmdclass'           : {'upload': RunTwine},
}


# ------------------------------------------------------------------------------
#
setup (**setup_args)

os.system('rm -rf src/%s.egg-info' % name)

# ------------------------------------------------------------------------------
<|MERGE_RESOLUTION|>--- conflicted
+++ resolved
@@ -13,13 +13,8 @@
 import sys
 import shutil
 
-<<<<<<< HEAD
-print sys.path.append('src/radical/utils/')
-from shell import sh_callout
-=======
-sys.path.append('src/radical/utils')
+sys.path.append('src/radical/utils/')
 import shell as ru
->>>>>>> 7f479f32
 
 name     = 'radical.utils'
 mod_root = 'src/radical/utils/'
@@ -72,21 +67,12 @@
         # and the pip version used uses an install tmp dir in the ve space
         # instead of /tmp (which seems to happen with some pip/setuptools
         # versions).
-<<<<<<< HEAD
-        out, err, ret = sh_callout(
-                'cd %s ; '
-                'test -z `git rev-parse --show-prefix` || exit -1; '
-                'tag=`git describe --tags --always` 2>/dev/null ; '
-                'branch=`git branch | grep -e "^*" | cut -f 2- -d " "` 2>/dev/null ; '
-                'echo $tag@$branch' % src_root, shell=True)
-=======
         out, err, ret = ru.sh_callout(
-                     'cd %s ; '
-                     'test -z `git rev-parse --show-prefix` || exit -1; '
-                     'tag=`git describe --tags --always` 2>/dev/null ; '
-                     'branch=`git branch | grep -e "^*" | cut -f 2- -d " "` 2>/dev/null ; '
-                     'echo $tag@$branch' % src_root, shell=True)
->>>>>>> 7f479f32
+            'cd %s ; '
+            'test -z `git rev-parse --show-prefix` || exit -1; '
+            'tag=`git describe --tags --always` 2>/dev/null ; '
+            'branch=`git branch | grep -e "^*" | cut -f 2- -d " "` 2>/dev/null ; '
+            'echo $tag@$branch' % src_root, shell=True)
         version_detail = out.strip()
         version_detail = version_detail.replace('detached from ', 'detached-')
 
@@ -126,7 +112,7 @@
           # tree, we won't be able to derive git version tags -- so we pack the
           # formerly derived version as ./VERSION
             shutil.move("VERSION", "VERSION.bak")            # backup version
-            shutil.copy("%s/VERSION" % path, "VERSION")      # use full version instead
+            shutil.copy("%s/VERSION" % path, "VERSION")      # use full version
             os.system  ("python setup.py sdist")             # build sdist
             shutil.copy('dist/%s' % sdist_name,
                         '%s/%s'   % (mod_root, sdist_name))  # copy into tree
@@ -319,4 +305,5 @@
 
 os.system('rm -rf src/%s.egg-info' % name)
 
-# ------------------------------------------------------------------------------
+
+# ------------------------------------------------------------------------------

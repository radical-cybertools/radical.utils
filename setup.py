#!/usr/bin/env python

__author__    = 'RADICAL Team'
__email__     = 'radical@rutgers.edu'
__copyright__ = 'Copyright 2013/14, RADICAL Research, Rutgers University'
__license__   = 'MIT'


""" Setup script. Used by easy_install and pip. """

import re
import os
import sys
import subprocess as sp

from setuptools import setup, Command, find_packages

name     = 'radical.utils'
mod_root = 'src/radical/utils'

# ------------------------------------------------------------------------------
#
# versioning mechanism:
#
#   - version:          1.2.3            - is used for installation
#   - version_detail:  v1.2.3-9-g0684b06 - is used for debugging
#   - version is read from VERSION file in src_root, which then is copied to
#     module dir, and is getting installed from there.
#   - version_detail is derived from the git tag, and only available when
#     installed from git.  That is stored in mod_root/VERSION in the install
#     tree.
#   - The VERSION file is used to provide the runtime version information.
#
def get_version (mod_root):
    """
    mod_root
        a VERSION file containes the version strings is created in mod_root,
        during installation.  That file is used at runtime to get the version
        information.  
        """

    try:

        version        = None
        version_detail = None

        # get version from './VERSION'
        src_root = os.path.dirname (__file__)
        if  not src_root :
            src_root = '.'

        with open (src_root + '/VERSION', 'r') as f :
            version = f.readline ().strip()


        # attempt to get version detail information from git
        # We only do that though if we are in a repo root dir, 
        # ie. if 'git rev-parse --show-prefix' returns an empty string --
        # otherwise we get confused if the ve lives beneath another repository,
        # and the pip version used uses an install tmp dir in the ve space
        # instead of /tmp (which seems to happen with some pip/setuptools 
        # versions).
        p   = sp.Popen ('cd %s ; '\
                        'test -z `git rev-parse --show-prefix` || exit -1; '\
                        'tag=`git describe --tags --always` 2>/dev/null ; '\
                        'branch=`git branch | grep -e "^*" | cut -f 2- -d " "` 2>/dev/null ; '\
                        'echo $tag@$branch'  % src_root,
                        stdout=sp.PIPE, stderr=sp.STDOUT, shell=True)
        version_detail = p.communicate()[0].strip()
        version_detail = version_detail.replace('detached from ', 'detached-')

        # remove all non-alphanumeric (and then some) chars
        version_detail = re.sub('[/ ]+', '-', version_detail)
        version_detail = re.sub('[^a-zA-Z0-9_+@.-]+', '', version_detail)


        if  p.returncode   !=  0  or \
            version_detail == '@' or \
            'not-a-git-repo' in version_detail or \
            'not-found'      in version_detail or \
            'fatal'          in version_detail :
            version_detail =  version

        print 'version: %s (%s)' % (version, version_detail)


        # make sure the version files exist for the runtime version inspection
        path = '%s/%s' % (src_root, mod_root)
        print 'creating %s/VERSION' % path
        with open (path + "/VERSION", "w") as f : f.write (version_detail + "\n")

        sdist_name = "%s-%s.tar.gz" % (name, version_detail)
        sdist_name = sdist_name.replace ('/', '-')
        sdist_name = sdist_name.replace ('@', '-')
        sdist_name = sdist_name.replace ('#', '-')
        sdist_name = sdist_name.replace ('_', '-')
<<<<<<< HEAD
        if '--record'  in sys.argv or 'bdist_egg' in sys.argv or 'bdist_wheel' in sys.argv:   
=======
        if '--record'  in sys.argv or 'bdist_egg' in sys.argv or 'bdist_wheel' in sys.argv:
>>>>>>> 6bac3b2f
           # pip install stage 2      easy_install stage 1
           # NOTE: pip install will untar the sdist in a tmp tree.  In that tmp
           # tree, we won't be able to derive git version tags -- so we pack the
           # formerly derived version as ./VERSION
            os.system ("mv VERSION VERSION.bak")        # backup version
            os.system ("cp %s/VERSION VERSION" % path)  # use full version instead
            os.system ("python setup.py sdist")         # build sdist
            os.system ("cp 'dist/%s' '%s/%s'" % \
                    (sdist_name, mod_root, sdist_name)) # copy into tree
            os.system ("mv VERSION.bak VERSION")        # restore version

        print 'creating %s/SDIST' % path
        with open (path + "/SDIST", "w") as f : f.write (sdist_name + "\n")

        return version, version_detail, sdist_name

    except Exception as e :
        raise RuntimeError ('Could not extract/set version: %s' % e)


# ------------------------------------------------------------------------------
# get version info -- this will create VERSION and srcroot/VERSION
version, version_detail, sdist_name = get_version (mod_root)


# ------------------------------------------------------------------------------
# check python version. we need > 2.6, <3.x
if  sys.hexversion < 0x02060000 or sys.hexversion >= 0x03000000:
    raise RuntimeError('%s requires Python 2.x (2.6 or higher)' % name)


# ------------------------------------------------------------------------------
class our_test(Command):
    user_options = []
    def initialize_options (self) : pass
    def finalize_options   (self) : pass
    def run (self) :
        testdir = "%s/tests/" % os.path.dirname(os.path.realpath(__file__))
        retval  = sp.call([sys.executable,
                          '%s/run_tests.py'               % testdir,
                          '%s/configs/default.cfg'        % testdir])
        raise SystemExit(retval)


# ------------------------------------------------------------------------------
#
def read(*rnames):
    try :
        return open(os.path.join(os.path.dirname(__file__), *rnames)).read()
    except Exception :
        return ''


# -------------------------------------------------------------------------------
setup_args = {
    'name'               : name,
    'version'            : version,
    'description'        : 'Shared code and tools for various RADICAL Projects '
                           '(http://radical.rutgers.edu/)',
    'long_description'   : (read('README.md') + '\n\n' + read('CHANGES.md')),
    'author'             : 'RADICAL Group at Rutgers University',
    'author_email'       : 'radical@rutgers.edu',
    'maintainer'         : 'The RADICAL Group',
    'maintainer_email'   : 'radical@rutgers.edu',
    'url'                : 'https://www.github.com/radical-cybertools/radical.utils/',
    'license'            : 'MIT',
    'keywords'           : 'radical pilot job saga',
    'classifiers'        : [
        'Development Status :: 5 - Production/Stable',
        'Intended Audience :: Developers',
        'Environment :: Console',
        'License :: OSI Approved :: MIT License',
        'Programming Language :: Python',
        'Programming Language :: Python :: 2',
        'Programming Language :: Python :: 2.6',
        'Programming Language :: Python :: 2.7',
        'Topic :: Utilities',
        'Topic :: System :: Distributed Computing',
        'Topic :: Scientific/Engineering',
        'Operating System :: MacOS :: MacOS X',
        'Operating System :: POSIX',
        'Operating System :: Unix'
    ],
    'namespace_packages' : ['radical'],
    'packages'           : find_packages('src'),
    'package_dir'        : {'': 'src'},
    'scripts'            : ['bin/radical-utils-fix-headers.pl',
                            'bin/radical-utils-mongodb.py',
                            'bin/radical-utils-version',
                            'bin/radical-utils-pylint.sh'],
    'package_data'       : {'': ['*.sh', '*.json', 'VERSION', 'SDIST', sdist_name]},
    'cmdclass'           : {
        'test'           : our_test,
    },
    'install_requires'   : ['colorama'],
    'extras_require'     : {
        'pymongo'        : ['pymongo'],
        'nose'           : ['nose']
    },
    'tests_require'      : [],
    'test_suite'         : 'radical.utils.tests',
    'zip_safe'           : False,
#   'build_sphinx'       : {
#       'source-dir'     : 'docs/',
#       'build-dir'      : 'docs/build',
#       'all_files'      : 1,
#   },
#   'upload_sphinx'      : {
#       'upload-dir'     : 'docs/build/html',
#   }
}

# ------------------------------------------------------------------------------

setup (**setup_args)

# ------------------------------------------------------------------------------
<|MERGE_RESOLUTION|>--- conflicted
+++ resolved
@@ -94,11 +94,7 @@
         sdist_name = sdist_name.replace ('@', '-')
         sdist_name = sdist_name.replace ('#', '-')
         sdist_name = sdist_name.replace ('_', '-')
-<<<<<<< HEAD
-        if '--record'  in sys.argv or 'bdist_egg' in sys.argv or 'bdist_wheel' in sys.argv:   
-=======
         if '--record'  in sys.argv or 'bdist_egg' in sys.argv or 'bdist_wheel' in sys.argv:
->>>>>>> 6bac3b2f
            # pip install stage 2      easy_install stage 1
            # NOTE: pip install will untar the sdist in a tmp tree.  In that tmp
            # tree, we won't be able to derive git version tags -- so we pack the


__author__    = "RADICAL Team"
__copyright__ = "Copyright 2013, RADICAL Research, Rutgers University"
__license__   = "MIT"


""" Setup script. Used by easy_install and pip. """

import os
import sys
import subprocess as sp

from setuptools import setup, Command

name     = 'radical.utils'
mod_root = 'radical/utils'

#-----------------------------------------------------------------------------
#
# versioning mechanism:
#
#   - version:          1.2.3            - is used for installation
#   - version_detail:  v1.2.3-9-g0684b06 - is used for debugging
#   - version is read from VERSION file in src root, which is on installation
#     copied into the module dir.
#   - version_detail is derived from the git tag, and only available when
#     installed from git -- this is stored in VERSION.git, in the same
#     locations, on install.
#   - both files, VERSION and VERSION.git are used to provide the runtime 
#     version information. 
#
def get_version (mod_root):
    """
    mod_root
        a VERSION and VERSION.git file containing the version strings is created
        in mod_root, during installation.  Those files are used at runtime to
        get the version information.

    """

    try:

        version        = None
        version_detail = None

        # get version from './VERSION'
        src_root = os.path.dirname (__file__)
        if  not src_root :
            src_root = '.'

        with open (src_root + "/VERSION", "r") as f :
            version = f.readline ().strip()


        # attempt to get version detail information from git
        p   = sp.Popen ('cd %s ; '\
                        'tag=`git describe --tags --always` 2>/dev/null ; '\
                        'branch=`git branch | grep -e "^*" | cut -f 2 -d " "` 2>/dev/null ; '\
                        'echo $tag@$branch'  % src_root,
                        stdout=sp.PIPE, stderr=sp.STDOUT, shell=True)
        version_detail = p.communicate()[0].strip()

<<<<<<< HEAD
        if  p.returncode != 0 or version_detail == '@' :
            version_detail = "v%s" % version
=======
        if  p.returncode   !=  0  or \
            version_detail == '@' or \
            'fatal'        in version_detail :
            version_detail =  "v%s" % version
>>>>>>> 1d26d8eb

        print 'version: %s (%s)'  % (version, version_detail)


        # make sure the version files exist for the runtime version inspection
        path = "%s/%s" % (src_root, mod_root)
        print 'creating %s/VERSION' % path

        with open (path + "/VERSION",     "w") as f : f.write (version        + "\n") 
        with open (path + "/VERSION.git", "w") as f : f.write (version_detail + "\n")

        return version, version_detail

    except Exception as e :
        raise RuntimeError ("Could not extract/set version: %s" % e)


#-----------------------------------------------------------------------------
# get version info -- this will create VERSION and srcroot/VERSION
version, version_detail = get_version (mod_root)


#-----------------------------------------------------------------------------
# check python version. we need > 2.5, <3.x
if  sys.hexversion < 0x02050000 or sys.hexversion >= 0x03000000:
    raise RuntimeError("%s requires Python 2.x (2.5 or higher)" % name)


#-----------------------------------------------------------------------------
class our_test(Command):
    user_options = []
    def initialize_options (self) : pass
    def finalize_options   (self) : pass
    def run (self) :
        testdir = "%s/tests/" % os.path.dirname(os.path.realpath(__file__))
        retval  = sp.call([sys.executable,
                          '%s/run_tests.py'               % testdir,
                          '%s/configs/default.cfg'        % testdir])
        raise SystemExit(retval)


#-----------------------------------------------------------------------------
#
def read(*rnames):
    return open(os.path.join(os.path.dirname(__file__), *rnames)).read()


#-----------------------------------------------------------------------------
setup_args = {
    'name'               : name,
    'namespace_packages' : ["radical"],
    'version'            : version,
    'description'        : "Shared code and tools for various Radical Group (http://radical.rutgers.edu) projects.",
    'long_description'   : (read('README.md') + '\n\n' + read('CHANGES.md')),    
    'author'             : 'RADICAL Group at Rutgers University',
    'author_email'       : "radical@rutgers.edu",
    'maintainer'         : "Andre Merzky",
    'maintainer_email'   : "andre@merzky.net",
    'url'                : "https://www.github.com/radical-cybertools/radical.utils/",
    'license'            : "MIT",
    'keywords'           : "radical pilot job saga",
    'classifiers'        : [
        'Development Status :: 5 - Production/Stable',
        'Intended Audience :: Developers',
        'Environment :: Console',
        'License :: OSI Approved :: MIT License',
        'Programming Language :: Python',
        'Programming Language :: Python :: 2',
        'Programming Language :: Python :: 2.5',
        'Programming Language :: Python :: 2.6',
        'Programming Language :: Python :: 2.7',
        'Topic :: Utilities',
        'Topic :: System :: Distributed Computing',
        'Topic :: Scientific/Engineering :: Interface Engine/Protocol Translator',
        'Operating System :: MacOS :: MacOS X',
        'Operating System :: POSIX',
        'Operating System :: Unix'
    ],
    'packages'           : [
        "radical",
        "radical.utils",
        "radical.utils.config",
        "radical.utils.plugins",
        "radical.utils.plugins.unittests_1",
        "radical.utils.plugins.unittests_2",
        "radical.utils.logger",
        "radical.utils.contrib",
    ],
    'scripts'            : ['bin/dump_mongodb.py'],
    'package_data'       : {'' : ['*.sh', 'VERSION', 'VERSION.git']},
    'cmdclass'           : {
        'test'           : our_test,
    },
    'install_requires'   : ['colorama', 'pymongo'],
    'tests_require'      : ['nose'],
    'zip_safe'           : False,
#   'build_sphinx'       : {
#       'source-dir'     : 'docs/',
#       'build-dir'      : 'docs/build',
#       'all_files'      : 1,
#   },
#   'upload_sphinx'      : {
#       'upload-dir'     : 'docs/build/html',
#   }
}

#-----------------------------------------------------------------------------

setup (**setup_args)

#-----------------------------------------------------------------------------
<|MERGE_RESOLUTION|>--- conflicted
+++ resolved
@@ -60,15 +60,10 @@
                         stdout=sp.PIPE, stderr=sp.STDOUT, shell=True)
         version_detail = p.communicate()[0].strip()
 
-<<<<<<< HEAD
-        if  p.returncode != 0 or version_detail == '@' :
-            version_detail = "v%s" % version
-=======
         if  p.returncode   !=  0  or \
             version_detail == '@' or \
             'fatal'        in version_detail :
             version_detail =  "v%s" % version
->>>>>>> 1d26d8eb
 
         print 'version: %s (%s)'  % (version, version_detail)
 

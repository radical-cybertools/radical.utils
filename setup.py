#!/usr/bin/env python

__author__    = 'RADICAL Team'
__email__     = 'radical@rutgers.edu'
__copyright__ = 'Copyright 2013-16, RADICAL Research, Rutgers University'
__license__   = 'MIT'


""" Setup script, only usable via pip. """

import re
import os
import sys
import shutil
import subprocess as sp

name     = 'radical.utils'
mod_root = 'src/radical/utils/'

try:
    from setuptools import setup, Command, find_packages
except ImportError as e:
    print("%s needs setuptools to install" % name)
    sys.exit(1)

# ------------------------------------------------------------------------------
#
# versioning mechanism:
#
#   - version:          1.2.3            - is used for installation
#   - version_detail:  v1.2.3-9-g0684b06 - is used for debugging
#   - version is read from VERSION file in src_root, which then is copied to
#     module dir, and is getting installed from there.
#   - version_detail is derived from the git tag, and only available when
#     installed from git.  That is stored in mod_root/VERSION in the install
#     tree.
#   - The VERSION file is used to provide the runtime version information.
#
def get_version (mod_root):
    """
    mod_root
        a VERSION file containes the version strings is created in mod_root,
        during installation.  That file is used at runtime to get the version
        information.  
        """

    try:

        version_base   = None
        version_detail = None

        # get version from './VERSION'
        src_root = os.path.dirname (__file__)
        if  not src_root:
            src_root = '.'

        with open (src_root + '/VERSION', 'r') as f:
            version_base = f.readline ().strip()

        # attempt to get version detail information from git
        # We only do that though if we are in a repo root dir, 
        # ie. if 'git rev-parse --show-prefix' returns an empty string --
        # otherwise we get confused if the ve lives beneath another repository,
        # and the pip version used uses an install tmp dir in the ve space
        # instead of /tmp (which seems to happen with some pip/setuptools 
        # versions).
        p = sp.Popen ('cd %s ; '\
                      'test -z `git rev-parse --show-prefix` || exit -1; '\
                      'tag=`git describe --tags --always` 2>/dev/null ; '\
                      'branch=`git branch | grep -e "^*" | cut -f 2- -d " "` 2>/dev/null ; '\
                      'echo $tag@$branch'  % src_root,
                      stdout=sp.PIPE, stderr=sp.STDOUT, shell=True)
        version_detail = str(p.communicate()[0].strip())
        version_detail = version_detail.replace('detached from ', 'detached-')

        # remove all non-alphanumeric (and then some) chars
        version_detail = re.sub('[/ ]+', '-', version_detail)
        version_detail = re.sub('[^a-zA-Z0-9_+@.-]+', '', version_detail)

        if  p.returncode   !=  0  or \
            version_detail == '@' or \
            'not-a-git-repo' in version_detail or \
            'not-found'      in version_detail or \
            'fatal'          in version_detail :
            version = version_base
        elif '@' not in version_base:
            version = '%s-%s' % (version_base, version_detail)
        else:
            version = version_base

        # make sure the version files exist for the runtime version inspection
        path = '%s/%s' % (src_root, mod_root)
        with open (path + "/VERSION", "w") as f:
            f.write (version + "\n")

        sdist_name = "%s-%s.tar.gz" % (name, version)
        sdist_name = sdist_name.replace ('/', '-')
        sdist_name = sdist_name.replace ('@', '-')
        sdist_name = sdist_name.replace ('#', '-')
        sdist_name = sdist_name.replace ('_', '-')

        if '--record'    in sys.argv or \
           'bdist_egg'   in sys.argv or \
           'bdist_wheel' in sys.argv    :
           # pip install stage 2 or easy_install stage 1
           #
           # pip install will untar the sdist in a tmp tree.  In that tmp
           # tree, we won't be able to derive git version tags -- so we pack the
           # formerly derived version as ./VERSION
            shutil.move ("VERSION", "VERSION.bak")           # backup version
            shutil.copy ("%s/VERSION" % path, "VERSION")     # use full version instead
            os.system   ("python setup.py sdist")            # build sdist
            shutil.copy ('dist/%s' % sdist_name,
                         '%s/%s'   % (mod_root, sdist_name)) # copy into tree
            shutil.move ("VERSION.bak", "VERSION")           # restore version

        with open (path + "/SDIST", "w") as f: 
            f.write (sdist_name + "\n")

        return version_base, version_detail, sdist_name

    except Exception as e :
        raise RuntimeError ('Could not extract/set version: %s' % e)


# ------------------------------------------------------------------------------
# check python version. we need >= 2.7, <3.x
if  sys.hexversion < 0x02070000 or sys.hexversion >= 0x03000000:
    raise RuntimeError("%s requires Python 2.x (2.7 or higher)" % name)


# ------------------------------------------------------------------------------
# get version info -- this will create VERSION and srcroot/VERSION
version, version_detail, sdist_name = get_version (mod_root)

print('version: %s' % version)
print('detail : %s' % version_detail)
print('sdist  : %s' % sdist_name)


# ------------------------------------------------------------------------------
class our_test(Command):
    user_options = []
    def initialize_options (self) : pass
    def finalize_options   (self) : pass
    def run (self) :
        testdir = "%s/tests/" % os.path.dirname(os.path.realpath(__file__))
        retval  = sp.call([sys.executable,
                          '%s/run_tests.py'               % testdir,
                          '%s/configs/default.cfg'        % testdir])
        raise SystemExit(retval)


# ------------------------------------------------------------------------------
#
def read(*rnames):
    try :
        return open(os.path.join(os.path.dirname(__file__), *rnames)).read()
    except Exception :
        return ''


# ------------------------------------------------------------------------------
#
# borrowed from the MoinMoin-wiki installer
#
def makeDataFiles(prefix, dir):
    """ Create distutils data_files structure from dir

    distutil will copy all file rooted under dir into prefix, excluding
    dir itself, just like 'ditto src dst' works, and unlike 'cp -r src
    dst, which copy src into dst'.

    Typical usage:
        # install the contents of 'wiki' under sys.prefix+'share/moin'
        data_files = makeDataFiles('share/moin', 'wiki')

    For this directory structure:
        root
            file1
            file2
            dir
                file
                subdir
                    file

    makeDataFiles('prefix', 'root')  will create this distutil data_files structure:
        [('prefix', ['file1', 'file2']),
         ('prefix/dir', ['file']),
         ('prefix/dir/subdir', ['file'])]

    """
    # Strip 'dir/' from of path before joining with prefix
    dir = dir.rstrip('/')
    strip = len(dir) + 1
    found = []
    os.path.walk(dir, visit, (prefix, strip, found))
    return found

def visit((prefix, strip, found), dirname, names):
    """ Visit directory, create distutil tuple

    Add distutil tuple for each directory using this format:
        (destination, [dirname/file1, dirname/file2, ...])

    distutil will copy later file1, file2, ... info destination.
    """
    files = []
    # Iterate over a copy of names, modify names
    for name in names[:]:
        path = os.path.join(dirname, name)
        # Ignore directories -  we will visit later
        if os.path.isdir(path):
            # Remove directories we don't want to visit later
            if isbad(name):
                names.remove(name)
            continue
        elif isgood(name):
            files.append(path)
    destination = os.path.join(prefix, dirname[strip:])
    found.append((destination, files))

def isbad(name):
    """ Whether name should not be installed """
    return (name.startswith('.') or
            name.startswith('#') or
            name.endswith('.pickle') or
            name == 'CVS')

def isgood(name):
    """ Whether name should be installed """
    if not isbad(name):
        if name.endswith('.py') or name.endswith('.json'):
            return True
    return False


# -------------------------------------------------------------------------------
setup_args = {
    'name'               : name,
    'version'            : version,
    'description'        : 'Shared code and tools for various RADICAL Projects '
                           '(http://radical.rutgers.edu/)',
    'long_description'   : (read('README.md') + '\n\n' + read('CHANGES.md')),
    'author'             : 'RADICAL Group at Rutgers University',
    'author_email'       : 'radical@rutgers.edu',
    'maintainer'         : 'The RADICAL Group',
    'maintainer_email'   : 'radical@rutgers.edu',
    'url'                : 'https://www.github.com/radical-cybertools/radical.utils/',
    'license'            : 'MIT',
    'keywords'           : 'radical utils',
    'classifiers'        : [
        'Development Status :: 5 - Production/Stable',
        'Intended Audience :: Developers',
        'Environment :: Console',
        'License :: OSI Approved :: MIT License',
        'Programming Language :: Python',
        'Programming Language :: Python :: 2',
        'Programming Language :: Python :: 2.7',
        'Topic :: Utilities',
        'Topic :: System :: Distributed Computing',
        'Topic :: Scientific/Engineering',
        'Operating System :: MacOS :: MacOS X',
        'Operating System :: POSIX',
        'Operating System :: Unix'
    ],
    'namespace_packages' : ['radical'],
    'packages'           : find_packages('src'),
    'package_dir'        : {'': 'src'},
    'scripts'            : ['bin/radical-utils-fix-headers.pl',
                            'bin/radical-utils-mongodb.py',
                            'bin/radical-utils-version',
                            'bin/radical-utils-pylint.sh',
                            'bin/radical-stack'
                           ],
    'package_data'       : {'': ['*.txt', '*.sh', '*.json', '*.gz', 'VERSION', 'SDIST', sdist_name]},
    'cmdclass'           : {
        'test'           : our_test,
                           },
    'install_requires'   : ['future', 
                            'colorama',
<<<<<<< HEAD
                            'netifaces==0.10.4',
                            'setproctitle'
=======
                            'psutil',
                            'netifaces==0.10.4'
>>>>>>> 239c8dfe
                           ],
    'extras_require'     : {
        'pymongo'        : ['pymongo'],
        'nose'           : ['nose']
    },
    'tests_require'      : [],
    'test_suite'         : '%s.tests' % name,
    'zip_safe'           : False,
#   'build_sphinx'       : {
#       'source-dir'     : 'docs/',
#       'build-dir'      : 'docs/build',
#       'all_files'      : 1,
#   },
#   'upload_sphinx'      : {
#       'upload-dir'     : 'docs/build/html',
#   },
    # This copies the contents of the examples/ dir under
    # sys.prefix/share/$name
    # It needs the MANIFEST.in entries to work.
    'data_files'         : makeDataFiles('share/%s/examples/' % name, 'examples'),
}

# ------------------------------------------------------------------------------

setup (**setup_args)

os.system('rm -rf src/%s.egg-info' % name)

# ------------------------------------------------------------------------------
<|MERGE_RESOLUTION|>--- conflicted
+++ resolved
@@ -279,13 +279,9 @@
                            },
     'install_requires'   : ['future', 
                             'colorama',
-<<<<<<< HEAD
                             'netifaces==0.10.4',
-                            'setproctitle'
-=======
+                            'setproctitle',
                             'psutil',
-                            'netifaces==0.10.4'
->>>>>>> 239c8dfe
                            ],
     'extras_require'     : {
         'pymongo'        : ['pymongo'],

--- conflicted
+++ resolved
@@ -135,25 +135,7 @@
 
 # ------------------------------------------------------------------------------
 # get version info -- this will create VERSION and srcroot/VERSION
-<<<<<<< HEAD
-version, version_detail, sdist_name = get_version (mod_root)
-
-print('version: %s' % version)
-print('detail : %s' % version_detail)
-print('sdist  : %s' % sdist_name)
-
-
-# ------------------------------------------------------------------------------
-class our_test(Command):
-    user_options = []
-    def initialize_options (self) : pass
-    def finalize_options   (self) : pass
-    def run (self) :
-        testdir = "%s/tests/" % os.path.dirname(os.path.realpath(__file__))
-        sys.exit (sp.call (('coverage run py.test %s' % testdir).split()))
-=======
 version, version_detail, sdist_name = get_version(mod_root)
->>>>>>> 12ac887a
 
 
 # ------------------------------------------------------------------------------
@@ -309,16 +291,7 @@
                             'pymongo',
                             'colorama',
                             'netifaces',
-<<<<<<< HEAD
-                            'setproctitle'
-                           ],
-    'extras_require'     : {
-        'pymongo'        : ['pymongo'],
-        'pytest'         : ['pytest', 'coverage']
-    },
-=======
                             'setproctitle'],
->>>>>>> 12ac887a
     'tests_require'      : ['pytest', 'coverage'],
     'test_suite'         : '%s.tests' % name,
     'zip_safe'           : False,

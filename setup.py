#!/usr/bin/env python

__author__    = 'RADICAL Team'
__email__     = 'radical@rutgers.edu'
__copyright__ = 'Copyright 2013-19, RADICAL Research, Rutgers University'
__license__   = 'MIT'


''' Setup script, only usable via pip. '''

import re
import os
import sys
import glob
import shutil

import subprocess as sp

from distutils.ccompiler import new_compiler
from setuptools          import setup, Command, find_packages


# ------------------------------------------------------------------------------
name     = 'radical.utils'
mod_root = 'src/radical/utils/'


# ------------------------------------------------------------------------------
#
def sh_callout(cmd):

    p = sp.Popen(cmd, stdout=sp.PIPE, stderr=sp.PIPE, shell=True)

    stdout, stderr = p.communicate()
    ret            = p.returncode
    return stdout, stderr, ret


# ------------------------------------------------------------------------------
#
# versioning mechanism:
#
#   - version:          1.2.3            - is used for installation
#   - version_detail:  v1.2.3-9-g0684b06 - is used for debugging
#   - version is read from VERSION file in src_root, which then is copied to
#     module dir, and is getting installed from there.
#   - version_detail is derived from the git tag, and only available when
#     installed from git.  That is stored in mod_root/VERSION in the install
#     tree.
#   - The VERSION file is used to provide the runtime version information.
#
def get_version(mod_root):
    '''
    mod_root
        a VERSION file containes the version strings is created in mod_root,
        during installation.  That file is used at runtime to get the version
        information.
        '''

    try:

        version_base   = None
        version_detail = None

        # get version from './VERSION'
        src_root = os.path.dirname(__file__)
        if  not src_root:
            src_root = '.'

        with open(src_root + '/VERSION', 'r') as f:
            version_base = f.readline().strip()

        # attempt to get version detail information from git
        # We only do that though if we are in a repo root dir,
        # ie. if 'git rev-parse --show-prefix' returns an empty string --
        # otherwise we get confused if the ve lives beneath another repository,
        # and the pip version used uses an install tmp dir in the ve space
        # instead of /tmp (which seems to happen with some pip/setuptools
        # versions).
        out, err, ret = sh_callout(
            'cd %s ; '
            'test -z `git rev-parse --show-prefix` || exit -1; '
            'tag=`git describe --tags --always` 2>/dev/null ; '
            'branch=`git branch | grep -e "^*" | cut -f 2- -d " "` 2>/dev/null ; '
            'echo $tag@$branch' % src_root)
        version_detail = out.strip()
        version_detail = version_detail.replace('detached from ', 'detached-')

        # remove all non-alphanumeric (and then some) chars
        version_detail = re.sub('[/ ]+', '-', version_detail)
        version_detail = re.sub('[^a-zA-Z0-9_+@.-]+', '', version_detail)

        if  ret            !=  0  or \
            version_detail == '@' or \
            'git-error'      in version_detail or \
            'not-a-git-repo' in version_detail or \
            'not-found'      in version_detail or \
            'fatal'          in version_detail :
            version = version_base
        elif '@' not in version_base:
            version = '%s-%s' % (version_base, version_detail)
        else:
            version = version_base

        # make sure the version files exist for the runtime version inspection
        path = '%s/%s' % (src_root, mod_root)
        with open(path + '/VERSION', 'w') as f:
            f.write(version + '\n')

        sdist_name = '%s-%s.tar.gz' % (name, version)
        sdist_name = sdist_name.replace('/', '-')
        sdist_name = sdist_name.replace('@', '-')
        sdist_name = sdist_name.replace('#', '-')
        sdist_name = sdist_name.replace('_', '-')

        if '--record'    in sys.argv or \
           'bdist_egg'   in sys.argv or \
           'bdist_wheel' in sys.argv    :
          # pip install stage 2 or easy_install stage 1
          #
          # pip install will untar the sdist in a tmp tree.  In that tmp
          # tree, we won't be able to derive git version tags -- so we pack the
          # formerly derived version as ./VERSION
            shutil.move('VERSION', 'VERSION.bak')            # backup version
            shutil.copy('%s/VERSION' % path, 'VERSION')      # use full version
            os.system  ('python setup.py sdist')             # build sdist
            shutil.copy('dist/%s' % sdist_name,
                        '%s/%s'   % (mod_root, sdist_name))  # copy into tree
            shutil.move('VERSION.bak', 'VERSION')            # restore version

        with open(path + '/SDIST', 'w') as f:
            f.write(sdist_name + '\n')

        return version_base, version_detail, sdist_name

    except Exception as e:
        raise RuntimeError('Could not extract/set version: %s' % e)


# ------------------------------------------------------------------------------
# check python version. we need >= 2.7, <3.x
if  sys.hexversion < 0x02070000 or sys.hexversion >= 0x03000000:
    raise RuntimeError('%s requires Python 2.x (2.7 or higher)' % name)


# ------------------------------------------------------------------------------
# get version info -- this will create VERSION and srcroot/VERSION
version, version_detail, sdist_name = get_version(mod_root)


# ------------------------------------------------------------------------------
#
def read(*rnames):

    try:
        return open(os.path.join(os.path.dirname(__file__), *rnames)).read()
    except Exception:
        return ''


# ------------------------------------------------------------------------------
# compile gtod
try:
    compiler = new_compiler(verbose=1)
    objs     = compiler.compile(sources=['src/radical/utils/gtod.c'])
    exe      = compiler.link_executable(objs, 'bin/radical-utils-gtod')
except Exception as e:
    print 'gtod compile failed: %s' % repr(e)
    with open('bin/radical-utils-gtod', 'w') as fout:
<<<<<<< HEAD
        fout.write('#!/bin/sh\n\ndate "+%s.%N"\n\n')
    os.chmod('bin/radical-utils-gtod', 0o755) 
=======
        fout.write('#!/usr/bin/env python\n'
                   'import time\n'
                   'print time.time()\n')
        os.chmod('bin/radical-utils-gtod', 0o755)
>>>>>>> 06967963


# ------------------------------------------------------------------------------
#
class RunTwine(Command):
    user_options = []
    def initialize_options (self) : pass
    def finalize_options   (self) : pass
    def run (self) :
        out,  err, ret = sh_callout('python setup.py sdist upload -r pypi')
        raise SystemExit(ret)


# ------------------------------------------------------------------------------
#
if  sys.hexversion < 0x02060000 or sys.hexversion >= 0x03000000:
    raise RuntimeError('SETUP ERROR: %s requires Python 2.6 or higher' % name)


# ------------------------------------------------------------------------------
#
df = list()
df.append(('share/%s/examples/'    % name, glob.glob('examples/*.{py,cfg}')))
df.append(('share/%s/examples/zmq' % name, glob.glob('examples/zmq/*.md')))
df.append(('share/%s/examples/zmq' % name, glob.glob('examples/zmq/queue/*')))
df.append(('share/%s/examples/zmq' % name, glob.glob('examples/zmq/pubsub/*')))


# ------------------------------------------------------------------------------
#
setup_args = {
    'name'               : name,
    'namespace_packages' : ['radical'],
    'version'            : version,
    'description'        : 'Utilities for RADICAL CybertoolsProjects',
  # 'long_description'   : (read('README.md') + '\n\n' + read('CHANGES.md')),
    'author'             : 'RADICAL Group at Rutgers University',
    'author_email'       : 'radical@rutgers.edu',
    'maintainer'         : 'The RADICAL Group',
    'maintainer_email'   : 'radical@rutgers.edu',
    'url'                : 'https://www.github.com/radical-cybertools/radical.utils/',
    'license'            : 'MIT',
    'keywords'           : 'radical utils',
    'classifiers'        : [
        'Development Status :: 5 - Production/Stable',
        'Intended Audience :: Developers',
        'Environment :: Console',
        'License :: OSI Approved :: MIT License',
        'Programming Language :: Python',
        'Programming Language :: Python :: 2',
        'Programming Language :: Python :: 2.7',
        'Topic :: Utilities',
        'Topic :: System :: Distributed Computing',
        'Topic :: Scientific/Engineering',
        'Operating System :: MacOS :: MacOS X',
        'Operating System :: POSIX',
        'Operating System :: Unix'
    ],
    'packages'           : find_packages('src'),
    'package_dir'        : {'': 'src'},
    'scripts'            : ['bin/radical-utils-fix-headers.pl',
                            'bin/radical-utils-mongodb.py',
                            'bin/radical-utils-version',
                            'bin/radical-utils-pwatch',
                            'bin/radical-utils-pylint.sh',
                            'bin/radical-utils-gtod',
                            'bin/radical-stack',
                           ],
    'package_data'       : {'': ['*.txt', '*.sh', '*.json', '*.gz', '*.c',
                                 'VERSION', 'CHANGES.md', 'SDIST', sdist_name]},
  # 'setup_requires'     : ['pytest-runner'],
    'install_requires'   : ['pyzmq',
                            'regex',
                            'future',
                            'msgpack',
                            'pymongo',
                            'colorama',
                            'netifaces',
                            'setproctitle',
                           ],
    'tests_require'      : ['pytest',
                            'pylint',
                            'flake8',
                            'coverage',
                            'mock==2.0.0.',
                            'pudb',
                           ],
    'test_suite'         : '%s.tests' % name,
    'zip_safe'           : False,
    'data_files'         : df,
    'cmdclass'           : {'upload': RunTwine},
}


# ------------------------------------------------------------------------------
#
setup(**setup_args)

os.system('rm -rf src/%s.egg-info' % name)


# ------------------------------------------------------------------------------
<|MERGE_RESOLUTION|>--- conflicted
+++ resolved
@@ -164,18 +164,14 @@
     compiler = new_compiler(verbose=1)
     objs     = compiler.compile(sources=['src/radical/utils/gtod.c'])
     exe      = compiler.link_executable(objs, 'bin/radical-utils-gtod')
+
 except Exception as e:
     print 'gtod compile failed: %s' % repr(e)
     with open('bin/radical-utils-gtod', 'w') as fout:
-<<<<<<< HEAD
-        fout.write('#!/bin/sh\n\ndate "+%s.%N"\n\n')
-    os.chmod('bin/radical-utils-gtod', 0o755) 
-=======
         fout.write('#!/usr/bin/env python\n'
                    'import time\n'
                    'print time.time()\n')
-        os.chmod('bin/radical-utils-gtod', 0o755)
->>>>>>> 06967963
+    os.chmod('bin/radical-utils-gtod', 0o755)
 
 
 # ------------------------------------------------------------------------------

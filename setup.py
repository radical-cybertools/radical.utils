--- conflicted
+++ resolved
@@ -16,11 +16,7 @@
 
 import subprocess as sp
 
-<<<<<<< HEAD
-from setuptools import setup, Command, find_packages
-=======
 from setuptools import setup, find_packages
->>>>>>> 989abe6b
 
 
 # ------------------------------------------------------------------------------
@@ -86,21 +82,12 @@
             'tag=`git describe --tags --always` 2>/dev/null;'
             'branch=`git branch | grep -e "^*" | cut -f 2- -d " "` 2>/dev/null;'
             'echo $tag@$branch' % src_root)
-<<<<<<< HEAD
-        version_detail = out.strip()
-
-        # NOTE Python 3: sh_callout returns a byte object. .decode() convert
-        # the byte object to a str object.
-        version_detail = version_detail.decode()
-        version_detail = version_detail.replace('detached from ', 'detached-')
-=======
         _version_detail = out.strip()
 
         # NOTE Python 3: sh_callout returns a byte object. .decode() convert
         # the byte object to a str object.
         _version_detail = _version_detail.decode()
         _version_detail = _version_detail.replace('detached from ', 'detached-')
->>>>>>> 989abe6b
 
         # remove all non-alphanumeric (and then some) chars
         _version_detail = re.sub('[/ ]+', '-', _version_detail)
@@ -175,8 +162,6 @@
 
 
 # ------------------------------------------------------------------------------
-<<<<<<< HEAD
-#
 # FIXME: pip3 bug: binaries files cannot be installed into bin.
 # compile gtod
 try:
@@ -189,30 +174,12 @@
                    'import time\n'
                    'print time.time()\n')
         os.chmod('bin/radical-utils-gtod', 0o755)
-=======
-# FIXME: pip3 bug: binaries files cannot be installed into bin.
-# compile gtod
-# try:
-#     compiler = new_compiler(verbose=1)
-#     objs = compiler.compile(sources=['src/radical/utils/gtod.c'])
-#     exe  = compiler.link_executable(objs, 'bin/radical-utils-gtod')
-# except:
-#     with open('bin/radical-utils-gtod', 'w') as fout:
-#         fout.write('#!/usr/bin/env python\n'
-#                    'import time\n'
-#                    'print time.time()\n')
-#         os.chmod('bin/radical-utils-gtod', 0o755)
->>>>>>> 989abe6b
 
 
 # ------------------------------------------------------------------------------
 #
 if  sys.hexversion < 0x03050000:
-<<<<<<< HEAD
     raise RuntimeError('ERROR: %s requires Python 3.5 or newer' % name)
-=======
-    raise RuntimeError('SETUP ERROR: %s requires Python 3.5 or higher' % name)
->>>>>>> 989abe6b
 
 
 # ------------------------------------------------------------------------------
@@ -261,11 +228,7 @@
                             'bin/radical-utils-pwatch',
                             'bin/radical-utils-pylint.sh',
                           # 'bin/radical-utils-gtod',
-<<<<<<< HEAD
                             'bin/radical-bridge',
-=======
-                          # 'bin/radical-bridge',
->>>>>>> 989abe6b
                             'bin/radical-stack',
                            ],
     'package_data'       : {'': ['*.txt', '*.sh', '*.json', '*.gz', '*.c',

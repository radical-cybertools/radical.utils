
__author__    = "Radical.Utils Development Team (Andre Merzky)"
__copyright__ = "Copyright 2013, RADICAL@Rutgers"
__license__   = "MIT"

import re
import fnmatch


PRESERVE  = 'preserve'
OVERWRITE = 'overwrite'


# see http://code.activestate.com/recipes/117236-dictionary-mixin-framework/

# ------------------------------------------------------------------------------
#
class DictMixin:
    '''
    Mixin defining all dictionary methods for classes that already have
    a minimum dictionary interface including getitem, setitem, delitem,
    and keys.  Based on those methods, the mixin provides the remaining
    interface functionality to make the class look like a fully compliant
    dictionary.
    '''

    # identify as dictionary
    @property
    def __class__(self):
        return dict


    # --------------------------------------------------------------------------
    #
    # first level definitions should be implemented by the sub-class
    #
    def __getitem__(self, key):
        raise NotImplementedError

    def __setitem__(self, key, value):
        raise NotImplementedError

    def __delitem__(self, key):
        raise NotImplementedError    

    def keys(self):
        raise NotImplementedError


    # --------------------------------------------------------------------------
    #
    # second level definitions which assume only getitem and keys
    #
    def has_key(self, key):
        return key in self.keys()

    def __iter__(self):
        for k in self.keys():
            yield k


    # --------------------------------------------------------------------------
    #
    # third level uses second level instead of first
    #
    def __contains__(self, key):
        return bool(key in self)

    def iteritems(self):
        for k in self:
            yield(k, self[k])


    # --------------------------------------------------------------------------
    #
    # fourth level uses second and third levels instead of first
    #
    def iterkeys(self):
        return self.__iter__()

    def itervalues(self):
        for _, v in self.iteritems():
            yield v

    def values(self):
        return list(self.itervalues())

    def items(self):
        return list(self.iteritems())

    def clear(self):
        for key in self.keys():
            del self[key]

    def setdefault(self, key, default):
        if key not in self:
            self[key] = default
            return default
        return self[key]

    def popitem(self):
        key = self.keys()[0]
        value = self[key]
        del self[key]
        return key, value

    def update(self, other):
        for key in other.keys():
            self[key] = other[key]

    def get(self, key, default=None):
        if key in self:
            return self[key]
        return default

    def __repr__(self):
        return repr(dict(self.items()))


# ------------------------------------------------------------------------------
#
<<<<<<< HEAD
def dict_merge(a, b, policy=None, wildcards=False, logger=None, _path=[]):
=======
def dict_merge(a, b, policy=None, wildcards=False, logger=None, _path=None):
>>>>>>> b7dc0f5b
    # thanks to 
    # http://stackoverflow.com/questions/7204805/ \
    #                          python-dictionaries-of-dictionaries-merge
    """
    This merges two dict in place, modifying the original dict in a.

    Merge Policies:
        None (default) : raise an exception on conflicts
        PRESERVE       : original value in a are preserved, new values 
                         from b are only added where the original value 
                         is None / 0 / ''
        OVERWRITE      : values in a are overwritten by new values from b

    """

<<<<<<< HEAD
    if  a is None : return
    if  b is None : return

    if  not isinstance(a, dict) :
        raise TypeError("*dict*_merge expects dicts, not '%s'" % type(a))

    if  not isinstance(b, dict) :
=======
    if  a    is None: return
    if  b    is None: return
    if _path is None: _path = list()

    if  not isinstance(a, dict):
        raise TypeError("*dict*_merge expects dicts, not '%s'" % type(a))

    if  not isinstance(b, dict):
>>>>>>> b7dc0f5b
        raise TypeError("*dict*_merge expects dicts, not '%s'" % type(b))


    # --------------------------------------------------------------------------
<<<<<<< HEAD
    def merge_key(a, key_a, b, key_b) :
=======
    #
    def merge_key(a, key_a, b, key_b):
>>>>>>> b7dc0f5b

        # need to resolve conflict
        if  isinstance(a[key_a], dict) and isinstance(b[key_b], dict):
            dict_merge(a[key_a], b[key_b], 
<<<<<<< HEAD
                        policy    = policy, 
                        wildcards = wildcards, 
                        logger    = logger, 
                        _path     = _path + [str(key)])

        elif (key_a not in a) and (key_b in b):
            a[key_a] = b[key_b]  # use b value

        elif (key_a in a) and (key_b not in b):
=======
                       policy    = policy, 
                       wildcards = wildcards, 
                       logger    = logger, 
                       _path     = _path + [str(key_a)])

        elif key_a not in a and key_b in b:
            a[key_a] = b[key_b]  # use b value

        elif key_a in a and key_b not in b:
>>>>>>> b7dc0f5b
            pass  # keep a value

        elif a[key_a] == b[key_b]:
            pass  # same leaf value

<<<<<<< HEAD
        elif (key_a not in a) and (key_b not in b):
=======
        elif key_a not in a and key_b not in b:
>>>>>>> b7dc0f5b
            pass  # keep no a value

        else:
            if  policy == PRESERVE:
<<<<<<< HEAD
                if  logger :
                    logger.debug("preserving key %s:%s \t(%s)" 
                                % (":".join(_path), key_b, b[key_b]))
                pass # keep original value

            elif policy == OVERWRITE:
                if  logger :
                    logger.debug("overwriting key %s:%s \t(%s)"
                                % (":".join(_path), key_b, b[key_b]))
                a[key] = b[key]  # use new value

            else :
                raise ValueError('Conflict at %s (%s : %s)' \
                               % ('.'.join(_path + [str(key)]),
                                  a[key_a], b[key_b]))
=======
                if  logger:
                    logger.debug("preserving key %s:%s \t(%s)" 
                                % (":".join(_path), key_b, b[key_b]))

            elif policy == OVERWRITE:
                if  logger:
                    logger.debug("overwriting key %s:%s \t(%s)"
                                % (":".join(_path), key_b, b[key_b]))
                a[key_a] = b[key_b]  # use new value
            else:
                raise ValueError('Conflict at %s (%s : %s)'
                              % ('.'.join(_path + [str(key_a)]),
                                 a[key_a], b[key_b]))
>>>>>>> b7dc0f5b
    # --------------------------------------------------------------------------

    # first a clean merge, i.e. no interpretation of wildcards
    for key in b:
<<<<<<< HEAD

        if  key in a:
            # need to resolve conflict
            merge_key (a, key, b, key)
=======

        if  key in a:

            # need to resolve conflict
            merge_key(a, key, b, key)
>>>>>>> b7dc0f5b

        else:
            # no conflict - simply add.  Not that this is a potential shallow
            # copy if b[key] is a complex type.
            a[key] = b[key]


    # optionally, check if other merge options are also valid
    for key_b in b:
        if  wildcards:
            if  '*' in key_b:
                pat = re.compile(fnmatch.translate(key_b))
                for key_a in a:
                    if  pat.match(key_a):
                        merge_key(a, key_a, b, key_b)

    return a


# ------------------------------------------------------------------------------
#
def dict_stringexpand(target, sources=None):
    """
    This expands dict entries (strings only) with keys from a second dict. For
    example, the dicts::

        target  = {'workdir'  : '/home/%(user)s/', 
                   'resource' : '%(resource)s'}
        sources = {'user'     : 'peer_gynt',
                   'protocol' : 'ssh',
                   'host'     : 'localhost',
                   'resource' : '%(protocol)s://%(host)s/'}

    would result in::
        target = {'workdir'  : '/home/peer_gynt/', 
                  'resource' : 'ssh://localhost'}

    Note that expansion happened twice, for the `resource` tag to be fully
    specified.
    """

    assert(isinstance(target, dict))

    # expand from self, and all given dicts, but only use 
    # first-level primitive types (string, int, float)
    if  sources:
        if  isinstance(sources, dict):
            sources = [sources]
    else:
        sources = list()

<<<<<<< HEAD
    if  not isinstance (sources, list) :
        raise TypeError ("Need dict as sources, not %s" % type(sources))
=======
    if  not isinstance(sources, list):
        raise TypeError("Need dict as expansion source, not %s" % type(sources))
>>>>>>> b7dc0f5b

    # target must be first source, to avoid cycles (other sources are likely to
    # have *other* info)
    sources.insert(0, target)

    repl_source = dict()
    for source in sources:
        for key, val in source.iteritems():
            if  isinstance(val, basestring) or \
                isinstance(val, int       ) or \
                isinstance(val, float     ) :
                repl_source[key] = val

<<<<<<< HEAD
    again = True
    while again :
        target, again = _generic_stringexpand (target, repl_source)
=======
  # print '---------'
  # print 'source'
  # import pprint
  # pprint.pprint(repl_source)
  # print '---------'
  # print 'target'
  # pprint.pprint(target)
  # print '---------'

    again = True
    while again:
        target, again = _generic_stringexpand(target, repl_source)

      # print 'target x'
      # pprint.pprint(target)
      # print '---------'
>>>>>>> b7dc0f5b

    return target


# ------------------------------------------------------------------------------
#
def _generic_stringexpand(target, source):

<<<<<<< HEAD
    if  isinstance (target, basestring) : 
        return _string_stringexpand (target, source)
=======
  # print
  # print 'generic (%s) (%s) (%s)' % (type(target), id(target), target)


    if  isinstance(target, basestring): 
        return _string_stringexpand(target, source)
>>>>>>> b7dc0f5b

    elif  isinstance(target, list): 
        return _list_stringexpand(target, source)

    elif  isinstance(target, dict): 
        return _dict_stringexpand(target, source)

    else:
        # ignore other types for now
        return target, False


# ------------------------------------------------------------------------------
#
def _list_stringexpand(target, source):

    assert(isinstance(target, list))
    assert(isinstance(source, dict))

    all_again = 0
    for idx, elem in enumerate(target):
        target[idx], again = _generic_stringexpand(elem, source)
        all_again += again

    return target, all_again


# ------------------------------------------------------------------------------
#
def _dict_stringexpand(target, source):

<<<<<<< HEAD
    assert (isinstance(target, dict))
    assert (isinstance(source, dict))

    all_again = 0
    for (key, val) in target.iteritems() :
        target[key], again = _generic_stringexpand (val, source)
=======
  # print 'dict'

    assert(isinstance(target, dict))
    assert(isinstance(source, dict))

    all_again = 0
    for key, val in target.iteritems():
      # print 'key: %s' % key
        target[key], again = _generic_stringexpand(val, source)
>>>>>>> b7dc0f5b
        all_again += again

    return target, all_again


# ------------------------------------------------------------------------------
#
def _string_stringexpand(target, source):

<<<<<<< HEAD
    assert (isinstance(target, basestring))
    assert (isinstance(source, dict))
=======
  # print 'string %s' % target

    assert(isinstance(target, basestring))
    assert(isinstance(source, dict))
>>>>>>> b7dc0f5b

    orig = str(target)
    try:
        expanded = target % source

    except KeyError:
<<<<<<< HEAD
        # ignore incomplete expands
        return orig, False

    except ValueError:
        # ignore incomplete expands
        return orig, False

    # only check for success after success.  Duh!
    if  orig == expanded : return expanded, False
    else                 : return expanded, True

=======
        # we ignore incomplete expands
      # print e
        return orig, False

    except ValueError:
        # we ignore incomplete expands
      # print e
        return orig, False

    # only check for success after success.  Duh!
  # print '>>> orig (%s) expanded (%s)' % (orig, expanded)
    if  orig == expanded: return expanded, False
    else                : return expanded, True
>>>>>>> b7dc0f5b

# ------------------------------------------------------------------------------
<|MERGE_RESOLUTION|>--- conflicted
+++ resolved
@@ -119,11 +119,7 @@
 
 # ------------------------------------------------------------------------------
 #
-<<<<<<< HEAD
-def dict_merge(a, b, policy=None, wildcards=False, logger=None, _path=[]):
-=======
 def dict_merge(a, b, policy=None, wildcards=False, logger=None, _path=None):
->>>>>>> b7dc0f5b
     # thanks to 
     # http://stackoverflow.com/questions/7204805/ \
     #                          python-dictionaries-of-dictionaries-merge
@@ -139,15 +135,6 @@
 
     """
 
-<<<<<<< HEAD
-    if  a is None : return
-    if  b is None : return
-
-    if  not isinstance(a, dict) :
-        raise TypeError("*dict*_merge expects dicts, not '%s'" % type(a))
-
-    if  not isinstance(b, dict) :
-=======
     if  a    is None: return
     if  b    is None: return
     if _path is None: _path = list()
@@ -156,32 +143,16 @@
         raise TypeError("*dict*_merge expects dicts, not '%s'" % type(a))
 
     if  not isinstance(b, dict):
->>>>>>> b7dc0f5b
         raise TypeError("*dict*_merge expects dicts, not '%s'" % type(b))
 
 
     # --------------------------------------------------------------------------
-<<<<<<< HEAD
-    def merge_key(a, key_a, b, key_b) :
-=======
     #
     def merge_key(a, key_a, b, key_b):
->>>>>>> b7dc0f5b
 
         # need to resolve conflict
         if  isinstance(a[key_a], dict) and isinstance(b[key_b], dict):
             dict_merge(a[key_a], b[key_b], 
-<<<<<<< HEAD
-                        policy    = policy, 
-                        wildcards = wildcards, 
-                        logger    = logger, 
-                        _path     = _path + [str(key)])
-
-        elif (key_a not in a) and (key_b in b):
-            a[key_a] = b[key_b]  # use b value
-
-        elif (key_a in a) and (key_b not in b):
-=======
                        policy    = policy, 
                        wildcards = wildcards, 
                        logger    = logger, 
@@ -191,38 +162,16 @@
             a[key_a] = b[key_b]  # use b value
 
         elif key_a in a and key_b not in b:
->>>>>>> b7dc0f5b
             pass  # keep a value
 
         elif a[key_a] == b[key_b]:
             pass  # same leaf value
 
-<<<<<<< HEAD
-        elif (key_a not in a) and (key_b not in b):
-=======
         elif key_a not in a and key_b not in b:
->>>>>>> b7dc0f5b
             pass  # keep no a value
 
         else:
             if  policy == PRESERVE:
-<<<<<<< HEAD
-                if  logger :
-                    logger.debug("preserving key %s:%s \t(%s)" 
-                                % (":".join(_path), key_b, b[key_b]))
-                pass # keep original value
-
-            elif policy == OVERWRITE:
-                if  logger :
-                    logger.debug("overwriting key %s:%s \t(%s)"
-                                % (":".join(_path), key_b, b[key_b]))
-                a[key] = b[key]  # use new value
-
-            else :
-                raise ValueError('Conflict at %s (%s : %s)' \
-                               % ('.'.join(_path + [str(key)]),
-                                  a[key_a], b[key_b]))
-=======
                 if  logger:
                     logger.debug("preserving key %s:%s \t(%s)" 
                                 % (":".join(_path), key_b, b[key_b]))
@@ -236,23 +185,14 @@
                 raise ValueError('Conflict at %s (%s : %s)'
                               % ('.'.join(_path + [str(key_a)]),
                                  a[key_a], b[key_b]))
->>>>>>> b7dc0f5b
-    # --------------------------------------------------------------------------
 
     # first a clean merge, i.e. no interpretation of wildcards
     for key in b:
-<<<<<<< HEAD
-
-        if  key in a:
-            # need to resolve conflict
-            merge_key (a, key, b, key)
-=======
 
         if  key in a:
 
             # need to resolve conflict
             merge_key(a, key, b, key)
->>>>>>> b7dc0f5b
 
         else:
             # no conflict - simply add.  Not that this is a potential shallow
@@ -304,13 +244,8 @@
     else:
         sources = list()
 
-<<<<<<< HEAD
-    if  not isinstance (sources, list) :
-        raise TypeError ("Need dict as sources, not %s" % type(sources))
-=======
     if  not isinstance(sources, list):
         raise TypeError("Need dict as expansion source, not %s" % type(sources))
->>>>>>> b7dc0f5b
 
     # target must be first source, to avoid cycles (other sources are likely to
     # have *other* info)
@@ -324,47 +259,19 @@
                 isinstance(val, float     ) :
                 repl_source[key] = val
 
-<<<<<<< HEAD
-    again = True
-    while again :
-        target, again = _generic_stringexpand (target, repl_source)
-=======
-  # print '---------'
-  # print 'source'
-  # import pprint
-  # pprint.pprint(repl_source)
-  # print '---------'
-  # print 'target'
-  # pprint.pprint(target)
-  # print '---------'
-
     again = True
     while again:
         target, again = _generic_stringexpand(target, repl_source)
 
-      # print 'target x'
-      # pprint.pprint(target)
-      # print '---------'
->>>>>>> b7dc0f5b
-
     return target
 
 
 # ------------------------------------------------------------------------------
 #
 def _generic_stringexpand(target, source):
-
-<<<<<<< HEAD
-    if  isinstance (target, basestring) : 
-        return _string_stringexpand (target, source)
-=======
-  # print
-  # print 'generic (%s) (%s) (%s)' % (type(target), id(target), target)
-
 
     if  isinstance(target, basestring): 
         return _string_stringexpand(target, source)
->>>>>>> b7dc0f5b
 
     elif  isinstance(target, list): 
         return _list_stringexpand(target, source)
@@ -396,24 +303,12 @@
 #
 def _dict_stringexpand(target, source):
 
-<<<<<<< HEAD
     assert (isinstance(target, dict))
     assert (isinstance(source, dict))
 
     all_again = 0
-    for (key, val) in target.iteritems() :
-        target[key], again = _generic_stringexpand (val, source)
-=======
-  # print 'dict'
-
-    assert(isinstance(target, dict))
-    assert(isinstance(source, dict))
-
-    all_again = 0
     for key, val in target.iteritems():
-      # print 'key: %s' % key
         target[key], again = _generic_stringexpand(val, source)
->>>>>>> b7dc0f5b
         all_again += again
 
     return target, all_again
@@ -423,22 +318,14 @@
 #
 def _string_stringexpand(target, source):
 
-<<<<<<< HEAD
     assert (isinstance(target, basestring))
     assert (isinstance(source, dict))
-=======
-  # print 'string %s' % target
-
-    assert(isinstance(target, basestring))
-    assert(isinstance(source, dict))
->>>>>>> b7dc0f5b
 
     orig = str(target)
     try:
         expanded = target % source
 
     except KeyError:
-<<<<<<< HEAD
         # ignore incomplete expands
         return orig, False
 
@@ -447,23 +334,7 @@
         return orig, False
 
     # only check for success after success.  Duh!
-    if  orig == expanded : return expanded, False
-    else                 : return expanded, True
-
-=======
-        # we ignore incomplete expands
-      # print e
-        return orig, False
-
-    except ValueError:
-        # we ignore incomplete expands
-      # print e
-        return orig, False
-
-    # only check for success after success.  Duh!
-  # print '>>> orig (%s) expanded (%s)' % (orig, expanded)
     if  orig == expanded: return expanded, False
     else                : return expanded, True
->>>>>>> b7dc0f5b
-
-# ------------------------------------------------------------------------------
+
+# ------------------------------------------------------------------------------

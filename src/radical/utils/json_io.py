--- conflicted
+++ resolved
@@ -117,19 +117,11 @@
         }
     '''
 
-<<<<<<< HEAD
-    try   : import radical.pilot as rp             # pylint: disable=E0611,E0401
-    except: pass
-    try   : import radical.saga  as rs             # pylint: disable=E0611,E0401
-    except: pass
-    try   : import radical.utils as ru             # pylint: disable=E0611,E0401
-=======
     try   : import radical.pilot as rp                              # noqa: F401
     except: pass
     try   : import radical.saga  as rs                              # noqa: F401
     except: pass
     try   : import radical.utils as ru                              # noqa: F401
->>>>>>> cd1b7685
     except: pass
 
     if isinstance(data, str):

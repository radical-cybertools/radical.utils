--- conflicted
+++ resolved
@@ -69,11 +69,7 @@
 from .profile        import PROF_KEY_MAX
 
 from .json_io        import read_json, read_json_str, write_json
-<<<<<<< HEAD
 from .json_io        import parse_json, parse_json_str, dumps_json
-=======
-from .json_io        import parse_json, parse_json_str
->>>>>>> c3e51784
 from .which          import which
 from .tracer         import trace, untrace
 from .get_version    import get_version

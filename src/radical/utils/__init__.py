--- conflicted
+++ resolved
@@ -45,13 +45,13 @@
 from .logger         import Logger
 from .reporter       import Reporter
 from .profile        import Profiler, timestamp, event_to_label
-from.profile        import read_profiles, combine_profiles, clean_profile
+from .profile        import read_profiles, combine_profiles, clean_profile
 from .profile        import TIME, EVENT, COMP, TID, UID, STATE, MSG, ENTITY
 from .profile        import PROF_KEY_MAX
 
 from .json_io        import read_json, read_json_str, write_json
 from .json_io        import parse_json, parse_json_str
-from .which          import which
+from .which          import which, which_of
 from .tracer         import trace, untrace
 from .get_version    import get_version
 
@@ -60,15 +60,9 @@
 from .debug          import *
 from .misc           import *
 from .algorithms     import *
-<<<<<<< HEAD
-from .profile        import *
+
 from .proxy          import *
 from .sh             import *
-from .which          import which, which_of
-from .tracer         import trace, untrace
-from .get_version    import get_version
-=======
->>>>>>> 3cc0cd03
 
 
 # import decorators

--- conflicted
+++ resolved
@@ -10,12 +10,8 @@
 from .singleton      import Singleton
 from .threads        import Thread, RLock, NEW, RUNNING, DONE, FAILED
 from .threads        import is_main_thread, cancel_main_thread
-<<<<<<< HEAD
 from .threads        import set_cancellation_handler, unset_cancellation_handler
-=======
 from .threads        import raise_in_thread, ThreadExit, SignalRaised
-from .threads        import fs_event_create, fs_event_wait
->>>>>>> 9cbb9bf4
 from .url            import Url
 from .dict_mixin     import DictMixin, dict_merge, dict_stringexpand
 from .dict_mixin     import PRESERVE, OVERWRITE

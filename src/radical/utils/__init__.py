# pylint: disable=reimported

# allow star import, unused symbols
# flake8: noqa: F401

__author__    = 'RADICAL-Cybertools Team'
__copyright__ = 'Copyright 2013-2022, The RADICAL-Cybertools Team'
__license__   = 'MIT'

# ------------------------------------------------------------------------------
#
import os            as _os


# ------------------------------------------------------------------------------
#
# we want atfork imported first, specifically before os and logging
#
from .atfork         import *

# import constants
from .constants      import *

# import utility classes
from .object_cache   import ObjectCache
from .plugin_manager import PluginManager, PluginBase
from .singleton      import Singleton
from .heartbeat      import Heartbeat, PWatcher
from .threads        import is_main_thread, is_this_thread, cancel_main_thread
from .threads        import main_thread, this_thread, get_thread_name, gettid
from .threads        import set_cancellation_handler, unset_cancellation_handler
from .threads        import raise_in_thread, ThreadExit, SignalRaised
from .futures        import Future
from .futures        import NEW, RUNNING, DONE, FAILED, CANCELED
from .url            import Url
from .host           import get_hostip, get_hostname
from .host           import get_hostlist, get_hostlist_by_range
from .host           import create_hostfile, compress_hostlist, is_localhost
from .lockable       import Lockable
from .lockfile       import Lockfile
from .registry       import Registry, READONLY, READWRITE
from .ru_regex       import ReString, ReSult
from .lease_manager  import LeaseManager
from .daemon         import Daemon, daemonize
from .poll           import Poller, POLLIN, POLLOUT, POLLERR, POLLALL
from .poll           import POLLNVAL, POLLPRI, POLLHUP
from .shell          import sh_quote
from .shell          import sh_callout, sh_callout_bg, sh_callout_async
from .testing        import sys_exit
from .testing        import TestConfig
from .testing        import set_test_config, add_test_config, get_test_config
from .env            import env_read, env_write, env_read_lines, env_eval
from .env            import env_prep, env_diff, EnvProcess, env_dump
from .stack          import stack
from .modules        import import_module, find_module, import_file
from .modules        import get_type, load_class

from .dict_mixin     import DictMixin, dict_merge, dict_stringexpand, dict_diff
from .dict_mixin     import PRESERVE, OVERWRITE, iter_diff
from .typeddict      import TypedDict, TypedDictMeta, as_dict
from .config         import Config, DefaultConfig

from .zmq            import Message
from .zmq            import Bridge
from .zmq            import Queue,  Putter,    Getter
from .zmq            import PubSub, Publisher, Subscriber
from .zmq            import Server, Client

from .flux           import FluxService, FluxHelper

from .logger         import DEBUG, INFO, WARNING, WARN, ERROR, CRITICAL, OFF
from .logger         import Logger
from .reporter       import Reporter
from .profile        import Profiler, timestamp
from .profile        import read_profiles, combine_profiles, clean_profile
<<<<<<< HEAD
from .profile        import TIME, EVENT, ENTITY, UID, MSG
=======
from .profile        import TIME, EVENT, COMP, TID, UID, STATE, MSG, ENTITY
from .profile        import PROF_KEY_MAX
from .profile        import Yappi
>>>>>>> 8d494196

from .json_io        import read_json, read_json_str, write_json
from .json_io        import parse_json, parse_json_str, dumps_json
from .which          import which
from .tracer         import trace, untrace
from .get_version    import get_version

from .serialize      import to_json, from_json, to_msgpack, from_msgpack
from .serialize      import register_serializable


# import various utility methods
from .ids            import *
from .debug          import *
from .misc           import *
from .algorithms     import *

# import decorators
from .timing         import timed_method, epoch, dt_epoch, Time

# import sub-modules
from . import scheduler
from . import config
from . import zmq


# ------------------------------------------------------------------------------
#
# get version info
#
_mod_root = _os.path.dirname (__file__)

version_short, version_base, version_branch, version_tag, version_detail \
             = get_version(_mod_root)
version      = version_short
__version__  = version_detail


# ------------------------------------------------------------------------------
<|MERGE_RESOLUTION|>--- conflicted
+++ resolved
@@ -73,13 +73,9 @@
 from .reporter       import Reporter
 from .profile        import Profiler, timestamp
 from .profile        import read_profiles, combine_profiles, clean_profile
-<<<<<<< HEAD
-from .profile        import TIME, EVENT, ENTITY, UID, MSG
-=======
 from .profile        import TIME, EVENT, COMP, TID, UID, STATE, MSG, ENTITY
 from .profile        import PROF_KEY_MAX
 from .profile        import Yappi
->>>>>>> 8d494196
 
 from .json_io        import read_json, read_json_str, write_json
 from .json_io        import parse_json, parse_json_str, dumps_json


__author__    = "Radical.Utils Development Team"
__copyright__ = "Copyright 2013, RADICAL@Rutgers"
__license__   = "MIT"

# we want atfork imported first, specifically before os and logging
from .atfork         import *

# import utility classes
from .object_cache   import ObjectCache
from .plugin_manager import PluginManager
from .singleton      import Singleton
from .process        import Process
from .threads        import Thread, RLock
from .threads        import is_main_thread, is_this_thread, cancel_main_thread
from .threads        import main_thread, this_thread, get_thread_name, gettid
from .threads        import set_cancellation_handler, unset_cancellation_handler
from .threads        import raise_in_thread, ThreadExit, SignalRaised
from .futures        import Future
from .futures        import NEW, RUNNING, DONE, FAILED, CANCELED
from .url            import Url
from .dict_mixin     import DictMixin, dict_merge, dict_stringexpand
from .dict_mixin     import PRESERVE, OVERWRITE
from .lockable       import Lockable
from .registry       import Registry, READONLY, READWRITE
from .regex          import ReString, ReSult
from .benchmark      import Benchmark
from .lease_manager  import LeaseManager
from .daemonize      import Daemon
from .config         import Config
from .poll           import Poller, POLLIN, POLLOUT, POLLERR, POLLALL
from .poll           import POLLNVAL, POLLPRI, POLLHUP

from .logger         import DEBUG, INFO, WARNING, WARN, ERROR, CRITICAL, OFF
from .logger         import Logger,   get_logger
from .reporter       import Reporter
from .profile        import Profiler, timestamp
from .profile        import read_profiles, combine_profiles, clean_profile
from .profile        import TIME, EVENT, COMP, TID, UID, STATE, MSG, ENTITY
from .profile        import PROF_KEY_MAX

# import utility methods
from .ids            import *
from .read_json      import *
from .debug          import *
from .misc           import *
from .algorithms     import *
from .which          import which
from .tracer         import trace, untrace
from .get_version    import get_version

# import decorators
from .timing         import timed_method, epoch, dt_epoch


<<<<<<< HEAD
=======
# import sub-modules
from .               import scheduler
# from .               import config

>>>>>>> cf76f283

# ------------------------------------------------------------------------------
#
import os

_mod_root = os.path.dirname (__file__)

version_short, version_detail, version_base, \
               version_branch, sdist_name,   \
               sdist_path = get_version(_mod_root)
version = version_short


# ------------------------------------------------------------------------------
<|MERGE_RESOLUTION|>--- conflicted
+++ resolved
@@ -53,13 +53,10 @@
 from .timing         import timed_method, epoch, dt_epoch
 
 
-<<<<<<< HEAD
-=======
 # import sub-modules
 from .               import scheduler
 # from .               import config
 
->>>>>>> cf76f283
 
 # ------------------------------------------------------------------------------
 #

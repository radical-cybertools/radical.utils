--- conflicted
+++ resolved
@@ -45,12 +45,8 @@
 from .misc           import *
 from .algorithms     import *
 from .proxy          import *
-<<<<<<< HEAD
 from .sh             import *
-from .which          import which
-=======
 from .which          import which, which_of
->>>>>>> b863f8d4
 from .tracer         import trace, untrace
 from .get_version    import get_version
 


__author__    = "Radical.Utils Development Team (Andre Merzky, Ole Weidner)"
__copyright__ = "Copyright 2013, RADICAL@Rutgers"
__license__   = "MIT"


# import utility classes
from .object_cache   import ObjectCache
from .plugin_manager import PluginManager
from .singleton      import Singleton
from .threads        import Thread, RLock, NEW, RUNNING, DONE, FAILED
from .threads        import is_main_thread, cancel_main_thread
from .threads        import set_cancellation_handler, unset_cancellation_handler
from .threads        import raise_in_thread, ThreadExit, SignalRaised
<<<<<<< HEAD
=======
from .threads        import fs_event_create, fs_event_wait
from .futures        import *
>>>>>>> 82050c52
from .url            import Url
from .dict_mixin     import DictMixin, dict_merge, dict_stringexpand
from .dict_mixin     import PRESERVE, OVERWRITE
from .lockable       import Lockable
from .registry       import Registry, READONLY, READWRITE
from .regex          import ReString, ReSult
from .reporter       import Reporter
from .benchmark      import Benchmark
from .lease_manager  import LeaseManager
from .daemonize      import Daemon

# import utility methods
from .atfork         import *
from .logger         import *
from .ids            import *
from .read_json      import *
from .tracer         import trace, untrace
from .which          import which
from .debug          import *
from .misc           import *
from .get_version    import get_version
from .algorithms     import *
from .profile        import *

# import decorators
from .timing         import timed_method

# import sub-modules
# from config         import Configuration, Configurable, ConfigOption, getConfig


# ------------------------------------------------------------------------------


import os

_mod_root = os.path.dirname (__file__)

version, version_detail, version_branch, sdist_name, sdist_path = get_version()

# ------------------------------------------------------------------------------
<|MERGE_RESOLUTION|>--- conflicted
+++ resolved
@@ -12,11 +12,7 @@
 from .threads        import is_main_thread, cancel_main_thread
 from .threads        import set_cancellation_handler, unset_cancellation_handler
 from .threads        import raise_in_thread, ThreadExit, SignalRaised
-<<<<<<< HEAD
-=======
-from .threads        import fs_event_create, fs_event_wait
 from .futures        import *
->>>>>>> 82050c52
 from .url            import Url
 from .dict_mixin     import DictMixin, dict_merge, dict_stringexpand
 from .dict_mixin     import PRESERVE, OVERWRITE

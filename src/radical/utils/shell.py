
import os
import queue
import shlex
import select

import threading  as mt
import subprocess as sp

from .constants import RUNNING, DONE, FAILED
<<<<<<< HEAD
from .misc      import is_string, as_string
=======
from .misc      import is_string
from .misc      import ru_open
>>>>>>> df8124be


# ------------------------------------------------------------------------------
#
def sh_callout(cmd, stdout=True, stderr=True, shell=False, env=None):
    '''
    call a shell command, return `[stdout, stderr, retval]`.
    '''

    # convert string into arg list if needed
    if is_string(cmd) and \
       not shell: cmd    = shlex.split(cmd)

    if stdout   : stdout = sp.PIPE
    else        : stdout = None

    if stderr   : stderr = sp.PIPE
    else        : stderr = None

    p = sp.Popen(cmd, stdout=stdout, stderr=stderr, shell=shell, env=env)

    if not stdout and not stderr:
        ret = p.wait()
    else:
        stdout, stderr = p.communicate()
        ret            = p.returncode

    return stdout.decode("utf-8"), stderr.decode("utf-8"), ret


# ------------------------------------------------------------------------------
#
def sh_callout_bg(cmd, stdout=None, stderr=None, shell=False, env=None):
    '''
    call a shell command in the background.  Do not attempt to pipe STDOUT/ERR,
    but only support writing to named files.
    '''

    # pipes won't work - see sh_callout_async
    if stdout == sp.PIPE: raise ValueError('stdout pipe unsupported')
    if stderr == sp.PIPE: raise ValueError('stderr pipe unsupported')

    # openfile descriptors for I/O, if needed
    if is_string(stdout): stdout = ru_open(stdout, 'w')
    if is_string(stderr): stderr = ru_open(stderr, 'w')

    # convert string into arg list if needed
    if not shell and is_string(cmd): cmd = shlex.split(cmd)

    sp.Popen(cmd, stdout=stdout, stderr=stderr, shell=shell, env=env)

    return


# ------------------------------------------------------------------------------
#
def sh_callout_async(cmd, stdin=True, stdout=True, stderr=True,
                          shell=False, env=None):
    '''

    Run a command, and capture stdout/stderr if so flagged.  The call will
    return an PROC object instance on which the captured output can be retrieved
    line by line (I/O is line buffered).  When the process is done, a `None`
    will be returned on the I/O queues.

    Line breaks are stripped.

    stdout/stderr: True [default], False, string
      - False : discard I/O
      - True  : capture I/O as queue [default]
      - string: capture I/O as queue, also write to named file

    shell: True, False [default]
      - pass to popen

    PROC:
      - PROC.stdout         : `queue.Queue` instance delivering stdout lines
      - PROC.stderr         : `queue.Queue` instance delivering stderr lines
      - PROC.state          : ru.RUNNING, ru.DONE, ru.FAILED
      - PROC.rc             : returncode (None while ru.RUNNING)
      - PROC.stdout_filename: name of stdout file (when available)
      - PROC.stderr_filename: name of stderr file (when available)
    '''
    # NOTE: Fucking python screws up stdio buffering when threads are used,
    #       *even if the treads do not perform stdio*.  Its possible that the
    #       logging module interfers, too.  Either way, I am fed up debugging
    #       this shit, and give up.  This method does not work for threaded
    #       python applications.
    assert(False), 'this is broken for python apps'

    # --------------------------------------------------------------------------
    #
    class _P(object):
        '''
        internal representation of a process
        '''

        # ----------------------------------------------------------------------
        def __init__(self, cmd, stdin, stdout, stderr, shell, env):

            cmd = cmd.strip()

            self._in_c  = bool(stdin)                # flag stdin  capture
            self._out_c = bool(stdout)               # flag stdout capture
            self._err_c = bool(stderr)               # flag stderr capture

            self._in_r , self._in_w  = os.pipe()     # put stdin  to   child
            self._out_r, self._out_w = os.pipe()     # get stdout from child
            self._err_r, self._err_w = os.pipe()     # get stderr from child

            self._in_o  = os.fdopen(self._in_r)      # file object for in  ep
            self._out_o = os.fdopen(self._out_r)     # file object for out ep
            self._err_o = os.fdopen(self._err_r)     # file object for err ep

            self._in_q  = queue.Queue()              # get stdin  from parent
            self._out_q = queue.Queue()              # put stdout to   parent
            self._err_q = queue.Queue()              # put stderr to   parent

            if is_string(stdout): self._out_f = ru_open(stdout, 'w')
            else                : self._out_f = None

            if is_string(stderr): self._err_f = ru_open(stderr, 'w')
            else                : self._err_f = None

            self.state = RUNNING
            self._proc = sp.Popen(cmd, stdin=self._in_r,
                                       stdout=self._out_w,
                                       stderr=self._err_w,
                                       shell=shell,
                                       env=env,
                                       bufsize=1)

            t = mt.Thread(target=self._watch)
            t.daemon = True
            t.start()

            self.rc = None  # return code


        @property
        def stdin(self):
            if not self._in_c:
                raise RuntimeError('stdin not captured')
            return self._in_q


        @property
        def stdout(self):
            if not self._out_c:
                raise RuntimeError('stdout not captured')
            return self._out_q


        @property
        def stderr(self):
            if not self._err_c:
                raise RuntimeError('stderr not captured')
            return self._err_q


        @property
        def stdout_filename(self):
            if not self._out_f:
                raise RuntimeError('stdout not recorded')
            return self._out_f.name


        @property
        def stderr_filename(self):
            if not self._err_f:
                raise RuntimeError('stderr not recorded')
            return self._err_f.name


        def kill(self):
            self._proc.terminate()


        # ----------------------------------------------------------------------
        #
        def _watch(self):

            poller = select.poll()
            poller.register(self._out_r, select.POLLIN | select.POLLHUP)
            poller.register(self._err_r, select.POLLIN | select.POLLHUP)

            # try forever to read stdin, stdout and stderr, stop only when
            # either signals that process (parent or child) died
            while True:

                # check for input
                data = self._in_q.get_nowait()
                if data:
                    self._out_o.write(data)
                    self._out_f.write(data)

                active = False
                fds    = poller.poll(100)  # timeout configurable (ms)

                for fd,mode in fds:

                    if mode & select.POLLHUP:
                        # fd died - grab data from other fds
                        continue

                    if fd    == self._out_r:
                        o_in  = self._out_o
                        q_out = self._out_q
                        f_out = self._out_f

                    elif fd  == self._err_r:
                        o_in  = self._err_o
                        q_out = self._err_q
                        f_out = self._err_f

                    line = o_in.readline()  # `bufsize=1` in `popen`

                    if line:
                        # found valid data (active)
                        active = True
                        if q_out: q_out.put(line.rstrip('\n'))
                        if f_out: f_out.write(line)

                # no data received - check process health
                if not active and self._proc.poll() is not None:

                    # process is dead
                    self.rc = self._proc.returncode

                    if self.rc == 0: self.state = DONE
                    else           : self.state = FAILED

                    if self._out_q: self._out_q.put(None)  # signal EOF
                    if self._err_q: self._err_q.put(None)  # signal EOF

                    if self._out_q: self._out_q.join()     # ensure reads
                    if self._err_q: self._err_q.join()     # ensure reads

                    return  # finishes thread
    # --------------------------------------------------------------------------

    return _P(cmd=cmd, stdin=stdin, stdout=stdout, stderr=stderr,
                       shell=shell, env=env)


# ------------------------------------------------------------------------------
<|MERGE_RESOLUTION|>--- conflicted
+++ resolved
@@ -8,12 +8,7 @@
 import subprocess as sp
 
 from .constants import RUNNING, DONE, FAILED
-<<<<<<< HEAD
-from .misc      import is_string, as_string
-=======
-from .misc      import is_string
-from .misc      import ru_open
->>>>>>> df8124be
+from .misc      import is_string, ru_open
 
 
 # ------------------------------------------------------------------------------

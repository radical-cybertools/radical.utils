
__author__    = 'Radical.Utils Development Team (Andre Merzky)'
__copyright__ = 'Copyright 2013, RADICAL@Rutgers'
__license__   = 'MIT'

import sys
import os
from functools import reduce

from functools import reduce


# ------------------------------------------------------------------------------
# This file (ab)uses a number of python features which are disliked by pylint
# pylint: disable=E1120,W1505,W0613

# ------------------------------------------------------------------------------
#
# Method call parameters/return value type checking decorators.
# (c) 2006-2007, Dmitry Dvoinikov <dmitry@targeted.org>
# Distributed under BSD license.
#
# code adjustements by 'The SAGA Project', 2013
# See also
<<<<<<< HEAD
# http://code.activestate.com/recipes/577065-type-checking-function-overloading-decorator/
=======
# http://code.activestate.com/recipes/\
#        577065-type-checking-function-overloading-decorator/
>>>>>>> 989abe6b
#
#
# Samples:
#
# from typecheck import *
#
# @takes(int, str) # takes   int, str, upon a problem throws TypeError
# @returns(int)    # returns int,      upon a problem throws TypeError
# def foo(i, s):
#     return i + len(s)
#
# @takes((int, long), by_regex('^[0-9]+$')) # int or long, numerical string
# def foo(i, s, anything):                  # third parameter is not checked
#     ...
#
# @takes(int, int, foo = int, bar = optional(int)) # keyword foo must be int
# def foo(a, b, **kwargs):                         # bar may be int or missing
#     ...
#
<<<<<<< HEAD
# Note: @takes for positional arguments, @takes for keyword arguments and @returns
# all support the same checker syntax, for example for the following declaration
=======
# Note: @takes for positional arguments, @takes for keyword arguments and
# @returns all support the same checker syntax, for example for the following
# declaration
>>>>>>> 989abe6b
#
# @takes(C)
# def foo(x):
#     ...
#
# then C may be one of the simple checkers:
#
# --------- C ---------     ------------- semantics -------------
# typename              ==> ok if x is is an instance of typename
# 'typename'            ==> ok if x is is an instance of typename
# with_attr('a', 'b')   ==> ok if x has specific attributes
# some_callable         ==> ok if some_callable(x) is True
# one_of(1, '2')        ==> ok if x is one of the literal values
# by_regex('^foo$')     ==> ok if x is a matching basestring
# nothing               ==> ok if x is None
# anything              ==> always ok
#
# simple checkers can further be combined with OR semantics using tuples:
#
# --------- C ---------     ------------- semantics -------------
# (checker1, checker2)      ==> ok if x conforms with either checker
#
# be optional:
#
# --------- C ---------     ------------- semantics -------------
# optional (checker)        ==> ok if x is checker-conformant or None
#
# or nested recursively into one of the following checkers
#
# --------- C ---------     ------------- semantics -------------
# list_of  (checker)        ==> ok if x is a list  of checker-conformant values
# tuple_of (checker)        ==> ok if x is a tuple of checker-conformant values
# set_of   (checker)        ==> ok if x is a set   of checker-conformant values
# dict_of  (key_checker,
#           value_checker)  ==> ok if x is a dict  mapping key_checker-
#                           conformant keys to value_checker-conformant values
#
# More samples:
#
# class foo(object):
#     @takes('foo', optional(int)) # foo, maybe int, but foo is yet incomplete
#     def __init__(self, i = None): # and is thus specified by name
#         ...
#     @takes('foo', int)            # foo, and int if presents in args,
#     def bar(self, *args):         # if args is empty, the check passes ok
#         ...
<<<<<<< HEAD
#     @takes ("foo")
#     @returns (object)              # returns foo which is fine, because
#     def biz (self):                # foo is an object
=======
#     @takes('foo')
#     @returns(object)              # returns foo which is fine, because
#     def biz(self):                # foo is an object
>>>>>>> 989abe6b
#         return self
#     @classmethod                   # classmethod's and staticmethod's
#     @takes(type)                  # go same way
#     def baz(cls):
#         ...
#
<<<<<<< HEAD
# @takes   (int)
# @returns (optional ("int", foo))   # returns either int, foo or NoneType
# def bar (i):                       # "int" (rather than just int) is for fun
=======
# @takes(int)
# @returns(optional('int', foo))   # returns either int, foo or NoneType
# def bar(i):                       # 'int' (rather than just int) is for fun
>>>>>>> 989abe6b
#     if i > 0:
#         return i
#     elif i == 0:
#         return foo()               # otherwise returns NoneType
#
# @takes(callable)                # built-in funcs are treated as predicates
# @returns(lambda x: x == 123)      # and so do user-defined funcs or lambdas
# def exec(f, *args, **kwargs):
#     return f(*args, **kwargs)
#
# assert execute(execute, execute, execute, lambda x: x, 123) == 123
#
# def readable(x):                  # user-defined type-checking predicate
#     return hasattr(x, 'read')
#
# anything is an alias for predicate lambda: True,
# nothing is an alias for NoneType, as in:
#
<<<<<<< HEAD
# @takes   (callable, readable,
#           optional (anything),
#           optional (int))
# @returns (nothing)
# def foo (f, r, x = None, i = None):
#     ...
#
#                                    # another way of protocol checking
# @takes (with_attr ("read", "write"))
# def foo (pipe):
=======
# @takes(callable, readable,
#           optional(anything),
#           optional(int))
# @returns(nothing)
# def foo(f, r, x = None, i = None):
#     ...
#
#                                    # another way of protocol checking
# @takes(with_attr('read', 'write'))
# def foo(pipe):
>>>>>>> 989abe6b
#     ...
#
# @takes(list_of(int))             # list of ints
# def foo(x):
#     print x[0]
#
# @takes(tuple_of(callable))       # tuple of callables
# def foo(x):
#     print x[0]()
#
#                                    # dict mapping strs to lists of int
<<<<<<< HEAD
# @takes (dict_of (str, list_of (int)))
# def foo (x):
#     print sum (x["foo"])
=======
# @takes(dict_of(str, list_of(int)))
# def foo(x):
#     print sum(x['foo'])
>>>>>>> 989abe6b
#
# @takes(by_regex('^[0-9]{1,8}$')) # integer-as-a-string regex
# def foo(x):
#     i = int(x)
#
# @takes(one_of(1, 2))             # must be equal to either one
# def set_version(version):
#     ...
#
# The(3 times longer) source code with self-tests is available from:
# http://www.targeted.org/python/recipes/typecheck.py
#
# ------------------------------------------------------------------------------

<<<<<<< HEAD
__all__ = [ "takes",    "returns",   "optional", "nothing",
            "anything", "list_of",   "tuple_of", "dict_of",
            "by_regex", "with_attr", "one_of",   "set_of" ]
=======
__all__ = ['takes',    'returns',   'optional', 'nothing',
           'anything', 'list_of',   'tuple_of', 'dict_of',
           'by_regex', 'with_attr', 'one_of',   'set_of' ]
>>>>>>> 989abe6b

no_check        = True  # set this to True to turn all checks off
no_return_check = True   # set this to True to turn return value cchecks off

if 'RADICAL_DEBUG_SIG' in os.environ:
    no_check = False  # set this to True to turn all checks off

# ------------------------------------------------------------------------------

from traceback import extract_stack
from inspect   import getargspec, isclass
from re        import compile as regex
from functools import wraps

# NOTE: Python 3: type NoneType does not exist anymore. Test against None.
# from types     import NoneType
NoneType = type(None)

<<<<<<< HEAD
=======

>>>>>>> 989abe6b
# ------------------------------------------------------------------------------
#
def base_names(C):
    '''
    Returns list of base class names for a given class
    '''

    return [x.__name__ for x in C.__mro__]


<<<<<<< HEAD
def base_names (C):
    "Returns list of base class names for a given class"
    return [ x.__name__ for x in C.__mro__ ]

=======
>>>>>>> 989abe6b
# ------------------------------------------------------------------------------
#
def type_name(v):
    '''
    Returns the name of the passed value's type
    '''

    return type(v).__name__


# ------------------------------------------------------------------------------
#
class Checker(object):

    registered = list()  # a list of registered descendant class factories

    def __init__(self, reference):
        self.reference = reference
        self.spectype  = reference


    def check(self, value):  # abstract
        pass


    @staticmethod
    def create(value):  # static factory method

        for f, t in Checker.registered:
            if f(value):
                return t(value)


# ------------------------------------------------------------------------------
#
class TypeChecker(Checker):

    def check(self, value):
        return isinstance(value, self.reference)


Checker.registered.append((isclass, TypeChecker))
nothing = NoneType


# ------------------------------------------------------------------------------
#
class StrChecker(Checker):

    def check(self, value):
        value_base_names = base_names(type(value))
        return self.reference in value_base_names or \
<<<<<<< HEAD
               "instance"     in value_base_names

Checker._registered.append ((lambda x: isinstance (x, str), StrChecker))
=======
               'instance'     in value_base_names
>>>>>>> 989abe6b


Checker.registered.append((lambda x: isinstance(x, str), StrChecker))

<<<<<<< HEAD
    def __init__ (self, reference):
        self.reference = list(map (Checker.create, reference))
=======

# ------------------------------------------------------------------------------
#
class TupleChecker(Checker):

    def __init__(self, reference):
        self.reference = list(map(Checker.create, reference))
>>>>>>> 989abe6b
        self.spectype  = reference

    def check(self, value):
        return reduce(lambda r, c: r or c.check(value), self.reference, False)


<<<<<<< HEAD
Checker._registered.append ((lambda x: isinstance (x, tuple) and not
                     [y for y in x if Checker.create (y) is None],
=======
Checker.registered.append((lambda x: isinstance(x, tuple) and not
                     [y for y in x if Checker.create(y) is None],
>>>>>>> 989abe6b
                     TupleChecker))


def optional(*args):
    return args + (NoneType, )


# ------------------------------------------------------------------------------
#
class CallableChecker(Checker):

    def check(self, value):
        return self.reference(value)

# note that the callable check is the most relaxed of all, therefore it should
# be registered last, after all the more specific cases have been registered


Checker.registered.append((callable, CallableChecker))


def anything(*args):
    return True


# ------------------------------------------------------------------------------
#
class ListOfChecker(Checker):

    def __init__(self, reference):
        self.reference = Checker.create(reference)

    def check(self, value):
        return isinstance(value, list) and \
               not [e for e in value if not self.reference.check(e)]


<<<<<<< HEAD
    def check (self, value):
        return isinstance (value, list) and \
               not [e for e in value if not self.reference.check (e)]
=======
def list_of(*args):
    return ListOfChecker(*args).check
>>>>>>> 989abe6b


# ------------------------------------------------------------------------------
#
class TupleOfChecker(Checker):

    def __init__(self, reference):
        self.reference = Checker.create(reference)

    def check(self, value):
        return isinstance(value, tuple) and \
               not [e for e in value if not self.reference.check(e)]


<<<<<<< HEAD
    def check (self, value):
        return isinstance (value, tuple) and \
               not [e for e in value if not self.reference.check (e)]
=======
def tuple_of(*args):
    return TupleOfChecker(*args).check
>>>>>>> 989abe6b


# ------------------------------------------------------------------------------
#
class SetOfChecker(Checker):

    def __init__(self, reference):
        self.reference = Checker.create(reference)

    def check(self, value):
        return isinstance(value, set) and \
               not [e for e in value if not self.reference.check(e)]


<<<<<<< HEAD
    def check (self, value):
        return isinstance (value, set) and \
               not [e for e in value if not self.reference.check (e)]
=======
def set_of(*args):
    return SetOfChecker(*args).check
>>>>>>> 989abe6b


# ------------------------------------------------------------------------------
#
class DictOfChecker(Checker):

    def __init__(self, key_reference, value_reference):
        self.key_reference   = Checker.create(key_reference)
        self.value_reference = Checker.create(value_reference)

    def check(self, value):
        return isinstance(value, dict) and \
               not [e for e in value.keys()
                            if not self.key_reference.check(e)] and \
               not [e for e in value.values()
                            if not self.value_reference.check(e)]

<<<<<<< HEAD
    def check (self, value):
        return isinstance (value, dict) and \
               not [e for e in iter(value.keys  ()) if not self.key_reference.check   (e)] and \
               not [e for e in iter(value.values()) if not self.value_reference.check (e)]
=======
>>>>>>> 989abe6b

def dict_of(*args):
    return DictOfChecker(*args).check


# ------------------------------------------------------------------------------
#
class RegexChecker(Checker):

    def __init__(self, reference):
        self.reference = regex(reference)

<<<<<<< HEAD
    def check (self, value):
        return isinstance (value, str) and self.reference.match (value)
=======
    def check(self, value):
        return isinstance(value, str) and self.reference.match(value)
>>>>>>> 989abe6b


def by_regex(*args):
    return RegexChecker(*args).check


# ------------------------------------------------------------------------------
#
class AttrChecker(Checker):

    def __init__(self, *attrs):
        self.attrs = attrs

<<<<<<< HEAD
    def check (self, value):
        return reduce (lambda r, c: r and c,
                  [hasattr (value, a) for a in self.attrs], True)
=======
    def check(self, value):
        return reduce(lambda r, c: r and c,
                  [hasattr(value, a) for a in self.attrs], True)
>>>>>>> 989abe6b


def  with_attr(*args):
    return AttrChecker(*args).check


# ------------------------------------------------------------------------------
#
class OneOfChecker(Checker):

    def __init__(self, *values):
        self.values = values

    def check(self, value):
        return value in self.values


def one_of(*args):
    return OneOfChecker(*args).check


<<<<<<< HEAD
    stack = extract_stack ()
    for f in stack :
        if  'utils/signatures.py' in f[0] :
=======
# ------------------------------------------------------------------------------
#
def create_return_exception(method, spectype, result):

    stack = extract_stack()
    for f in stack:
        if  'utils/signatures.py' in f[0]:
>>>>>>> 989abe6b
            break
        frame = f

    msg   = '\nSignature Mismatch\n'
    msg  += '  in function   : %s\n'     % (frame[2])
    msg  += '  in file       : %s +%s\n' % (frame[0], frame[1])
    msg  += '  on line       : %s\n'     % (frame[3])
    msg  += '  method        : %s\n'     % (method.__name__)
    msg  += '  returned type : %s\n'     % (type(result).__name__)
    msg  += '  instead  of   : %s\n'     % (spectype.__name__)
    msg  += '  This is an internal error!'

    return TypeError(msg)


# ------------------------------------------------------------------------------
#
def create_type_exception(method, arg0, i, arg, spectype, kwname=''):

    narg = 0

<<<<<<< HEAD
    if  arg0 and isinstance (arg0, object) :
        narg = i
    else :
        narg = i+1

    stack = extract_stack ()
    for f in stack :
        if  'utils/signatures.py' in f[0] :
=======
    if  arg0 and isinstance(arg0, object):
        narg = i
    else:
        narg = i + 1

    stack = extract_stack()
    for f in stack:
        if  'utils/signatures.py' in f[0]:
>>>>>>> 989abe6b
            break
        frame = f

    if isinstance(spectype,tuple) or \
       isinstance(spectype,list ):
        expected = list()
        for t in spectype:
            if isinstance(t, type):
                expected.append(t.__name__)
            else:
                expected.append(str(t))

    elif isinstance(spectype,type):
        expected = spectype.__name__

    else:
        expected = str(spectype)

    msg   = '\nSignature Mismatch\n'
    msg  += '  in function        : %s\n'       % (frame[2])
    msg  += '  in file            : %s +%s\n'   % (frame[0], frame[1])
    msg  += '  on line            : %s\n'       % (frame[3])
    msg  += '  method             : %s\n'       % (method.__name__)
    if  not kwname :
        msg  += '  argument           : #%s\n'  % (narg)
    else :
        msg  += '  parameter          : %s'     % (kwname)
    msg  += '  has incorrect type : %s\n'       % (type(arg).__name__)
    msg  += '  instead of         : %s'         % (str(expected))

    return TypeError(msg)


# ------------------------------------------------------------------------------
#
def takes(*args, **kwargs):
    '''
    Method signature checking decorator
    '''

    if no_check:  # no type check is performed, return decorated method itself

        def takes_proxy(method):
            return method

    else:

        # convert decorator arguments into a list of checkers
        checkers = list()
        for i, arg in enumerate(args):
            checker = Checker.create(arg)
            if checker is None:
                raise TypeError('@takes got parameter %d of unsupported '
                                 'type %s' % (i + 1, type_name(arg)))
            checkers.append(checker)

<<<<<<< HEAD
        kwcheckers = {}
        for kwname, kwarg in kwargs.items ():
            checker = Checker.create (kwarg)
=======
        kwcheckers = dict()
        for kwname, kwarg in kwargs.items():
            checker = Checker.create(kwarg)
>>>>>>> 989abe6b
            if checker is None:
                raise TypeError('@takes got parameter %s of unsupported '
                                 'type %s' % (kwname, type_name(kwarg)))
            kwcheckers[kwname] = checker


<<<<<<< HEAD
        def takes_proxy (method):

            method_args, method_defaults = getargspec (method)[0::3]

            @wraps(method)
            def signature_check (*pargs, **pkwargs):

                # append the default parameters
=======
        def takes_proxy(method):

            method_args, method_defaults = getargspec(method)[0::3]

            @wraps(method)
            def signature_check(*pargs, **pkwargs):
>>>>>>> 989abe6b

                # append the default parameters
                if  method_defaults is not None and len(method_defaults) > 0 \
                    and len(method_args) - len(method_defaults) <= \
                                                  len(pargs) < len(method_args):
                    pargs += method_defaults[len(pargs) - len(method_args):]

                # check the types of the actual call parameters
                for i,(arg, checker) in enumerate(zip(pargs, checkers)):

                    if  not checker.check(arg):
                      # print 'Checker.spectype %s' % checker.spectype
                        excpt = create_type_exception(method, pargs[0], i,
                                                      arg, checker.spectype)
                        raise excpt
<<<<<<< HEAD

                for kwname, checker in kwcheckers.items ():
                    if  not checker.check (pkwargs.get (kwname, None)):
                      # print 'checker.spectype %s' % checker.spectype
=======

                for kwname, checker in kwcheckers.items():

                    if  not checker.check(pkwargs.get(kwname, None)):
                      # print 'checker.spectype %s' % checker.spectype
                        # pylint: disable=W0631
>>>>>>> 989abe6b
                        excpt = create_type_exception(method, pargs[0], i,
                                                      arg, checker.spectype,
                                                      kwname)
                        raise excpt

                try:
                    return method(*pargs, **pkwargs)

                except:
                    # remove signature decorator from exception call stack
                    et, ei, tb = sys.exc_info()
                    raise et(ei).with_traceback(tb.tb_next)

            signature_check.__name__ = method.__name__
            return signature_check

    return takes_proxy


# ------------------------------------------------------------------------------
#
def returns(sometype):
    '''
    Return type checking decorator
    '''

    if no_check:

        def returns_proxy(method):
            return method

    else:

        # convert decorator argument into a checker
<<<<<<< HEAD

=======
>>>>>>> 989abe6b
        checker = Checker.create(sometype)
        if checker is None:
            raise TypeError('@returns decorator got parameter of unsupported '
                             'type %s' % type_name(sometype))

        def returns_proxy(method):

<<<<<<< HEAD
        def returns_proxy (method):

            @wraps(method)
            def signature_check (*args, **kwargs):

                try :
                    result = method (*args, **kwargs)
                except :
=======
            @wraps(method)
            def signature_check(*args, **kwargs):

                try:
                    result = method(*args, **kwargs)
                except:
>>>>>>> 989abe6b
                    # remove signature decorator from exception call stack
                    et, ei, tb = sys.exc_info()
                    raise et(ei).with_traceback(tb.tb_next)

<<<<<<< HEAD
                if  not checker.check (result):

                    if not  no_return_check:
                      # print 'Checker.spectype %s' % checker.spectype
                        excpt = create_return_exception (method,
                                                         checker.spectype,
                                                         result)
=======
                if  not checker.check(result):

                    if not  no_return_check:
                      # print 'Checker.spectype %s' % checker.spectype
                        excpt = create_return_exception(method,
                                                       checker.spectype, result)
>>>>>>> 989abe6b
                        raise excpt

                return result

            signature_check.__name__ = method.__name__
            return signature_check

    return returns_proxy


# ------------------------------------------------------------------------------
<|MERGE_RESOLUTION|>--- conflicted
+++ resolved
@@ -5,7 +5,6 @@
 
 import sys
 import os
-from functools import reduce
 
 from functools import reduce
 
@@ -22,12 +21,8 @@
 #
 # code adjustements by 'The SAGA Project', 2013
 # See also
-<<<<<<< HEAD
-# http://code.activestate.com/recipes/577065-type-checking-function-overloading-decorator/
-=======
 # http://code.activestate.com/recipes/\
 #        577065-type-checking-function-overloading-decorator/
->>>>>>> 989abe6b
 #
 #
 # Samples:
@@ -47,14 +42,9 @@
 # def foo(a, b, **kwargs):                         # bar may be int or missing
 #     ...
 #
-<<<<<<< HEAD
-# Note: @takes for positional arguments, @takes for keyword arguments and @returns
-# all support the same checker syntax, for example for the following declaration
-=======
 # Note: @takes for positional arguments, @takes for keyword arguments and
 # @returns all support the same checker syntax, for example for the following
 # declaration
->>>>>>> 989abe6b
 #
 # @takes(C)
 # def foo(x):
@@ -101,30 +91,18 @@
 #     @takes('foo', int)            # foo, and int if presents in args,
 #     def bar(self, *args):         # if args is empty, the check passes ok
 #         ...
-<<<<<<< HEAD
-#     @takes ("foo")
-#     @returns (object)              # returns foo which is fine, because
-#     def biz (self):                # foo is an object
-=======
 #     @takes('foo')
 #     @returns(object)              # returns foo which is fine, because
 #     def biz(self):                # foo is an object
->>>>>>> 989abe6b
 #         return self
 #     @classmethod                   # classmethod's and staticmethod's
 #     @takes(type)                  # go same way
 #     def baz(cls):
 #         ...
 #
-<<<<<<< HEAD
-# @takes   (int)
-# @returns (optional ("int", foo))   # returns either int, foo or NoneType
-# def bar (i):                       # "int" (rather than just int) is for fun
-=======
 # @takes(int)
 # @returns(optional('int', foo))   # returns either int, foo or NoneType
 # def bar(i):                       # 'int' (rather than just int) is for fun
->>>>>>> 989abe6b
 #     if i > 0:
 #         return i
 #     elif i == 0:
@@ -143,18 +121,6 @@
 # anything is an alias for predicate lambda: True,
 # nothing is an alias for NoneType, as in:
 #
-<<<<<<< HEAD
-# @takes   (callable, readable,
-#           optional (anything),
-#           optional (int))
-# @returns (nothing)
-# def foo (f, r, x = None, i = None):
-#     ...
-#
-#                                    # another way of protocol checking
-# @takes (with_attr ("read", "write"))
-# def foo (pipe):
-=======
 # @takes(callable, readable,
 #           optional(anything),
 #           optional(int))
@@ -165,7 +131,6 @@
 #                                    # another way of protocol checking
 # @takes(with_attr('read', 'write'))
 # def foo(pipe):
->>>>>>> 989abe6b
 #     ...
 #
 # @takes(list_of(int))             # list of ints
@@ -177,15 +142,9 @@
 #     print x[0]()
 #
 #                                    # dict mapping strs to lists of int
-<<<<<<< HEAD
-# @takes (dict_of (str, list_of (int)))
-# def foo (x):
-#     print sum (x["foo"])
-=======
 # @takes(dict_of(str, list_of(int)))
 # def foo(x):
 #     print sum(x['foo'])
->>>>>>> 989abe6b
 #
 # @takes(by_regex('^[0-9]{1,8}$')) # integer-as-a-string regex
 # def foo(x):
@@ -200,15 +159,9 @@
 #
 # ------------------------------------------------------------------------------
 
-<<<<<<< HEAD
-__all__ = [ "takes",    "returns",   "optional", "nothing",
-            "anything", "list_of",   "tuple_of", "dict_of",
-            "by_regex", "with_attr", "one_of",   "set_of" ]
-=======
 __all__ = ['takes',    'returns',   'optional', 'nothing',
            'anything', 'list_of',   'tuple_of', 'dict_of',
            'by_regex', 'with_attr', 'one_of',   'set_of' ]
->>>>>>> 989abe6b
 
 no_check        = True  # set this to True to turn all checks off
 no_return_check = True   # set this to True to turn return value cchecks off
@@ -227,10 +180,7 @@
 # from types     import NoneType
 NoneType = type(None)
 
-<<<<<<< HEAD
-=======
-
->>>>>>> 989abe6b
+
 # ------------------------------------------------------------------------------
 #
 def base_names(C):
@@ -241,13 +191,6 @@
     return [x.__name__ for x in C.__mro__]
 
 
-<<<<<<< HEAD
-def base_names (C):
-    "Returns list of base class names for a given class"
-    return [ x.__name__ for x in C.__mro__ ]
-
-=======
->>>>>>> 989abe6b
 # ------------------------------------------------------------------------------
 #
 def type_name(v):
@@ -300,21 +243,11 @@
     def check(self, value):
         value_base_names = base_names(type(value))
         return self.reference in value_base_names or \
-<<<<<<< HEAD
-               "instance"     in value_base_names
-
-Checker._registered.append ((lambda x: isinstance (x, str), StrChecker))
-=======
                'instance'     in value_base_names
->>>>>>> 989abe6b
 
 
 Checker.registered.append((lambda x: isinstance(x, str), StrChecker))
 
-<<<<<<< HEAD
-    def __init__ (self, reference):
-        self.reference = list(map (Checker.create, reference))
-=======
 
 # ------------------------------------------------------------------------------
 #
@@ -322,20 +255,14 @@
 
     def __init__(self, reference):
         self.reference = list(map(Checker.create, reference))
->>>>>>> 989abe6b
         self.spectype  = reference
 
     def check(self, value):
         return reduce(lambda r, c: r or c.check(value), self.reference, False)
 
 
-<<<<<<< HEAD
-Checker._registered.append ((lambda x: isinstance (x, tuple) and not
-                     [y for y in x if Checker.create (y) is None],
-=======
 Checker.registered.append((lambda x: isinstance(x, tuple) and not
                      [y for y in x if Checker.create(y) is None],
->>>>>>> 989abe6b
                      TupleChecker))
 
 
@@ -373,14 +300,8 @@
                not [e for e in value if not self.reference.check(e)]
 
 
-<<<<<<< HEAD
-    def check (self, value):
-        return isinstance (value, list) and \
-               not [e for e in value if not self.reference.check (e)]
-=======
 def list_of(*args):
     return ListOfChecker(*args).check
->>>>>>> 989abe6b
 
 
 # ------------------------------------------------------------------------------
@@ -395,14 +316,8 @@
                not [e for e in value if not self.reference.check(e)]
 
 
-<<<<<<< HEAD
-    def check (self, value):
-        return isinstance (value, tuple) and \
-               not [e for e in value if not self.reference.check (e)]
-=======
 def tuple_of(*args):
     return TupleOfChecker(*args).check
->>>>>>> 989abe6b
 
 
 # ------------------------------------------------------------------------------
@@ -417,14 +332,8 @@
                not [e for e in value if not self.reference.check(e)]
 
 
-<<<<<<< HEAD
-    def check (self, value):
-        return isinstance (value, set) and \
-               not [e for e in value if not self.reference.check (e)]
-=======
 def set_of(*args):
     return SetOfChecker(*args).check
->>>>>>> 989abe6b
 
 
 # ------------------------------------------------------------------------------
@@ -442,13 +351,6 @@
                not [e for e in value.values()
                             if not self.value_reference.check(e)]
 
-<<<<<<< HEAD
-    def check (self, value):
-        return isinstance (value, dict) and \
-               not [e for e in iter(value.keys  ()) if not self.key_reference.check   (e)] and \
-               not [e for e in iter(value.values()) if not self.value_reference.check (e)]
-=======
->>>>>>> 989abe6b
 
 def dict_of(*args):
     return DictOfChecker(*args).check
@@ -461,13 +363,8 @@
     def __init__(self, reference):
         self.reference = regex(reference)
 
-<<<<<<< HEAD
-    def check (self, value):
-        return isinstance (value, str) and self.reference.match (value)
-=======
     def check(self, value):
         return isinstance(value, str) and self.reference.match(value)
->>>>>>> 989abe6b
 
 
 def by_regex(*args):
@@ -481,15 +378,9 @@
     def __init__(self, *attrs):
         self.attrs = attrs
 
-<<<<<<< HEAD
-    def check (self, value):
-        return reduce (lambda r, c: r and c,
-                  [hasattr (value, a) for a in self.attrs], True)
-=======
     def check(self, value):
         return reduce(lambda r, c: r and c,
                   [hasattr(value, a) for a in self.attrs], True)
->>>>>>> 989abe6b
 
 
 def  with_attr(*args):
@@ -511,11 +402,6 @@
     return OneOfChecker(*args).check
 
 
-<<<<<<< HEAD
-    stack = extract_stack ()
-    for f in stack :
-        if  'utils/signatures.py' in f[0] :
-=======
 # ------------------------------------------------------------------------------
 #
 def create_return_exception(method, spectype, result):
@@ -523,7 +409,6 @@
     stack = extract_stack()
     for f in stack:
         if  'utils/signatures.py' in f[0]:
->>>>>>> 989abe6b
             break
         frame = f
 
@@ -545,16 +430,6 @@
 
     narg = 0
 
-<<<<<<< HEAD
-    if  arg0 and isinstance (arg0, object) :
-        narg = i
-    else :
-        narg = i+1
-
-    stack = extract_stack ()
-    for f in stack :
-        if  'utils/signatures.py' in f[0] :
-=======
     if  arg0 and isinstance(arg0, object):
         narg = i
     else:
@@ -563,7 +438,6 @@
     stack = extract_stack()
     for f in stack:
         if  'utils/signatures.py' in f[0]:
->>>>>>> 989abe6b
             break
         frame = f
 
@@ -620,38 +494,21 @@
                                  'type %s' % (i + 1, type_name(arg)))
             checkers.append(checker)
 
-<<<<<<< HEAD
-        kwcheckers = {}
-        for kwname, kwarg in kwargs.items ():
-            checker = Checker.create (kwarg)
-=======
         kwcheckers = dict()
         for kwname, kwarg in kwargs.items():
             checker = Checker.create(kwarg)
->>>>>>> 989abe6b
             if checker is None:
                 raise TypeError('@takes got parameter %s of unsupported '
                                  'type %s' % (kwname, type_name(kwarg)))
             kwcheckers[kwname] = checker
 
 
-<<<<<<< HEAD
-        def takes_proxy (method):
-
-            method_args, method_defaults = getargspec (method)[0::3]
-
-            @wraps(method)
-            def signature_check (*pargs, **pkwargs):
-
-                # append the default parameters
-=======
         def takes_proxy(method):
 
             method_args, method_defaults = getargspec(method)[0::3]
 
             @wraps(method)
             def signature_check(*pargs, **pkwargs):
->>>>>>> 989abe6b
 
                 # append the default parameters
                 if  method_defaults is not None and len(method_defaults) > 0 \
@@ -667,19 +524,12 @@
                         excpt = create_type_exception(method, pargs[0], i,
                                                       arg, checker.spectype)
                         raise excpt
-<<<<<<< HEAD
-
-                for kwname, checker in kwcheckers.items ():
-                    if  not checker.check (pkwargs.get (kwname, None)):
-                      # print 'checker.spectype %s' % checker.spectype
-=======
 
                 for kwname, checker in kwcheckers.items():
 
                     if  not checker.check(pkwargs.get(kwname, None)):
                       # print 'checker.spectype %s' % checker.spectype
                         # pylint: disable=W0631
->>>>>>> 989abe6b
                         excpt = create_type_exception(method, pargs[0], i,
                                                       arg, checker.spectype,
                                                       kwname)
@@ -714,10 +564,6 @@
     else:
 
         # convert decorator argument into a checker
-<<<<<<< HEAD
-
-=======
->>>>>>> 989abe6b
         checker = Checker.create(sometype)
         if checker is None:
             raise TypeError('@returns decorator got parameter of unsupported '
@@ -725,43 +571,22 @@
 
         def returns_proxy(method):
 
-<<<<<<< HEAD
-        def returns_proxy (method):
-
-            @wraps(method)
-            def signature_check (*args, **kwargs):
-
-                try :
-                    result = method (*args, **kwargs)
-                except :
-=======
             @wraps(method)
             def signature_check(*args, **kwargs):
 
                 try:
                     result = method(*args, **kwargs)
                 except:
->>>>>>> 989abe6b
                     # remove signature decorator from exception call stack
                     et, ei, tb = sys.exc_info()
                     raise et(ei).with_traceback(tb.tb_next)
 
-<<<<<<< HEAD
-                if  not checker.check (result):
-
-                    if not  no_return_check:
-                      # print 'Checker.spectype %s' % checker.spectype
-                        excpt = create_return_exception (method,
-                                                         checker.spectype,
-                                                         result)
-=======
                 if  not checker.check(result):
 
                     if not  no_return_check:
                       # print 'Checker.spectype %s' % checker.spectype
                         excpt = create_return_exception(method,
                                                        checker.spectype, result)
->>>>>>> 989abe6b
                         raise excpt
 
                 return result

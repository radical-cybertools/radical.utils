--- conflicted
+++ resolved
@@ -1,9 +1,5 @@
 
 import zmq
-<<<<<<< HEAD
-import time
-=======
->>>>>>> 3cc0cd03
 import msgpack
 
 import threading as mt
@@ -20,10 +16,7 @@
 #
 _LINGER_TIMEOUT  =   250  # ms to linger after close
 _HIGH_WATER_MARK =     0  # number of messages to buffer before dropping
-<<<<<<< HEAD
-=======
                           # 0:  infinite
->>>>>>> 3cc0cd03
 
 
 # ------------------------------------------------------------------------------
@@ -138,37 +131,6 @@
 
         while not self._term.is_set():
 
-<<<<<<< HEAD
-                # timeout in ms
-                _socks = dict(no_intr(self._poll.poll, timeout=1000))
-                active = False
-
-                if self._out in _socks:
-                    # if any subscriber socket signals a message, it's
-                    # likely a topic subscription.  We forward that to
-                    # the publisher channels, so the bridge subscribes
-                    # for the respective message topic.
-                    with self._lock:
-                        msg = no_intr(self._out.recv_multipart)
-                        no_intr(self._in.send_multipart, msg)
-
-                    log_bulk(self._log, msg, '<< %s' % self.channel)
-
-                    active = True
-
-                if self._in in _socks:
-
-                    # if any incoming socket signals a message, get the
-                    # message on the subscriber channel, and forward it
-                    # to the subscriber channels, no questions asked.
-                    # TODO: check topic filtering
-                    with self._lock:
-                        msg = no_intr(self._in.recv_multipart,
-                                               flags=zmq.NOBLOCK)
-                        no_intr(self._out.send_multipart, msg)
-
-                    log_bulk(self._log, msg, '>> %s' % self.channel)
-=======
             # timeout in ms
             socks = dict(self._poll.poll(timeout=500))
 
@@ -184,7 +146,6 @@
                 self._log.debug('~~ %s: %s', self.channel, msg)
               # log_bulk(self._log, msg, '~~ %s' % self.channel)
 
->>>>>>> 3cc0cd03
 
             if self._pub in socks:
 
@@ -207,10 +168,7 @@
 
         self._channel  = channel
         self._url      = url
-<<<<<<< HEAD
-=======
         self._log      = log
->>>>>>> 3cc0cd03
         self._lock     = mt.Lock()
 
         # FIXME: no uid ns
@@ -253,17 +211,11 @@
         self._log.debug('-> %s: %s', self.channel, msg)
         log_bulk(self._log, msg, '-> %s' % self.channel)
 
-<<<<<<< HEAD
-        msg = [topic, data]
-        with self._lock:
-            no_intr(self._q.send_multipart, msg)
-=======
         btopic = as_bytes(topic.replace(' ', '_'))
         bmsg   = msgpack.packb(msg)
         data   = btopic + b' ' + bmsg
 
         self._socket.send(data)
->>>>>>> 3cc0cd03
 
 
 # ------------------------------------------------------------------------------
@@ -431,14 +383,9 @@
         sock  = Subscriber._callbacks[self._url]['socket']
         topic = topic.replace(' ', '_')
         log_bulk(self._log, topic, '~~ %s' % self.channel)
-<<<<<<< HEAD
-        with self._lock:
-            no_intr(self._q.setsockopt, zmq.SUBSCRIBE, topic)
-=======
 
         with self._lock:
             no_intr(sock.setsockopt, zmq.SUBSCRIBE, as_bytes(topic))
->>>>>>> 3cc0cd03
 
 
     # --------------------------------------------------------------------------
@@ -456,13 +403,7 @@
         with self._lock:
             raw = no_intr(sock.recv)
 
-<<<<<<< HEAD
-        with self._lock:
-            topic, data = no_intr(self._q.recv_multipart)
-
-=======
         topic, data = raw.split(b' ', 1)
->>>>>>> 3cc0cd03
         msg = msgpack.unpackb(data)
 
         log_bulk(self._log, msg, '<- %s' % self.channel)
@@ -477,13 +418,6 @@
         if not self._interactive:
             raise RuntimeError('invalid get_nowait(): callbacks are registered')
 
-<<<<<<< HEAD
-        if no_intr(self._q.poll, flags=zmq.POLLIN, timeout=timeout):
-
-            with self._lock:
-                topic, data = no_intr(self._q.recv_multipart,
-                                                              flags=zmq.NOBLOCK)
-=======
 
         sock = Subscriber._callbacks[self._url]['socket']
 
@@ -493,7 +427,6 @@
                 raw = no_intr(sock.recv, flags=zmq.NOBLOCK)
 
             topic, data = raw.split(b' ', 1)
->>>>>>> 3cc0cd03
             msg = msgpack.unpackb(data)
 
             log_bulk(self._log, msg, '<- %s' % self.channel)

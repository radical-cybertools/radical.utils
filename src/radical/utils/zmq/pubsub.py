# pylint: disable=protected-access

import zmq
import time
import msgpack

import threading as mt

from typing    import Optional

from ..atfork  import atfork
from ..config  import Config
from ..ids     import generate_id, ID_CUSTOM
from ..url     import Url
from ..misc    import as_string, as_bytes, as_list, noop
from ..host    import get_hostip
from ..logger  import Logger

from .bridge   import Bridge
from .utils    import no_intr


# ------------------------------------------------------------------------------
#
_LINGER_TIMEOUT  =   250  # ms to linger after close
_HIGH_WATER_MARK =     0  # number of messages to buffer before dropping
                          # 0:  infinite


# ------------------------------------------------------------------------------
#
def _atfork_child():
    for subscriber in Subscriber._instances:
        subscriber._callbacks = list()                                    # noqa


atfork(noop, noop, _atfork_child)


# ------------------------------------------------------------------------------
#
class PubSub(Bridge):

    # --------------------------------------------------------------------------
    #
    def __init__(self, channel: str, cfg: Optional[dict] = None):

        if cfg:
            # create deep copy
            cfg = Config(cfg=cfg)
        else:
            cfg = Config()

        if not cfg.uid:
            cfg.uid = generate_id('%s.bridge.%%(counter)04d' % channel,
                                  ID_CUSTOM)

        super(PubSub, self).__init__(cfg)


    # --------------------------------------------------------------------------
    #
    # protocol independent addr query
    @property
    def type_in(self):
        return 'pub'

    @property
    def type_out(self):
        return 'sub'

    @property
    def addr_in(self):
        return self.addr_pub

    @property
    def addr_out(self):
        return self.addr_sub

    # protocol dependent addr query
    @property
    def addr_pub(self):
        return self._addr_pub

    @property
    def addr_sub(self):
        return self._addr_sub


    # --------------------------------------------------------------------------
    #
    def _bridge_initialize(self):

        self._log.info('initialize bridge %s', self._uid)

        self._lock       = mt.Lock()

        self._ctx        = zmq.Context.instance()  # rely on GC for destruction
        self._xpub        = self._ctx.socket(zmq.XSUB)
        self._xpub.linger = _LINGER_TIMEOUT
        self._xpub.hwm    = _HIGH_WATER_MARK
        self._xpub.bind('tcp://*:*')

        self._xsub        = self._ctx.socket(zmq.XPUB)
        self._xsub.linger = _LINGER_TIMEOUT
        self._xsub.hwm    = _HIGH_WATER_MARK
        self._xsub.bind('tcp://*:*')

        # communicate the bridge ports to the parent process
        _addr_pub = as_string(self._xpub.getsockopt(zmq.LAST_ENDPOINT))
        _addr_sub = as_string(self._xsub.getsockopt(zmq.LAST_ENDPOINT))

        # store addresses
        self._addr_pub = Url(_addr_pub)
        self._addr_sub = Url(_addr_sub)

        # use the local hostip for bridge addresses
        self._addr_pub.host = get_hostip()
        self._addr_sub.host = get_hostip()

        self._log.info('bridge pub on  %s: %s', self._uid, self._addr_pub)
        self._log.info('       sub on  %s: %s', self._uid, self._addr_sub)

        # make sure bind is active
        time.sleep(0.1)

        # start polling for messages
        self._poll = zmq.Poller()
        self._poll.register(self._xpub, zmq.POLLIN)
        self._poll.register(self._xsub, zmq.POLLIN)


    # --------------------------------------------------------------------------
    #
    def _bridge_work(self):

        # we could use a zmq proxy - but we rather code it directly to have
        # proper logging, timing, etc.  But the code for the proxy would be:
        #
        #     zmq.proxy(socket_pub, socket_sub)
        #
        # That's the equivalent of the code below.

        while not self._term.is_set():

            # timeout in ms
            socks = dict(self._poll.poll(timeout=10))

            if self._xsub in socks:

                # if the sub socket signals a message, it's likely
                # a topic subscription.  Forward that to the pub
                # channel, so the bridge subscribes for the respective
                # message topic.
                msg = self._xsub.recv()
                self._xpub.send(msg)

                self._prof.prof('subscribe', uid=self._uid, msg=msg)
              # log_bulk(self._log, '~~1 %s' % self.uid, [msg])


            if self._xpub in socks:

                # if the pub socket signals a message, get the message
                # and forward it to the sub channel, no questions asked.
                msg = self._xpub.recv()
                self._xsub.send(msg)

              # self._prof.prof('msg_fwd', uid=self._uid, msg=msg)
              # log_bulk(self._log, '<> %s' % self.uid, [msg])


# ------------------------------------------------------------------------------
#
class Publisher(object):

    # --------------------------------------------------------------------------
    #
    def __init__(self, channel, url=None, log=None, prof=None, path=None):

        self._channel = channel
        self._url     = as_string(url)
        self._log     = log
        self._lock    = mt.Lock()
        self._prof    = prof

        # FIXME: no uid ns
<<<<<<< HEAD
        self._uid      = generate_id('%s.pub.%s' % (self._channel,
                                                   '%(counter)04d'), ID_CUSTOM)
=======
        self._uid = generate_id('%s.pub.%s' % (self._channel,
                                               '%(counter)04d'), ID_CUSTOM)

>>>>>>> 2e006651
        if not self._url:
            self._url = Bridge.get_config(channel, path).pub

        if not log:
            self._log = Logger(name=self._uid, ns='radical.utils.zmq',
                               path=path)

<<<<<<< HEAD
=======
        if not prof:
            self._prof = Profiler(name=self._uid, ns='radical.utils.zmq',
                                  path=path)
            self._prof.disable()

        if 'hb' in self._uid or 'heartbeat' in self._uid:
            self._prof.disable()

>>>>>>> 2e006651
        self._log.info('connect pub to %s: %s', self._channel, self._url)

        self._ctx           = zmq.Context.instance()  # rely on GC for destruction
        self._socket        = self._ctx.socket(zmq.PUB)
        self._socket.linger = _LINGER_TIMEOUT
        self._socket.hwm    = _HIGH_WATER_MARK
        self._socket.connect(self._url)

        time.sleep(0.1)


    # --------------------------------------------------------------------------
    #
    @property
    def name(self):
        return self._uid

    @property
    def uid(self):
        return self._uid

    @property
    def url(self):
        return self._url

    @property
    def channel(self):
        return self._channel


    # --------------------------------------------------------------------------
    #
    def put(self, topic, msg):

        assert isinstance(topic, str), 'invalid topic type'

      # self._log.debug('=== put %s : %s: %s', topic, self.channel, msg)
      # self._log.debug('=== put %s: %s', msg, get_stacktrace())
      # self._prof.prof('put', uid=self._uid, msg=msg)
      # log_bulk(self._log, '-> %s' % topic, [msg])

        btopic = as_bytes(topic.replace(' ', '_'))
        bmsg   = msgpack.packb(msg)
        data   = btopic + b' ' + bmsg

        self._socket.send(data)


# ------------------------------------------------------------------------------
#
class Subscriber(object):

    # We need to clean out some data structures on fork to avoid invalid sockets
    # and deadlock.  For that purpose we keep a list of Subscriber instances
    # around
    _instances = list()


    # --------------------------------------------------------------------------
    #
    @staticmethod
    def _get_nowait(socket, lock, timeout, log, prof=None):

        # FIXME: add logging

        if socket.poll(flags=zmq.POLLIN, timeout=timeout):

            data        = no_intr(socket.recv, flags=zmq.NOBLOCK)
            topic, bmsg = data.split(b' ', 1)
            msg         = msgpack.unpackb(bmsg)

          # log.debug(' <- %s: %s', topic, msg)

            return [as_string(topic), as_string(msg)]

        return None, None


    # --------------------------------------------------------------------------
    #
    @staticmethod
    def _listener(sock, lock, term, callbacks, log):

        try:
            while not term.is_set():

                topic, msg = Subscriber._get_nowait(sock, lock, 500, log, prof)

              # log.debug(' <- %s: %s', topic, msg)

                if topic:
                    for cb, _lock in callbacks:
                      # prof.prof('call_cb', uid=uid, msg=cb.__name__)
                        try:
                            if _lock:
                                with _lock:
                                    cb(topic, msg)
                            else:
                                cb(topic, msg)
                        except SystemExit:
                            log.info('callback called sys.exit')
                            term.set()
                            break

                        except:
                            log.exception('callback error')
        except:
            log.exception('listener died')


    # --------------------------------------------------------------------------
    #
    def __init__(self, channel, url=None, topic=None, cb=None, prof=None,
                                log=None, path=None):
        '''
        If a `topic` is given, the channel will subscribe to that topic
        immediately.

        When a callback `cb` is specified, then the Subscriber c'tor will spawn
        a separate thread which continues to listen on the channel, and the cb
        is invoked on any incoming message.  The topic will be the first, the
        message will be the second argument to the cb.
        '''

        Subscriber._instances.append(self)

        self._channel   = channel
        self._url       = as_string(url)
        self._topics    = as_list(topic)
        self._log       = log
        self._prof      = prof

        self._lock      = mt.Lock()
        self._term      = mt.Event()
        self._callbacks = list()
        self._thread    = None
        self._uid       = generate_id('%s.sub.%s' % (self._channel,
                                                    '%(counter)04d'), ID_CUSTOM)

        if not self._topics:
            self._topics = []

        if not self._url:
            self._url = Bridge.get_config(channel, path).sub

        if not self._url:
            raise ValueError('no contact url specified, no config found')

        if not self._log:
            self._log = Logger(name=self._uid, ns='radical.utils.zmq')

        self._log.info('connect sub to %s: %s', self._channel, self._url)

        self._ctx         = zmq.Context.instance()  # rely on GC for destruction
        self._sock        = self._ctx.socket(zmq.SUB)
        self._sock.linger = _LINGER_TIMEOUT
        self._sock.hwm    = _HIGH_WATER_MARK
        self._sock.connect(self._url)

        time.sleep(0.1)

        # only allow `get()` and `get_nowait()`
        self._interactive = True

        for topic in self._topics:
            self.subscribe(topic, cb)


    # --------------------------------------------------------------------------
    #
    @property
    def name(self):
        return self._uid

    @property
    def uid(self):
        return self._uid

    @property
    def url(self):
        return self._url

    @property
    def channel(self):
        return self._channel


    # --------------------------------------------------------------------------
    #
    def _start_listener(self):

        # only start if needed
        if self._thread:
            return

        lock      = self._lock
        term      = self._term
        callbacks = self._callbacks

        t = mt.Thread(target=Subscriber._listener,
                      args=[self._sock, lock, term, callbacks, self._log])
        t.daemon = True
        t.start()

        self._thread = t


    # --------------------------------------------------------------------------
    #
    def _stop_listener(self, force=False):

        # only stop listener if no callbacks remain registered (unless forced)
        if force or not self._callbacks:
            if  self._thread:
                self._term.set()
                self._thread.join()
                self._term.clear()
                self._thread = None


    # --------------------------------------------------------------------------
    #
    def subscribe(self, topic, cb=None, lock=None):

        # if we need to serve callbacks, then open a thread to watch the socket
        # and register the callbacks.  If a thread is already runnning on that
        # channel, just register the callback.
        #
        # Note that once a thread is watching a socket, we cannot allow to use
        # `get()` and `get_nowait()` anymore, as those will interfere with the
        # thread consuming the messages,
        #
        # The given lock (if any) is used to shield concurrent cb invokations.

        if cb:
            self._interactive = False
            self._start_listener()
            self._callbacks.append([cb, lock])

        topic = str(topic).replace(' ', '_')
      # log_bulk(self._log, '~~2 %s' % topic, [topic])

        with self._lock:
          # self._log.debug('==== subscribe for %s', topic)
            no_intr(self._sock.setsockopt, zmq.SUBSCRIBE, as_bytes(topic))

        if topic not in self._topics:
            self._topics.append(topic)


    # --------------------------------------------------------------------------
    #
    def unsubscribe(self, cb):

        for _cb, _lock in self._callbacks:
            if cb == _cb:
                self._callbacks.remove([_cb, _lock])
                break

        if not self._callbacks:
            self._stop_listener()


    # --------------------------------------------------------------------------
    #
    def stop(self):

        self._stop_listener(force=True)


    # --------------------------------------------------------------------------
    #
    def get(self):

        if not self._interactive:
            raise RuntimeError('invalid get(): callbacks are registered')


        # FIXME: add timeout to allow for graceful termination
        #
        with self._lock:
            data = no_intr(self._sock.recv)

        topic, bmsg = data.split(b' ', 1)
        msg = msgpack.unpackb(bmsg)

      # log_bulk(self._log, '<- %s' % topic, [msg])

        return [as_string(topic), as_string(msg)]


    # --------------------------------------------------------------------------
    #
    def get_nowait(self, timeout=None):

        # FIXME:  does this duplicate _get_nowait? why / why not?

        if not self._interactive:
            raise RuntimeError('invalid get_nowait(): callbacks are registered')

        if no_intr(self._sock.poll, flags=zmq.POLLIN, timeout=timeout):

            with self._lock:
                data = no_intr(self._sock.recv, flags=zmq.NOBLOCK)

            topic, bmsg = data.split(b' ', 1)
            msg = msgpack.unpackb(bmsg)

          # log_bulk(self._log, '<- %s' % topic, [msg])

            return [as_string(topic), as_string(msg)]

        else:
            return [None, None]


# ------------------------------------------------------------------------------
# pylint: disable=unreachable
def test_pubsub(channel, addr_pub, addr_sub):

    topic = 'test'

    c_a  = 1
    c_b  = 2
    data = dict()

    for i in 'ABCD':
        data[i] = dict()
        for j in 'AB':
            data[i][j] = 0

    def cb(uid, topic, msg):
        if 'idx' not in msg:
            return
        if msg['idx'] is None:
            return False
        data[uid][msg['src']] += 1

    cb_C = lambda t,m: cb('C', t, m)
    cb_D = lambda t,m: cb('D', t, m)

    Subscriber(channel=channel, url=addr_sub, topic=topic, cb=cb_C)
    Subscriber(channel=channel, url=addr_sub, topic=topic, cb=cb_D)

    # --------------------------------------------------------------------------
    def work_pub(uid, n, delay):

        pub = Publisher(channel=channel, url=addr_pub)
        idx = 0

        while idx < n:
            time.sleep(delay)
            pub.put(topic, {'src': uid, 'idx': idx})
            idx += 1
            data[uid][uid] += 1

        # send EOF
        pub.put(topic, {'src': uid, 'idx': None})
    # --------------------------------------------------------------------------

    t_a = mt.Thread(target=work_pub, args=['A', c_a, 0.001])
    t_b = mt.Thread(target=work_pub, args=['B', c_b, 0.001])

    t_a.start()
    t_b.start()

    t_a.join()
    t_b.join()

    time.sleep(0.1)

    assert data['A']['A'] == c_a
    assert data['B']['B'] == c_b

    assert data['C']['A'] + data['C']['B'] + \
           data['D']['A'] + data['D']['B'] == 2 * (c_a + c_b)

  # print('==== %.1f %s [%s]' % (time.time(), channel, get_caller_name()))

    return data


# ------------------------------------------------------------------------------
<|MERGE_RESOLUTION|>--- conflicted
+++ resolved
@@ -15,6 +15,7 @@
 from ..misc    import as_string, as_bytes, as_list, noop
 from ..host    import get_hostip
 from ..logger  import Logger
+from ..profile import Profiler
 
 from .bridge   import Bridge
 from .utils    import no_intr
@@ -185,14 +186,11 @@
         self._prof    = prof
 
         # FIXME: no uid ns
-<<<<<<< HEAD
-        self._uid      = generate_id('%s.pub.%s' % (self._channel,
-                                                   '%(counter)04d'), ID_CUSTOM)
-=======
+
         self._uid = generate_id('%s.pub.%s' % (self._channel,
                                                '%(counter)04d'), ID_CUSTOM)
 
->>>>>>> 2e006651
+
         if not self._url:
             self._url = Bridge.get_config(channel, path).pub
 
@@ -200,8 +198,6 @@
             self._log = Logger(name=self._uid, ns='radical.utils.zmq',
                                path=path)
 
-<<<<<<< HEAD
-=======
         if not prof:
             self._prof = Profiler(name=self._uid, ns='radical.utils.zmq',
                                   path=path)
@@ -210,7 +206,6 @@
         if 'hb' in self._uid or 'heartbeat' in self._uid:
             self._prof.disable()
 
->>>>>>> 2e006651
         self._log.info('connect pub to %s: %s', self._channel, self._url)
 
         self._ctx           = zmq.Context.instance()  # rely on GC for destruction

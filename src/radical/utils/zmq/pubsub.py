--- conflicted
+++ resolved
@@ -276,40 +276,23 @@
     # --------------------------------------------------------------------------
     #
     @staticmethod
-<<<<<<< HEAD
-    def _listener(url, log):
-
-      # assert url in Subscriber._callbacks
-=======
-    def _listener(sock, lock, term, callbacks, log, prof):
->>>>>>> d1d2a80c
+    def _listener(sock, lock, term, callbacks, log):
 
         try:
             while not term.is_set():
 
-                # this list is dynamic
-<<<<<<< HEAD
-                callbacks  = Subscriber._callbacks[url]['callbacks']
-                topic, msg = Subscriber._get_nowait(socket, lock, 500, log)
-=======
                 topic, msg = Subscriber._get_nowait(sock, lock, 500, log, prof)
->>>>>>> d1d2a80c
 
               # log.debug(' <- %s: %s', topic, msg)
 
                 if topic:
                     for cb, _lock in callbacks:
-<<<<<<< HEAD
-                        if _lock:
-                            with _lock:
-=======
                       # prof.prof('call_cb', uid=uid, msg=cb.__name__)
                         try:
                             if _lock:
                                 with _lock:
                                     cb(topic, msg)
                             else:
->>>>>>> d1d2a80c
                                 cb(topic, msg)
                         except:
                             log.exception('callback error')
@@ -331,15 +314,7 @@
         message will be the second argument to the cb.
         '''
 
-<<<<<<< HEAD
-        self._channel  = channel
-        self._url      = as_string(url)
-        self._topics   = as_list(topic)
-        self._cb       = cb
-        self._log      = log
-=======
         Subscriber._instances.append(self)
->>>>>>> d1d2a80c
 
         self._channel   = channel
         self._url       = as_string(url)
@@ -410,12 +385,7 @@
         callbacks = self._callbacks
 
         t = mt.Thread(target=Subscriber._listener,
-<<<<<<< HEAD
-                      args=[self._url, self._log])
-=======
-                      args=[self._sock, lock, term, callbacks,
-                            self._log, self._prof])
->>>>>>> d1d2a80c
+                      args=[self._sock, lock, term, callbacks, self._log])
         t.daemon = True
         t.start()
 

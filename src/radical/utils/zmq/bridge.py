--- conflicted
+++ resolved
@@ -3,19 +3,12 @@
 
 import threading as mt
 
-<<<<<<< HEAD
 from typing import Optional
 
-from ..logger  import Logger
-from ..profile import Profiler
-from ..config  import Config
-from ..json_io import read_json, write_json
-=======
 from ..logger   import Logger
 from ..profile  import Profiler
 from ..config   import Config
 from ..json_io  import read_json, write_json
->>>>>>> 83452562
 
 QUEUE   = 'QUEUE'
 PUBSUB  = 'PUBSUB'

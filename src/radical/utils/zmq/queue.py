--- conflicted
+++ resolved
@@ -230,16 +230,10 @@
             timeout = 0.1
             while not self._term.is_set():
 
-                active = False
-
                 # check for incoming messages, and buffer them
-<<<<<<< HEAD
                 events = dict(no_intr(self._poll.poll, timeout=timeout))
-=======
-                ev_put = dict(no_intr(self._poll_put.poll, timeout=10))
->>>>>>> 533ab93b
-              # self._prof.prof('poll_put', msg=len(ev_put))
-                self._log.debug('polled put: %s', ev_put)
+              # self._prof.prof('poll_put', msg=len(events))
+                self._log.debug('polled put: %s', events)
 
                 if self._put in events:
 
@@ -260,19 +254,9 @@
                     buf[qname] += msgs
                     self.nin   += len(msgs)
 
-                    active = True
-
 
                 # check if somebody wants our messages
-<<<<<<< HEAD
                 if self._get in events:
-=======
-                ev_get = dict(no_intr(self._poll_get.poll, timeout=10))
-              # self._prof.prof('poll_get', msg=len(ev_get))
-                self._log.debug('polled get: %s [%s]', ev_get, self._get)
-
-                if self._get in ev_get:
->>>>>>> 533ab93b
 
                     # send up to `bulk_size` messages from the buffer
                     # NOTE: this sends partial bulks on buffer underrun
@@ -291,8 +275,7 @@
 
                   # log_bulk(self._log, '>< %s' % qname, msgs)
 
-                    data   = [msgpack.packb(qname), msgpack.packb(msgs)]
-                    active = True
+                    data = [msgpack.packb(qname), msgpack.packb(msgs)]
 
                   # self._log.debug('==== get %s: %s', qname, list(buf.keys()))
                   # self._log.debug('==== get %s: %s', qname, list(buf.values()))

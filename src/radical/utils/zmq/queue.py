--- conflicted
+++ resolved
@@ -12,13 +12,8 @@
 from ..config import Config
 from ..ids    import generate_id, ID_CUSTOM
 from ..url    import Url
-<<<<<<< HEAD
-from ..misc   import get_hostip, as_string, as_bytes, as_list
-=======
 from ..misc   import get_hostip, is_string, as_string, as_bytes, as_list, noop
->>>>>>> 1041535c
 from ..logger import Logger
-from ..debug  import get_stacktrace
 
 
 # FIXME: the log bulk method is frequently called and slow
@@ -466,13 +461,8 @@
         self._url       = as_string(url)
         self._lock      = mt.Lock()
         self._log       = log
-<<<<<<< HEAD
-        self._uid       = generate_id('%s.get.%s' % (self._channel,
-                                                    '%(counter)04d'), ID_CUSTOM)
-=======
         self._uid       = generate_id('%s.get.%%(counter)04d' % self._channel,
                                       ID_CUSTOM)
->>>>>>> 1041535c
 
         if not self._log:
             self._log   = Logger(name=self._uid, ns='radical.utils')
@@ -538,8 +528,6 @@
 
       # self._log.debug(' === S 0 %s', cb.__name__)
 
-<<<<<<< HEAD
-=======
         if self._url not in Getter._callbacks:
 
             Getter._callbacks[self._url] = {'socket'   : self._q,
@@ -549,7 +537,6 @@
                                             'thread'   : None,
                                             'callbacks': list()}
 
->>>>>>> 1041535c
         Getter._callbacks[self._url]['callbacks'].append([cb, lock])
 
       # import pprint
@@ -602,17 +589,10 @@
         if not self._requested:
 
           # self._log.debug('=== O1 %s  %s  %s', self._lock, self._q, self._requested)
-<<<<<<< HEAD
 
             # send the request *once* per recieval (got lock above)
             req = 'request %s' % os.getpid()
 
-=======
-
-            # send the request *once* per recieval (got lock above)
-            req = 'request %s' % os.getpid()
-
->>>>>>> 1041535c
             with self._lock:  # need to protect self._requested
                 no_intr(self._q.send, as_bytes(req))
                 self._requested = True

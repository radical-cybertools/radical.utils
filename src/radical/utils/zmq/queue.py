--- conflicted
+++ resolved
@@ -26,11 +26,6 @@
 # from .utils    import log_bulk
 # from .utils    import prof_bulk
 
-<<<<<<< HEAD
-# FIXME: the log bulk method is frequently called and slow
-=======
-
->>>>>>> 2e006651
 
 # --------------------------------------------------------------------------
 #
@@ -264,7 +259,7 @@
 
 
                 # check if somebody wants our messages
-                events = dict(no_intr(self._poll_get.poll, timeout=10))
+                events = dict(no_intr(self._poll.poll, timeout=10))
               # self._prof.prof('poll_get', msg=len(ev_get))
               # self._log.debug('polled get: %s [%s]', ev_get, self._get)
 

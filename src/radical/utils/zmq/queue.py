
import zmq
import time
import msgpack

import threading as mt

from ..atfork  import atfork
from ..config  import Config
from ..ids     import generate_id, ID_CUSTOM
from ..url     import Url
from ..misc    import get_hostip, is_string, as_string, as_bytes, as_list, noop
from ..logger  import Logger
from ..profile import Profiler

from .bridge   import Bridge
from .utils    import no_intr, prof_bulk


# FIXME: the log bulk method is frequently called and slow

# --------------------------------------------------------------------------
#
_LINGER_TIMEOUT    =  250  # ms to linger after close
_HIGH_WATER_MARK   =    0  # number of messages to buffer before dropping
_DEFAULT_BULK_SIZE = 1024  # number of messages to put in a bulk


# ------------------------------------------------------------------------------
#
def _atfork_child():
    Getter._callbacks = dict()                                            # noqa


atfork(noop, noop, _atfork_child)


# ------------------------------------------------------------------------------
#
# Communication between components is done via queues.  Queues are
# uni-directional, ie. Queues have an input-end for which one can call 'put()',
# and and output-end, for which one can call 'get()'.
#
# The semantics we expect (and which is what is matched by the native Python
# `Queue.Queue`), is:
#
#   - multiple upstream   components put messages onto the same queue (input)
#   - multiple downstream components get messages from the same queue (output)
#   - local order of messages is maintained: order of messages pushed onto the
#     *same* input is preserved when pulled on any output
#   - message routing is fair: whatever downstream component calls 'get' first
#     will get the next message
#
# We implement the interface of Queue.Queue:
#
#   put(msg)
#   get()
#   get_nowait()
#
# Not implemented is, at the moment:
#
#   qsize
#   empty
#   full
#   put(msg, block, timeout)
#   put_nowait
#   get(block, timeout)
#   task_done
#
# Our Queue additionally takes 'name', 'role' and 'address' parameter on the
# constructor.  'role' can be 'input', 'bridge' or 'output', where 'input' is
# the end of a queue one can 'put()' messages into, and 'output' the end of the
# queue where one can 'get()' messages from. A 'bridge' acts as as a message
# forwarder.  'address' denominates a connection endpoint, and 'name' is
# a unique identifier: if multiple instances in the current process space use
# the same identifier, they will get the same queue instance (are connected to
# the same bridge).
#
class Queue(Bridge):

    def __init__(self, cfg=None, channel=None):
        '''
        This Queue type sets up an zmq channel of this kind:

            input \\              // output
                     == bridge ==
            input //              \\ output

        ie. any number of inputs can 'zmq.push()' to a bridge (which
        'zmq.pull()'s), and any number of outputs can 'zmq.request()'
        messages from the bridge (which 'zmq.response()'s).

        The bridge is the entity which 'bind()'s network interfaces, both input
        and output type endpoints 'connect()' to it.  It is the callees
        responsibility to ensure that only one bridge of a given type exists.

        Addresses are of the form 'tcp://host:port'.  Both 'host' and 'port' can
        be wildcards for BRIDGE roles -- the bridge will report the in and out
        addresses as obj.addr_put and obj.addr_get.
        '''

        if cfg and not channel and is_string(cfg):
            # allow construction with only channel name
            channel = cfg
            cfg     = None

        if   cfg    : cfg = Config(cfg=cfg)
        elif channel: cfg = Config(cfg={'channel': channel})
        else: raise RuntimeError('Queue needs cfg or channel parameter')

        if not cfg.channel:
            raise ValueError('no channel name provided for queue')

        if not cfg.uid:
            cfg.uid = generate_id('%s.bridge.%%(counter)04d' % cfg.channel,
                                  ID_CUSTOM)

        super(Queue, self).__init__(cfg)

        self._bulk_size  = self._cfg.get('bulk_size', 0)

        if self._bulk_size <= 0:
            self._bulk_size = _DEFAULT_BULK_SIZE


    # --------------------------------------------------------------------------
    #
    @property
    def name(self):
        return self._uid

    @property
    def uid(self):
        return self._uid

    @property
    def type_in(self):
        return 'put'

    @property
    def type_out(self):
        return 'get'

    @property
    def addr_in(self):
        # protocol independent addr query
        return self._addr_put

    @property
    def addr_out(self):
        # protocol independent addr query
        return self._addr_get

    @property
    def addr_put(self):
        return self._addr_put

    @property
    def addr_get(self):
        return self._addr_get

    def addr(self, spec):
        if spec.lower() == self.type_in : return self.addr_put
        if spec.lower() == self.type_out: return self.addr_get


    # --------------------------------------------------------------------------
    #
    def _bridge_initialize(self):

        self._log.info('start bridge %s', self._uid)

        self._url        = 'tcp://*:*'
        self._lock       = mt.Lock()

        self._ctx        = zmq.Context()  # rely on GC for destruction
        self._put         = self._ctx.socket(zmq.PULL)
        self._put.linger  = _LINGER_TIMEOUT
        self._put.hwm     = _HIGH_WATER_MARK
        self._put.bind(self._url)

        self._get        = self._ctx.socket(zmq.REP)
        self._get.linger = _LINGER_TIMEOUT
        self._get.hwm    = _HIGH_WATER_MARK
        self._get.bind(self._url)

        # communicate the bridge ports to the parent process
        _addr_put = as_string(self._put.getsockopt (zmq.LAST_ENDPOINT))
        _addr_get = as_string(self._get.getsockopt(zmq.LAST_ENDPOINT))

        # store addresses
        self._addr_put = Url(_addr_put)
        self._addr_get = Url(_addr_get)

        # use the local hostip for bridge addresses
        self._addr_put.host = get_hostip()
        self._addr_get.host = get_hostip()

        self._log.info('bridge in  %s: %s'  % (self._uid, self._addr_put))
        self._log.info('       out %s: %s'  % (self._uid, self._addr_get))

        # start polling senders
        self._poll_put = zmq.Poller()
        self._poll_put.register(self._put, zmq.POLLIN)

        # start polling receivers
        self._poll_get = zmq.Poller()
        self._poll_get.register(self._get, zmq.POLLIN)


    # --------------------------------------------------------------------------
    #
    def _bridge_work(self):

        # TODO: *always* pull for messages and buffer them.  Serve requests from
        #       that buffer.

        try:

            buf = list()
            while not self._term.is_set():

                active = False
<<<<<<< HEAD
=======

                # check for incoming messages, and buffer them
                ev_put = dict(no_intr(self._poll_put.poll, timeout=0))
                self._prof.prof('poll_put', msg=len(ev_put))
>>>>>>> 9a6cadf7

                # check for incoming messages, and buffer them
                self._log.debug('--- poll put')
                ev_put = dict(no_intr(self._poll_put.poll, timeout=1))
                self._log.debug('--- poll put %s', ev_put)

                if self._put in ev_put:
                    self._log.debug('--- poll put yes')

                    with self._lock:
                        data = no_intr(self._put.recv)

                    msgs = msgpack.unpackb(data)
<<<<<<< HEAD
                    self._log.debug('--- poll put recv %s', msgs)
=======
                    prof_bulk(self._prof, 'poll_put_recv', msgs)
>>>>>>> 9a6cadf7

                    if isinstance(msgs, list): buf += msgs
                    else                     : buf.append(msgs)
                    self._log.debug('--- poll put recved')

                    active = True
<<<<<<< HEAD
                  # log_bulk(self._log, msgs, '>< %s [%d]'
                  #                           % (self._uid, len(buf)))
=======
>>>>>>> 9a6cadf7


                # if we don't have any data in the buffer, there is no point in
                # checking for receivers
                if not buf:
<<<<<<< HEAD
                    self._log.debug('--- poll get skip')
=======
                    self._prof.prof('poll_get_skip')
>>>>>>> 9a6cadf7

                else:

                    # check if somebody wants our messages
<<<<<<< HEAD
                    self._log.debug('--- poll get')
                    ev_get = dict(no_intr(self._poll_get.poll, timeout=1))
                    self._log.debug('--- poll get %s', ev_get)
=======
                    ev_get = dict(no_intr(self._poll_get.poll, timeout=0))
                    self._prof.prof('poll_get', msg=len(ev_get))
>>>>>>> 9a6cadf7

                    if self._get in ev_get:
                        self._log.debug('--- poll get yes')

                        # send up to `bulk_size` messages from the buffer
                        # NOTE: this sends partial bulks on buffer underrun
                        with self._lock:
                            req = no_intr(self._get.recv)

                        self._log.debug('--- poll get send to %s', req)
                        bulk   = buf[:self._bulk_size]
                        self._log.debug('--- poll get send %d %s', len(bulk), bulk)
                        data   = msgpack.packb(bulk)
                        active = True

                        no_intr(self._get.send, data)
<<<<<<< HEAD
                      # log_bulk(self._log, bulk, '<> %s [%s]'
                      #                         % (self._uid, req))
=======
                        prof_bulk(self._prof, 'poll_get_send', msgs=bulk, msg=req)
>>>>>>> 9a6cadf7

                        # remove sent messages from buffer
                        del(buf[:self._bulk_size])
                        self._log.debug('--- poll get sent')

                if not active:
<<<<<<< HEAD
                    self._log.debug('--- sleep [%d]', len(buf))
=======
                    self._prof.prof('sleep', msg=len(buf))
>>>>>>> 9a6cadf7
                    # let CPU sleep a bit when there is nothing to do
                    # We don't want to use poll timouts since we use two
                    # competing polls and don't want the idle channel slow down
                    # the busy one.
                    time.sleep(0.1)

        except  Exception:
            self._log.exception('bridge failed')


# ------------------------------------------------------------------------------
#
class Putter(object):

    # --------------------------------------------------------------------------
    #
<<<<<<< HEAD
    def __init__(self, channel, url, log=None):
=======
    def __init__(self, channel, url, log=None, prof=None):
>>>>>>> 9a6cadf7

        self._channel  = channel
        self._url      = as_string(url)
        self._log      = log
<<<<<<< HEAD
=======
        self._prof     = prof
>>>>>>> 9a6cadf7
        self._lock     = mt.Lock()

        self._uid      = generate_id('%s.put.%%(counter)04d' % self._channel,
                                     ID_CUSTOM)
        if not self._log:
            self._log  = Logger(name=self._uid, ns='radical.utils')

<<<<<<< HEAD
=======
        if not self._prof:
            self._prof = Profiler(name=self._uid, ns='radical.utils')

        if 'hb' in self._uid or 'heartbeat' in self._uid:
            self._prof.disable()

>>>>>>> 9a6cadf7
        self._log.info('connect put to %s: %s'  % (self._channel, self._url))

        self._ctx      = zmq.Context()  # rely on GC for destruction
        self._q        = self._ctx.socket(zmq.PUSH)
        self._q.linger = _LINGER_TIMEOUT
        self._q.hwm    = _HIGH_WATER_MARK
        self._q.connect(self._url)


    # --------------------------------------------------------------------------
    #
    def __str__(self):
        return 'Putter(%s @ %s)'  % (self.channel, self._url)

    @property
    def name(self):
        return self._uid

    @property
    def uid(self):
        return self._uid

    @property
    def channel(self):
        return self._channel


    # --------------------------------------------------------------------------
    #
    def put(self, msgs):

<<<<<<< HEAD
        self._log.debug('--- put %s', msg)
      # log_bulk(self._log, msg, '-> %s' % self._channel)
        data = msgpack.packb(msg)

        with self._lock:
            no_intr(self._q.send, data)
        self._log.debug('--- put ok')
=======
      # from .utils import log_bulk
      # log_bulk(self._log, msgs, '-> %s' % self._channel)
        data = msgpack.packb(msgs)

        with self._lock:
            no_intr(self._q.send, data)
        prof_bulk(self._prof, 'put', msgs)
>>>>>>> 9a6cadf7


# ------------------------------------------------------------------------------
#
class Getter(object):

    # instead of creating a new listener thread for each endpoint which then, on
    # incoming messages, calls a getter callback, we only create *one*
    # listening thread per ZMQ endpoint address and call *all* registered
    # callbacks in that thread.  We hold those endpoints in a class dict, so
    # that all class instances share that information
    _callbacks = dict()


    # --------------------------------------------------------------------------
    #
    @staticmethod
    def _get_nowait(url, timeout, log, prof):  # timeout in ms

        info = Getter._callbacks[url]

        with info['lock']:

            if not info['requested']:

                # send the request *once* per recieval (got lock above)
                req = 'request %s' % info['uid']
                no_intr(info['socket'].send, as_bytes(req))
                info['requested'] = True
<<<<<<< HEAD
                log.debug('--- requested')

              # log_bulk(log, req, '-> %s (2) [%-5s]' % (info['channel'],
              #                                          info['requested']))
=======
                prof.prof('requested')
>>>>>>> 9a6cadf7


            if no_intr(info['socket'].poll, flags=zmq.POLLIN, timeout=timeout):

                data = no_intr(info['socket'].recv)
                info['requested'] = False

<<<<<<< HEAD
                msg = msgpack.unpackb(data)
                log.debug('--- received %s', msg)
              # log_bulk(log, msg, '<- %s (2) [%-5s]' % (info['channel'], info['requested']))
                return as_string(msg)

            else:
              # log_bulk(log, None, '-- %s [%-5s]' % (info['channel'], info['requested']))
=======
                msgs = as_string(msgpack.unpackb(data))
                prof_bulk(prof, 'recv', msgs)
                return msgs

            else:
>>>>>>> 9a6cadf7
                return None


    # --------------------------------------------------------------------------
    #
    @staticmethod
    def _listener(url, log, prof):
        '''
        other than the pubsub listener, the queue listener will not deliver
        an incoming message to all subscribers, but only to exactly *one*
        subscriber.  We this perform a round-robin over all known callbacks
        '''

        assert(url in Getter._callbacks)
        time.sleep(1)

<<<<<<< HEAD
        log.debug('--- start listener')
=======
        prof.prof('listen_start')
>>>>>>> 9a6cadf7
        try:
            term = Getter._callbacks.get(url, {}).get('term')
            idx  = 0  # round-robin cb index
            while not term.is_set():

                # this list is dynamic
                callbacks = Getter._callbacks[url]['callbacks']

                if not callbacks:
                    time.sleep(0.01)
                    continue

                msg = Getter._get_nowait(url, 500, log, prof)

                if msg:
                    for m in as_list(msg):

                        idx += 1
                        if idx >= len(callbacks):  # FIXME: lock callbacks
                            idx = 0

                        cb, _lock = callbacks[idx]
<<<<<<< HEAD
                      # log.debug('==== %s [%s] <- %s', cb.__name__, idx, m)
                        log.debug('--- cb %s', _lock)
=======
>>>>>>> 9a6cadf7
                        if _lock:
                            with _lock:
                                cb(as_string(m))
                        else:
                            cb(as_string(m))
<<<<<<< HEAD
                        log.debug('--- cb done')
=======
                        prof_bulk(prof, 'cb', m, msg=cb.__name__)
>>>>>>> 9a6cadf7

        except:
            log.exception('listener died')


    # --------------------------------------------------------------------------
    #
    def _start_listener(self):

        # only start if needed
        if Getter._callbacks[self._url]['thread']:
            return

        t = mt.Thread(target=Getter._listener,
                      args=[self._url, self._log, self._prof])
        t.daemon = True
        t.start()

        Getter._callbacks[self._url]['thread'] = t


    # --------------------------------------------------------------------------
    #
    def _stop_listener(self, force=False):

        # only stop listener if no callbacks remain registered (unless forced)
        if force or not Getter._callbacks[self._url]['callbacks']:
            if  Getter._callbacks[self._url]['thread']:
                Getter._callbacks[self._url]['term'  ].set()
                Getter._callbacks[self._url]['thread'].join()
                Getter._callbacks[self._url]['term'  ].unset()
                Getter._callbacks[self._url]['thread'] = None


    # --------------------------------------------------------------------------
    #
    def __init__(self, channel, url, cb=None, log=None, prof=None):
        '''
        When a callback `cb` is specified, then the Getter c'tor will spawn
        a separate thread which continues to listen on the channel, and the
        cb is invoked on any incoming message.  The message will be the only
        argument to the cb.
        '''

        self._channel   = channel
        self._url       = as_string(url)
        self._lock      = mt.Lock()
        self._log       = log
        self._prof      = prof
        self._uid       = generate_id('%s.get.%%(counter)04d' % self._channel,
                                      ID_CUSTOM)

        if not self._log:
            self._log   = Logger(name=self._uid, ns='radical.utils')

        if not self._prof:
            self._prof  = Profiler(name=self._uid, ns='radical.utils')

        if 'hb' in self._uid or 'heartbeat' in self._uid:
            self._prof.disable()

        self._log.info('connect get to %s: %s'  % (self._channel, self._url))

        self._requested = False          # send/recv sync
        self._ctx       = zmq.Context()  # rely on GC for destruction
        self._q         = self._ctx.socket(zmq.REQ)
        self._q.linger  = _LINGER_TIMEOUT
        self._q.hwm     = _HIGH_WATER_MARK
        self._q.connect(self._url)

        if url not in Getter._callbacks:

            Getter._callbacks[url] = {'uid'      : self._uid,
                                      'socket'   : self._q,
                                      'channel'  : self._channel,
                                      'lock'     : mt.Lock(),
                                      'term'     : mt.Event(),
                                      'requested': self._requested,
                                      'thread'   : None,
                                      'callbacks': list()}
        if cb:
            self.subscribe(cb)
        else:
            self._interactive = True


    # --------------------------------------------------------------------------
    #
    def __str__(self):
        return 'Getter(%s @ %s)'  % (self.channel, self._url)

    @property
    def name(self):
        return self._uid

    @property
    def uid(self):
        return self._uid

    @property
    def channel(self):
        return self._channel


    # --------------------------------------------------------------------------
    #
    def subscribe(self, cb, lock=None):

        # if we need to serve callbacks, then open a thread to watch the socket
        # and register the callbacks.  If a thread is already runnning on that
        # channel, just register the callback.
        #
        # Note that once a thread is watching a socket, we cannot allow to use
        # `get()` and `get_nowait()` anymore, as those will interfere with the
        # thread consuming the messages,
        #
        # The given lock (if any) is used to shield concurrent cb invokations.
        #
        # FIXME: clean up lock usage - see self._lock

        if self._url not in Getter._callbacks:

            Getter._callbacks[self._url] = {'uid'      : self._uid,
                                            'socket'   : self._q,
                                            'channel'  : self._channel,
                                            'lock'     : mt.Lock(),
                                            'term'     : mt.Event(),
                                            'requested': self._requested,
                                            'thread'   : None,
                                            'callbacks': list()}

        # we allow only one cb per queue getter process at the moment, until we
        # have more clarity on the RR behavior of concurrent callbacks.
        if Getter._callbacks[self._url]['callbacks']:
            raise RuntimeError('multiple callbacks not supported')

        Getter._callbacks[self._url]['callbacks'].append([cb, lock])

        self._interactive = False
        self._start_listener()


    # --------------------------------------------------------------------------
    #
    def unsubscribe(self, cb):

        if self._url in Getter._callbacks:
            for _cb, _lock in Getter._callbacks[self._url]['callbacks']:
                if cb == _cb:
                    Getter._callbacks[self._url]['callbacks'].remove([_cb, _lock])
                    break

        self._stop_listener()


    # --------------------------------------------------------------------------
    #
    def stop(self):

        self._stop_listener(force=True)


    # --------------------------------------------------------------------------
    #
    def get(self):

        if not self._interactive:
            raise RuntimeError('invalid get(): callbacks are registered')

        if not self._requested:
            req = 'Request %s' % self._uid

            with self._lock:
                no_intr(self._q.send, as_bytes(req))
                self._requested = True

            self._prof.prof('requested')

        with self._lock:
            data = no_intr(self._q.recv)
            self._requested = False

        msgs = msgpack.unpackb(data)
        prof_bulk(self._prof, 'get', msgs)

        return as_string(msgs)


    # --------------------------------------------------------------------------
    #
    def get_nowait(self, timeout=None):  # timeout in ms

        if not self._interactive:
            raise RuntimeError('invalid get(): callbacks are registered')

        if not self._requested:

            # send the request *once* per recieval (got lock above)
            req = 'request %s' % self._uid

            with self._lock:  # need to protect self._requested
                no_intr(self._q.send, as_bytes(req))
                self._requested = True

            self._prof.prof('requested')


        if no_intr(self._q.poll, flags=zmq.POLLIN, timeout=timeout):

            with self._lock:
                data = no_intr(self._q.recv)
                self._requested = False

            msgs = msgpack.unpackb(data)
            prof_bulk(self._prof, 'get_nowait', msgs)
            return as_string(msgs)

        else:
            return None


# ------------------------------------------------------------------------------
<|MERGE_RESOLUTION|>--- conflicted
+++ resolved
@@ -221,97 +221,55 @@
             while not self._term.is_set():
 
                 active = False
-<<<<<<< HEAD
-=======
 
                 # check for incoming messages, and buffer them
                 ev_put = dict(no_intr(self._poll_put.poll, timeout=0))
                 self._prof.prof('poll_put', msg=len(ev_put))
->>>>>>> 9a6cadf7
-
-                # check for incoming messages, and buffer them
-                self._log.debug('--- poll put')
-                ev_put = dict(no_intr(self._poll_put.poll, timeout=1))
-                self._log.debug('--- poll put %s', ev_put)
 
                 if self._put in ev_put:
-                    self._log.debug('--- poll put yes')
 
                     with self._lock:
                         data = no_intr(self._put.recv)
 
                     msgs = msgpack.unpackb(data)
-<<<<<<< HEAD
-                    self._log.debug('--- poll put recv %s', msgs)
-=======
                     prof_bulk(self._prof, 'poll_put_recv', msgs)
->>>>>>> 9a6cadf7
 
                     if isinstance(msgs, list): buf += msgs
                     else                     : buf.append(msgs)
-                    self._log.debug('--- poll put recved')
 
                     active = True
-<<<<<<< HEAD
-                  # log_bulk(self._log, msgs, '>< %s [%d]'
-                  #                           % (self._uid, len(buf)))
-=======
->>>>>>> 9a6cadf7
 
 
                 # if we don't have any data in the buffer, there is no point in
                 # checking for receivers
                 if not buf:
-<<<<<<< HEAD
-                    self._log.debug('--- poll get skip')
-=======
                     self._prof.prof('poll_get_skip')
->>>>>>> 9a6cadf7
 
                 else:
 
                     # check if somebody wants our messages
-<<<<<<< HEAD
-                    self._log.debug('--- poll get')
-                    ev_get = dict(no_intr(self._poll_get.poll, timeout=1))
-                    self._log.debug('--- poll get %s', ev_get)
-=======
                     ev_get = dict(no_intr(self._poll_get.poll, timeout=0))
                     self._prof.prof('poll_get', msg=len(ev_get))
->>>>>>> 9a6cadf7
 
                     if self._get in ev_get:
-                        self._log.debug('--- poll get yes')
 
                         # send up to `bulk_size` messages from the buffer
                         # NOTE: this sends partial bulks on buffer underrun
                         with self._lock:
                             req = no_intr(self._get.recv)
 
-                        self._log.debug('--- poll get send to %s', req)
                         bulk   = buf[:self._bulk_size]
-                        self._log.debug('--- poll get send %d %s', len(bulk), bulk)
                         data   = msgpack.packb(bulk)
                         active = True
 
                         no_intr(self._get.send, data)
-<<<<<<< HEAD
-                      # log_bulk(self._log, bulk, '<> %s [%s]'
-                      #                         % (self._uid, req))
-=======
                         prof_bulk(self._prof, 'poll_get_send', msgs=bulk, msg=req)
->>>>>>> 9a6cadf7
 
                         # remove sent messages from buffer
                         del(buf[:self._bulk_size])
-                        self._log.debug('--- poll get sent')
 
                 if not active:
-<<<<<<< HEAD
-                    self._log.debug('--- sleep [%d]', len(buf))
-=======
                     self._prof.prof('sleep', msg=len(buf))
->>>>>>> 9a6cadf7
                     # let CPU sleep a bit when there is nothing to do
                     # We don't want to use poll timouts since we use two
                     # competing polls and don't want the idle channel slow down
@@ -328,19 +286,12 @@
 
     # --------------------------------------------------------------------------
     #
-<<<<<<< HEAD
-    def __init__(self, channel, url, log=None):
-=======
     def __init__(self, channel, url, log=None, prof=None):
->>>>>>> 9a6cadf7
 
         self._channel  = channel
         self._url      = as_string(url)
         self._log      = log
-<<<<<<< HEAD
-=======
         self._prof     = prof
->>>>>>> 9a6cadf7
         self._lock     = mt.Lock()
 
         self._uid      = generate_id('%s.put.%%(counter)04d' % self._channel,
@@ -348,15 +299,12 @@
         if not self._log:
             self._log  = Logger(name=self._uid, ns='radical.utils')
 
-<<<<<<< HEAD
-=======
         if not self._prof:
             self._prof = Profiler(name=self._uid, ns='radical.utils')
 
         if 'hb' in self._uid or 'heartbeat' in self._uid:
             self._prof.disable()
 
->>>>>>> 9a6cadf7
         self._log.info('connect put to %s: %s'  % (self._channel, self._url))
 
         self._ctx      = zmq.Context()  # rely on GC for destruction
@@ -388,15 +336,6 @@
     #
     def put(self, msgs):
 
-<<<<<<< HEAD
-        self._log.debug('--- put %s', msg)
-      # log_bulk(self._log, msg, '-> %s' % self._channel)
-        data = msgpack.packb(msg)
-
-        with self._lock:
-            no_intr(self._q.send, data)
-        self._log.debug('--- put ok')
-=======
       # from .utils import log_bulk
       # log_bulk(self._log, msgs, '-> %s' % self._channel)
         data = msgpack.packb(msgs)
@@ -404,7 +343,6 @@
         with self._lock:
             no_intr(self._q.send, data)
         prof_bulk(self._prof, 'put', msgs)
->>>>>>> 9a6cadf7
 
 
 # ------------------------------------------------------------------------------
@@ -434,14 +372,7 @@
                 req = 'request %s' % info['uid']
                 no_intr(info['socket'].send, as_bytes(req))
                 info['requested'] = True
-<<<<<<< HEAD
-                log.debug('--- requested')
-
-              # log_bulk(log, req, '-> %s (2) [%-5s]' % (info['channel'],
-              #                                          info['requested']))
-=======
                 prof.prof('requested')
->>>>>>> 9a6cadf7
 
 
             if no_intr(info['socket'].poll, flags=zmq.POLLIN, timeout=timeout):
@@ -449,21 +380,11 @@
                 data = no_intr(info['socket'].recv)
                 info['requested'] = False
 
-<<<<<<< HEAD
-                msg = msgpack.unpackb(data)
-                log.debug('--- received %s', msg)
-              # log_bulk(log, msg, '<- %s (2) [%-5s]' % (info['channel'], info['requested']))
-                return as_string(msg)
-
-            else:
-              # log_bulk(log, None, '-- %s [%-5s]' % (info['channel'], info['requested']))
-=======
                 msgs = as_string(msgpack.unpackb(data))
                 prof_bulk(prof, 'recv', msgs)
                 return msgs
 
             else:
->>>>>>> 9a6cadf7
                 return None
 
 
@@ -480,11 +401,7 @@
         assert(url in Getter._callbacks)
         time.sleep(1)
 
-<<<<<<< HEAD
-        log.debug('--- start listener')
-=======
         prof.prof('listen_start')
->>>>>>> 9a6cadf7
         try:
             term = Getter._callbacks.get(url, {}).get('term')
             idx  = 0  # round-robin cb index
@@ -507,21 +424,12 @@
                             idx = 0
 
                         cb, _lock = callbacks[idx]
-<<<<<<< HEAD
-                      # log.debug('==== %s [%s] <- %s', cb.__name__, idx, m)
-                        log.debug('--- cb %s', _lock)
-=======
->>>>>>> 9a6cadf7
                         if _lock:
                             with _lock:
                                 cb(as_string(m))
                         else:
                             cb(as_string(m))
-<<<<<<< HEAD
-                        log.debug('--- cb done')
-=======
                         prof_bulk(prof, 'cb', m, msg=cb.__name__)
->>>>>>> 9a6cadf7
 
         except:
             log.exception('listener died')

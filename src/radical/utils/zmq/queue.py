--- conflicted
+++ resolved
@@ -284,16 +284,6 @@
                     if msgs:
                         del buf[qname][:self._bulk_size]
 
-<<<<<<< HEAD
-=======
-                if not active:
-                  # self._prof.prof('sleep', msg=len(buf))
-                    # let CPU sleep a bit when there is nothing to do
-                    # We don't want to use poll timouts since we use two
-                    # competing polls and don't want the idle channel slow down
-                    # the busy one.
-                    time.sleep(0.01)
->>>>>>> 2f53b824
 
         except Exception:
             self._log.exception('bridge failed')

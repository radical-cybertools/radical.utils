# pylint: disable=protected-access, abstract-class-instantiated

import sys
import zmq
import time

import threading as mt

from typing      import Optional

from ..atfork    import atfork
from ..config    import Config
from ..ids       import generate_id, ID_CUSTOM
from ..url       import Url
from ..misc      import as_string, as_bytes, as_list, noop, find_port
from ..host      import get_hostip
from ..logger    import Logger
from ..threads   import get_thread_name, get_thread_id
from ..debug     import print_exception_trace
from ..serialize import to_msgpack, from_msgpack

from .bridge     import Bridge
from .utils      import zmq_bind, no_intr
from .utils      import log_bulk, LOG_ENABLED
# from .utils    import prof_bulk


# --------------------------------------------------------------------------
#
_LINGER_TIMEOUT    =  250  # ms to linger after close
_HIGH_WATER_MARK   =    0  # number of messages to buffer before dropping
_DEFAULT_BULK_SIZE = 1024  # number of messages to put in a bulk


# ------------------------------------------------------------------------------
#
def _atfork_child():
    Getter._callbacks = dict()                                            # noqa


atfork(noop, noop, _atfork_child)


# ------------------------------------------------------------------------------
#
def _tinfo():
    return {'id'  : get_thread_id(),
            'name': get_thread_name()}


# ------------------------------------------------------------------------------
#
# Communication between components is done via queues.  Queues are
# uni-directional, ie. Queues have an input-end for which one can call 'put()',
# and and output-end, for which one can call 'get()'.
#
# The semantics we expect (and which is what is matched by the native Python
# `Queue.Queue`), is:
#
#   - multiple upstream   components put messages onto the same queue (input)
#   - multiple downstream components get messages from the same queue (output)
#   - local order of messages is maintained: order of messages pushed onto the
#     *same* input is preserved when pulled on any output
#   - message routing is fair: whatever downstream component calls 'get' first
#     will get the next message
#
# We implement the interface of Queue.Queue:
#
#   put(msg)
#   get()
#   get_nowait()
#
# Not implemented is, at the moment:
#
#   qsize
#   empty
#   full
#   put(msg, block, timeout)
#   put_nowait
#   get(block, timeout)
#   task_done
#
# Our Queue additionally takes 'name', 'role' and 'address' parameter on the
# constructor.  'role' can be 'input', 'bridge' or 'output', where 'input' is
# the end of a queue one can 'put()' messages into, and 'output' the end of the
# queue where one can 'get()' messages from. A 'bridge' acts as as a message
# forwarder.  'address' denominates a connection endpoint, and 'name' is
# a unique identifier: if multiple instances in the current process space use
# the same identifier, they will get the same queue instance (are connected to
# the same bridge).
#
class Queue(Bridge):

    def __init__(self, channel: str, cfg: Optional[dict] = None, log=None):
        '''
        This Queue type sets up an zmq channel of this kind:

            input \\              // output
                     == bridge ==
            input //              \\ output

        ie. any number of inputs can 'zmq.push()' to a bridge (which
        'zmq.pull()'s), and any number of outputs can 'zmq.request()'
        messages from the bridge (which 'zmq.response()'s).

        The bridge is the entity which 'bind()'s network interfaces, both input
        and output type endpoints 'connect()' to it.  It is the callees
        responsibility to ensure that only one bridge of a given type exists.

        Addresses are of the form 'tcp://host:port'.  Both 'host' and 'port' can
        be wildcards for BRIDGE roles -- the bridge will report the in and out
        addresses as obj.addr_put and obj.addr_get.
        '''

        if cfg:
            # create deep copy
            cfg = Config(cfg=cfg)
        else:
            cfg = Config()

        # ensure channel is set in config
        if cfg.channel:
            assert cfg.channel == channel
        else:
            cfg.channel = channel

        if not cfg.uid:
            cfg.uid = generate_id('%s.bridge.%%(counter)04d' % cfg.channel,
                                  ID_CUSTOM)

        super().__init__(cfg, log=log)

        self._bulk_size  = self._cfg.get('bulk_size', 0)

        if self._bulk_size <= 0:
            self._bulk_size = _DEFAULT_BULK_SIZE


    # --------------------------------------------------------------------------
    #

    # protocol independent addr query
    @property
    def type_in(self):
        return 'put'

    @property
    def type_out(self):
        return 'get'

    @property
    def addr_in(self):
        return self._addr_put

    @property
    def addr_out(self):
        return self._addr_get

    # protocol dependent addr query
    @property
    def addr_put(self):
        return self._addr_put

    @property
    def addr_get(self):
        return self._addr_get


    # --------------------------------------------------------------------------
    #
    def _bridge_initialize(self):

        self._log.info('start bridge %s', self._uid)

        self._lock       = mt.Lock()

        self._tinfo      = _tinfo()
        self._ctx        = zmq.Context()  # rely on GC for destruction
        self._put        = self._ctx.socket(zmq.PULL)
        self._put.linger = _LINGER_TIMEOUT
        self._put.hwm    = _HIGH_WATER_MARK
<<<<<<< HEAD
        self._put.bind(self._url)
=======
        self._addr_put   = zmq_bind(self._put)
>>>>>>> 53b6316f

        self._get        = self._ctx.socket(zmq.REP)
        self._get.linger = _LINGER_TIMEOUT
        self._get.hwm    = _HIGH_WATER_MARK
        self._addr_get   = zmq_bind(self._get)

        self._log.info('bridge in  %s: %s', self._uid, self._addr_put)
        self._log.info('bridge out %s: %s', self._uid, self._addr_get)

        # start polling senders
        self._poll = zmq.Poller()
        self._poll.register(self._put, zmq.POLLIN)
        self._poll.register(self._get, zmq.POLLIN)


    # --------------------------------------------------------------------------
    #
    def _bridge_work(self):

        # TODO: *always* pull for messages and buffer them.  Serve requests from
        #       that buffer.

        try:

            # FIXME: bridge_work runs in a thread, context should be created
            #        here
          # assert(get_thread_id() == self._tinfo['id']), \
          #         [self._tinfo, _tinfo()]

            self.nin  = 0
            self.nout = 0
            self.last = 0

            buf     = dict()
            timeout = 0.1
            while not self._term.is_set():

                # check for incoming messages, and buffer them
                events = dict(no_intr(self._poll.poll, timeout=timeout))
              # self._prof.prof('poll_put', msg=len(events))
                self._log.debug_9('polled put: %s', events)

                if self._put in events:

                    with self._lock:
                        data = list(no_intr(self._put.recv_multipart))
                    self._log.debug_9('recvd  put: %s', data)

                    if len(data) != 2:
                        raise RuntimeError('%d frames unsupported' % len(data))

                    qname = as_string(from_msgpack(data[0]))
                    msgs  = from_msgpack(data[1])
                  # prof_bulk(self._prof, 'poll_put_recv', msgs)
                    log_bulk(self._log, '<> %s' % qname, msgs)
                    self._log.debug_9('put %s: %s ! ', qname, len(msgs))

                    if qname not in buf:
                        buf[qname] = list()
                    buf[qname] += msgs
                    self.nin   += len(msgs)


                # check if somebody wants our messages
                events = dict(no_intr(self._poll.poll, timeout=10))
              # self._prof.prof('poll_get', msg=len(ev_get))
                self._log.debug_9('polled get: %s [%s]', ev_get, self._get)

                if self._get in events:

                    # send up to `bulk_size` messages from the buffer
                    # NOTE: this sends partial bulks on buffer underrun
                    with self._lock:
                        # the actual req message is ignored - we only care
                        # about who sent it
                        qname = as_string(no_intr(self._get.recv))

                    if not qname:
                        qname = 'default'

                    if qname in buf:
                        msgs = buf[qname][:self._bulk_size]
                    else:
                        self._log.debug_9('get: %s not in %s', qname,
                                                             list(buf.keys()))
                        msgs = list()

                    log_bulk(self._log, '>< %s' % qname, msgs)

                    data = [to_msgpack(qname), to_msgpack(msgs)]

                  # self._log.debug_9('get %s: %s', qname, list(buf.keys()))
                  # self._log.debug_9('get %s: %s', qname, list(buf.values()))
                  # self._log.debug_9('get %s: %s ! [%s]', qname, len(msgs),
                  #                    [[x, len(y)] for x,y in buf.items()])
                    no_intr(self._get.send_multipart, data)

                    self.nout += len(msgs)
                    self.last  = time.time()

                    # remove sent messages from buffer
                    if msgs:
                        del buf[qname][:self._bulk_size]


        except Exception:
            self._log.exception('bridge failed')

    def stop(self):
        Bridge.stop(self)


# ------------------------------------------------------------------------------
#
class Putter(object):

    # --------------------------------------------------------------------------
    #
    def __init__(self, channel, url=None, log=None, prof=None, path=None):

        self._channel = channel
        self._url     = as_string(url)
        self._log     = log
        self._lock    = mt.Lock()
        self._prof    = prof
        self._uid     = generate_id('%s.put.%%(counter)04d' % self._channel,
                                    ID_CUSTOM)

        if not self._url:
            self._url = Bridge.get_config(channel, path).get('put')

        if not self._url:
            raise ValueError('no contact url specified, no config found')

        if not self._log:
            if LOG_ENABLED: level = 'DEBUG_9'
            else          : level = 'ERROR'
            self._log = Logger(name=self._uid, ns='radical.utils.zmq',
                               level=level, path=path)

        self._log.info('connect put to %s: %s', self._channel, self._url)

        self._tinfo    = _tinfo()
        self._ctx      = zmq.Context()  # rely on GC for destruction
        self._q        = self._ctx.socket(zmq.PUSH)
        self._q.linger = _LINGER_TIMEOUT
        self._q.hwm    = _HIGH_WATER_MARK
        self._q.connect(self._url)


    # --------------------------------------------------------------------------
    #
    def __str__(self):
        return 'Putter(%s @ %s)'  % (self.channel, self._url)

    @property
    def name(self):
        return self._uid

    @property
    def uid(self):
        return self._uid

    @property
    def channel(self):
        return self._channel


    # --------------------------------------------------------------------------
    #
    def put(self, msgs, qname=None):

        msgs = as_list(msgs)

        if not qname:
            qname = 'default'

        log_bulk(self._log, '-> %s[%s]' % (self._channel, qname), msgs)
        data = [to_msgpack(qname), to_msgpack(msgs)]

      # with self._lock:
          # if self._channel == 'tracer_queue':
          #     return

          # no_intr(self._q.send_multipart, data)
        self._q.send_multipart(data)


# ------------------------------------------------------------------------------
#
class Getter(object):

    # instead of creating a new listener thread for each endpoint which then, on
    # incoming messages, calls a getter callback, we only create *one*
    # listening thread per ZMQ endpoint address and call *all* registered
    # callbacks in that thread.  We hold those endpoints in a class dict, so
    # that all class instances share that information
    _callbacks = dict()


    # --------------------------------------------------------------------------
    #
    @staticmethod
    def _get_nowait(url, qname=None, timeout=None, uid=None):  # timeout in ms

        info = Getter._callbacks[url]

        if not qname:
            qname = 'default'

        with info['lock']:

            if LOG_ENABLED: level = 'DEBUG_9'
            else          : level = 'ERROR'
            logger = Logger(name=qname, ns='radical.utils.zmq', level=level)

            if not info['requested']:

                # send the request *once* per recieval (got lock above)
                # FIXME: why is this sent repeatedly?
                logger.debug_9('=== => from %s[%s]', uid, qname)
                no_intr(info['socket'].send, as_bytes(qname))
                info['requested'] = True


            if no_intr(info['socket'].poll, flags=zmq.POLLIN, timeout=timeout):

                data = list(no_intr(info['socket'].recv_multipart))
                info['requested'] = False

                qname = as_string(from_msgpack(data[0]))
                msgs  = as_string(from_msgpack(data[1]))
                log_bulk(logger, '<-1 %s [%s]' % (uid, qname), msgs)
                return msgs

            else:
                return None


    # --------------------------------------------------------------------------
    #
    @staticmethod
    def _listener(url, qname=None, uid=None):
        '''
        other than the pubsub listener, the queue listener will not deliver
        an incoming message to all subscribers, but only to exactly *one*
        subscriber.  We this perform a round-robin over all known callbacks
        '''

        if not qname:
            qname = 'default'

        assert url in Getter._callbacks
        time.sleep(0.1)

        try:
            term = Getter._callbacks.get(url, {})['term']
            idx  = 0  # round-robin cb index
            while not term.is_set():

                # this list is dynamic
                callbacks = Getter._callbacks[url]['callbacks']

                if not callbacks:
                    time.sleep(0.01)
                    continue

                msgs = Getter._get_nowait(url, qname=qname, timeout=500, uid=uid)
                BULK = True
                if msgs:

                    if BULK:
                        idx += 1
                        if idx >= len(callbacks):
                            idx = 0
                        cb, _lock = callbacks[idx]
                        if _lock:
                            with _lock:
                                cb(as_string(msgs))
                        else:
                            cb(as_string(msgs))

                    else:
                        for m in as_list(msgs):

                            idx += 1
                            if idx >= len(callbacks):
                                idx = 0

                            cb, _lock = callbacks[idx]
                            if _lock:
                                with _lock:
                                    cb(as_string(m))
                            else:
                                cb(as_string(m))

        except Exception as e:
            print_exception_trace()
            sys.stderr.write('listener died: %s : %s : %s\n'
                            % (qname, url, repr(e)))
            sys.stderr.flush()


    # --------------------------------------------------------------------------
    #
    def _start_listener(self, qname=None):

        if not qname:
            qname = 'default'

        # only start if needed
        if Getter._callbacks[self._url]['thread']:
            return

        t = mt.Thread(target=Getter._listener, args=[self._url, qname, self._uid])
        t.daemon = True
        t.start()

        Getter._callbacks[self._url]['thread'] = t


    # --------------------------------------------------------------------------
    #
    def _stop_listener(self, force=False):

        # only stop listener if no callbacks remain registered (unless forced)
        if force or not Getter._callbacks[self._url]['callbacks']:
            if  Getter._callbacks[self._url]['thread']:
                Getter._callbacks[self._url]['term'  ].set()
                Getter._callbacks[self._url]['thread'].join()
                Getter._callbacks[self._url]['term'  ].unset()
                Getter._callbacks[self._url]['thread'] = None


    # --------------------------------------------------------------------------
    #
    def __init__(self, channel, url=None, cb=None,
                                log=None, prof=None, path=None):
        '''
        When a callback `cb` is specified, then the Getter c'tor will spawn
        a separate thread which continues to listen on the channel, and the
        cb is invoked on any incoming message.  The message will be the only
        argument to the cb.
        '''

        self._channel   = channel
        self._url       = as_string(url)
        self._lock      = mt.Lock()
        self._log       = log
        self._uid       = generate_id('%s.get.%%(counter)04d' % self._channel,
                                      ID_CUSTOM)

        if not self._url:
            self._url = Bridge.get_config(channel, path).get('get')

        if not self._url:
            raise ValueError('no contact url specified, no config found')

        if not self._log:
            if LOG_ENABLED: level = 'DEBUG_9'
            else          : level = 'ERROR'
            self._log = Logger(name=self._uid, ns='radical.utils.zmq',
                               level=level, path=path)

        self._log.info('connect get to %s: %s', self._channel, self._url)

        self._requested = False          # send/recv sync
        self._tinfo     = _tinfo()
        self._ctx       = zmq.Context()  # rely on GC for destruction
        self._q         = self._ctx.socket(zmq.REQ)
        self._q.linger  = _LINGER_TIMEOUT
        self._q.hwm     = _HIGH_WATER_MARK
        self._q.connect(self._url)

        if url not in Getter._callbacks:

            Getter._callbacks[url] = {'uid'      : self._uid,
                                      'socket'   : self._q,
                                      'channel'  : self._channel,
                                      'lock'     : mt.Lock(),
                                      'term'     : mt.Event(),
                                      'requested': self._requested,
                                      'thread'   : None,
                                      'callbacks': list()}
        if cb:
            self.subscribe(cb)
        else:
            self._interactive = True


    # --------------------------------------------------------------------------
    #
    def __str__(self):
        return 'Getter(%s @ %s)'  % (self.channel, self._url)

    @property
    def name(self):
        return self._uid

    @property
    def uid(self):
        return self._uid

    @property
    def channel(self):
        return self._channel


    # --------------------------------------------------------------------------
    #
    def subscribe(self, cb, lock=None):

        # if we need to serve callbacks, then open a thread to watch the socket
        # and register the callbacks.  If a thread is already runnning on that
        # channel, just register the callback.
        #
        # Note that once a thread is watching a socket, we cannot allow to use
        # `get()` and `get_nowait()` anymore, as those will interfere with the
        # thread consuming the messages,
        #
        # The given lock (if any) is used to shield concurrent cb invokations.
        #
        # FIXME: clean up lock usage - see self._lock

        if self._url not in Getter._callbacks:

            Getter._callbacks[self._url] = {'uid'      : self._uid,
                                            'socket'   : self._q,
                                            'channel'  : self._channel,
                                            'lock'     : mt.Lock(),
                                            'term'     : mt.Event(),
                                            'requested': self._requested,
                                            'thread'   : None,
                                            'callbacks': list()}

        # we allow only one cb per queue getter process at the moment, until we
        # have more clarity on the RR behavior of concurrent callbacks.
        if Getter._callbacks[self._url]['callbacks']:
            raise RuntimeError('multiple callbacks not supported')

        Getter._callbacks[self._url]['callbacks'].append([cb, lock])

        self._interactive = False
        self._start_listener()


    # --------------------------------------------------------------------------
    #
    def unsubscribe(self, cb):

        if self._url in Getter._callbacks:
            for _cb, _lock in Getter._callbacks[self._url]['callbacks']:
                if cb == _cb:
                    Getter._callbacks[self._url]['callbacks'].remove([_cb, _lock])
                    break

        self._stop_listener()


    # --------------------------------------------------------------------------
    #
    def stop(self):

        self._stop_listener(force=True)


    # --------------------------------------------------------------------------
    #
    def get(self, qname=None):

        if not self._interactive:
            raise RuntimeError('invalid get(): callbacks are registered')

      # assert(get_thread_id() == self._tinfo['id']), \
      #         [self._tinfo, _tinfo()]

        if not qname:
            qname = 'default'


        # double-check: minimize lock use which is only needed for a very
        # rare race anyway
        if not self._requested:
            with self._lock:
                if not self._requested:
                    self._log.debug_9('=== => from %s[%s]', self._channel, qname)
                    no_intr(self._q.send, as_bytes(qname))
                    self._requested = True

        with self._lock:
            data = list(no_intr(self._q.recv_multipart))
            self._requested = False

        qname = from_msgpack(data[0])
        msgs  = from_msgpack(data[1])

        log_bulk(self._log, '<-2 %s [%s]' % (self._channel, qname), msgs)

        return as_string(msgs)


    # --------------------------------------------------------------------------
    #
    def get_nowait(self, qname=None, timeout=None):  # timeout in ms

        if not self._interactive:
            raise RuntimeError('invalid get(): callbacks are registered')

      # assert(get_thread_id() == self._tinfo['id']), \
      #         [self._tinfo, _tinfo()]

        # backward compatibility to `get_nowait(timeout=None)`
        if timeout is None and isinstance(qname, int):
            timeout = qname
            qname   = None

        if not qname:
            qname = 'default'

        if not self._requested:
            with self._lock:  # need to protect self._requested
                if not self._requested:
                    self._log.debug_9('=== => from %s[%s]', self._channel, qname)
                    no_intr(self._q.send_multipart, [as_bytes(qname)])
                    self._requested = True

        if no_intr(self._q.poll, flags=zmq.POLLIN, timeout=timeout):
            with self._lock:
                data = list(no_intr(self._q.recv_multipart))
                self._requested = False

            qname = from_msgpack(data[0])
            msgs  = from_msgpack(data[1])
            log_bulk(self._log, '<-3 %s [%s]' % (self._channel, qname), msgs)

            return as_string(msgs)

        else:
            return None


# ------------------------------------------------------------------------------
#
def test_queue(channel, addr_pub, addr_sub):

    c_a  = 200
    c_b  = 400
    data = dict()

    for i in 'ABCD':
        data[i] = dict()
        for j in 'AB':
            data[i][j] = 0

    def cb(uid, msg):
        if msg['idx'] is None:
            return False
        data[uid][msg['src']] += 1

    cb_C = lambda t,m: cb('C', m)
    cb_D = lambda t,m: cb('D', m)

    Getter(channel=channel, url=addr_sub, cb=cb_C)
    Getter(channel=channel, url=addr_sub, cb=cb_D)

    # --------------------------------------------------------------------------
    def work_pub(uid, n, delay):

        pub = Putter(channel=channel, url=addr_pub)
        idx = 0

        while idx < n:
            time.sleep(delay)
            pub.put({'src': uid,
                     'idx': idx})
            idx += 1
            data[uid][uid] += 1

        # send EOF
        pub.put({'src': uid,
                 'idx': None})
    # --------------------------------------------------------------------------

    t_a = mt.Thread(target=work_pub, args=['A', c_a, 0.001])
    t_b = mt.Thread(target=work_pub, args=['B', c_b, 0.001])

    t_a.start()
    t_b.start()

    t_a.join()
    t_b.join()

    time.sleep(0.1)

    import pprint
    pprint.pprint(data)

    assert data['A']['A'] == c_a
    assert data['B']['B'] == c_b

    assert data['C']['A'] + data['C']['B'] + \
           data['D']['A'] + data['D']['B'] == 2 * (c_a + c_b)

    return data


# ------------------------------------------------------------------------------
<|MERGE_RESOLUTION|>--- conflicted
+++ resolved
@@ -179,11 +179,7 @@
         self._put        = self._ctx.socket(zmq.PULL)
         self._put.linger = _LINGER_TIMEOUT
         self._put.hwm    = _HIGH_WATER_MARK
-<<<<<<< HEAD
-        self._put.bind(self._url)
-=======
         self._addr_put   = zmq_bind(self._put)
->>>>>>> 53b6316f
 
         self._get        = self._ctx.socket(zmq.REP)
         self._get.linger = _LINGER_TIMEOUT

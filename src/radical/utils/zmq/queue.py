--- conflicted
+++ resolved
@@ -231,15 +231,9 @@
             while not self._term.is_set():
 
                 # check for incoming messages, and buffer them
-<<<<<<< HEAD
                 events = dict(no_intr(self._poll.poll, timeout=timeout))
               # self._prof.prof('poll_put', msg=len(events))
-              # self._log.debug('polled put: %s', events)
-=======
-                ev_put = dict(no_intr(self._poll_put.poll, timeout=10))
-              # self._prof.prof('poll_put', msg=len(ev_put))
-                self._log.debug_9('polled put: %s', ev_put)
->>>>>>> 42fd44e0
+                self._log.debug_9('polled put: %s', events)
 
                 if self._put in events:
 
@@ -290,10 +284,10 @@
 
                     data = [to_msgpack(qname), to_msgpack(msgs)]
 
-                  # self._log.debug_9('==== get %s: %s', qname, list(buf.keys()))
-                  # self._log.debug_9('==== get %s: %s', qname, list(buf.values()))
-                  # self._log.debug_9('==== get %s: %s ! [%s]', qname, len(msgs),
-                  #                        [[x, len(y)] for x,y in buf.items()])
+                  # self._log.debug_9('get %s: %s', qname, list(buf.keys()))
+                  # self._log.debug_9('get %s: %s', qname, list(buf.values()))
+                  # self._log.debug_9('get %s: %s ! [%s]', qname, len(msgs),
+                  #                    [[x, len(y)] for x,y in buf.items()])
                     no_intr(self._get.send_multipart, data)
 
                     self.nout += len(msgs)
@@ -376,15 +370,7 @@
         if not qname:
             qname = 'default'
 
-<<<<<<< HEAD
-      # assert(get_thread_id() == self._tinfo['id']), \
-      #         [self._tinfo, _tinfo()]
-
-      # from .utils import log_bulk
-      # log_bulk(self._log, '-> %s[%s]' % (self._channel, qname), msgs)
-=======
         log_bulk(self._log, '-> %s[%s]' % (self._channel, qname), msgs)
->>>>>>> 42fd44e0
         data = [to_msgpack(qname), to_msgpack(msgs)]
 
       # with self._lock:

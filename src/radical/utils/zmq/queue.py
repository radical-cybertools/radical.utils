--- conflicted
+++ resolved
@@ -8,17 +8,6 @@
 
 from typing      import Optional
 
-<<<<<<< HEAD
-from ..atfork  import atfork
-from ..config  import Config
-from ..ids     import generate_id, ID_CUSTOM
-from ..url     import Url
-from ..misc    import as_string, as_bytes, as_list, noop
-from ..host    import get_hostip
-from ..logger  import Logger
-from ..debug   import print_exception_trace
-from ..threads import get_thread_name, get_thread_id
-=======
 from ..atfork    import atfork
 from ..config    import Config
 from ..ids       import generate_id, ID_CUSTOM
@@ -26,10 +15,9 @@
 from ..misc      import as_string, as_bytes, as_list, noop
 from ..host      import get_hostip
 from ..logger    import Logger
-from ..profile   import Profiler
+from ..threads   import get_thread_name, get_thread_id
 from ..debug     import print_exception_trace
 from ..serialize import to_msgpack, from_msgpack
->>>>>>> 1bec2693
 
 from .bridge     import Bridge
 from .utils      import no_intr
@@ -296,12 +284,7 @@
 
                   # log_bulk(self._log, '>< %s' % qname, msgs)
 
-<<<<<<< HEAD
-                    data = [msgpack.packb(qname), msgpack.packb(msgs)]
-=======
-                    data   = [to_msgpack(qname), to_msgpack(msgs)]
-                    active = True
->>>>>>> 1bec2693
+                    data = [to_msgpack(qname), to_msgpack(msgs)]
 
                   # self._log.debug('==== get %s: %s', qname, list(buf.keys()))
                   # self._log.debug('==== get %s: %s', qname, list(buf.values()))

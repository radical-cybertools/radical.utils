
import zmq
import msgpack

import threading as mt

from typing import Optional, Union, Iterator, Any, Dict

from ..ids     import generate_id
from ..url     import Url
from ..misc    import as_string
from ..host    import get_hostip
from ..logger  import Logger
from ..profile import Profiler
from ..debug   import get_exception_trace

from .utils    import no_intr


# --------------------------------------------------------------------------
#
_LINGER_TIMEOUT    =         250  # ms to linger after close
_HIGH_WATER_MARK   = 1024 * 1024  # number of messages to buffer before dropping
_DEFAULT_BULK_SIZE =        1024  # number of messages to put in a bulk


# ------------------------------------------------------------------------------
#
class Server(object):

    # --------------------------------------------------------------------------
    #
    def __init__(self, url:  Optional[str] = None,
                       uid:  Optional[str] = None,
                       path: Optional[str] = None) -> None:

        # this server offers only synchronous communication: a request will be
        # worked upon and answered before the next request is received.

        self._url = url
        self._cbs = dict()

        if not path:
            path = './'

        if uid: self._uid = uid
        else  : self._uid = generate_id('server', ns='radical.utils')

<<<<<<< HEAD
        self._log    = Logger(self._uid, level='debug', targets='.')
        self._prof   = Profiler(self._uid, target='.')
=======
        self._log    = Logger(self._uid,   path=path)
        self._prof   = Profiler(self._uid, path=path)
>>>>>>> 1cae82de

        self._addr   = None
        self._thread = None
        self._up     = mt.Event()
        self._term   = mt.Event()

        self.register_request('echo', self._request_echo)
        self.register_request('fail', self._request_fail)

        if not self._url:
            self._url = 'tcp://*:10000-11000'

        # URLs can specify port ranges to use - check if that is the case (see
        # default above) and initilize iterator.  The URL is expected to have
        # the form:
        #
        #   <proto>://<iface>:<ports>/
        #
        # where
        #   <proto>: any protocol accepted by zmq,       defaults to `tcp`
        #   <iface>: IP number of interface to bind to   defaults to `*`
        #   <ports>: port range to find port to bind to  defaults to `*`
        #
        # The port range can be formed as:
        #
        #   '*'      : any port
        #   '100+'   : any port equal or larger than 100
        #   '100-'   : any port equal or larger than 100
        #   '100-110': any port equal or larger than 100, up to 110
        tmp = self._url.split(':', 2)
        assert len(tmp) == 3
        self._proto = tmp[0]
        self._iface = tmp[1].lstrip('/')
        self._ports = tmp[2].replace('+', '-')

        tmp = self._ports.split('-')

        self._port_this : Union[int, str, None] = None
        self._port_start: Optional[int]
        self._port_stop : Optional[int]

        if len(tmp) == 0:
            self._port_start = 1
            self._port_stop  = None
        elif len(tmp) == 1:
            if tmp[0] == '*':
                self._port_this  = '*'
                self._port_start = None
                self._port_stop  = None
            else:
                self._port_start = int(tmp[0])
                self._port_stop  = int(tmp[0])
        elif len(tmp) == 2:
            if tmp[0]: self._port_start = int(tmp[0])
            else     : self._port_start = 1
            if tmp[1]: self._port_stop  = int(tmp[1])
            else     : self._port_stop  = None
        else:
            raise RuntimeError('cannot parse port spec %s' % self._ports)


    # --------------------------------------------------------------------------
    #
    def _iterate_ports(self) -> Iterator[Union[int, str, None]]:

        if self._port_this == '*':
            # leave scanning to zmq
            yield self._port_this

        if self._port_this is None:
            # initialize range iterator
            self._port_this = self._port_start

        if self._port_stop is None:
            while True:
                yield self._port_this
                self._port_this += 1

        else:
            # make type checker happy
            assert isinstance(self._port_this,  int)
            assert isinstance(self._port_start, int)

            while self._port_this <= self._port_stop:
                yield self._port_this
                self._port_this += 1


    # --------------------------------------------------------------------------
    #
    def _iterate_urls(self) -> Iterator[str]:

        for port in self._iterate_ports():
            yield '%s://%s:%s' % (self._proto, self._iface, port)


    # --------------------------------------------------------------------------
    #
    @property
    def uid(self) -> str:

        return self._uid


    @property
    def addr(self) -> Optional[str]:

        return self._addr


    # --------------------------------------------------------------------------
    #
    def start(self) -> None:

        self._log.info('start bridge %s', self._uid)

        if self._thread:
            raise RuntimeError('`start()` can be called only once')

        self._thread = mt.Thread(target=self._work)
        self._thread.daemon = True
        self._thread.start()

        self._up.wait()


    # --------------------------------------------------------------------------
    #
    def stop(self) -> None:

        self._log.info('stop bridge %s', self._uid)
        self._term.set()


    # --------------------------------------------------------------------------
    #
    def wait(self) -> None:

        self._log.info('wait bridge %s', self._uid)

        if self._thread:
            self._thread.join()

        self._log.info('wait bridge %s', self._uid)


    # --------------------------------------------------------------------------
    #
    def register_request(self, req, cb) -> None:

        self._log.info('add handler: %s: %s', req, cb)
        self._cbs[req] = cb


    # --------------------------------------------------------------------------
    #
    def _request_fail(self, arg) -> None:

        raise RuntimeError('task failed successfully')


    # --------------------------------------------------------------------------
    #
    def _request_echo(self, arg: Any) -> Any:

        return arg


    # --------------------------------------------------------------------------
    #
    def _success(self, res: Optional[str] = None) -> Dict[str, Optional[str]]:

        return {'err': None,
                'exc': None,
                'res': res}


    # --------------------------------------------------------------------------
    #
    def _error(self, err: Optional[str] = None,
                     exc: Optional[str] = None) -> Dict[str, Optional[str]]:

        if not err:
            err = 'invalid request'

        return {'err': err,
                'exc': exc,
                'res': None}


    # --------------------------------------------------------------------------
    #
    def _work(self) -> None:

        self._ctx  = zmq.Context()
        self._sock = self._ctx.socket(zmq.REP)

        self._sock.linger = _LINGER_TIMEOUT
        self._sock.hwm    = _HIGH_WATER_MARK

        for url in self._iterate_urls():
            try:
                self._log.debug('try url %s', url)
                self._sock.bind(url)
                self._log.debug('success')
                break
            except zmq.error.ZMQError as e:
                if 'Address already in use' in str(e):
                    self._log.warn('port in use - try next (%s)' % url)
                else:
                    raise

        addr       = Url(as_string(self._sock.getsockopt(zmq.LAST_ENDPOINT)))
        addr.host  = get_hostip()
        self._addr = str(addr)

        self._up.set()

        self._poll = zmq.Poller()
        self._poll.register(self._sock, zmq.POLLIN)

        while not self._term.is_set():

            event = dict(no_intr(self._poll.poll, timeout=100))

            if self._sock not in event:
                continue

            # default response
            rep = None
            req = None

            try:
                data = no_intr(self._sock.recv)
                req  = as_string(msgpack.unpackb(data))
                self._log.debug('req: %s', str(req)[:128])

                if not isinstance(req, dict):
                    rep = self._error(err='invalid message type')

                else:
                    cmd    = req['cmd']
                    args   = req['args']
                    kwargs = req['kwargs']

                    if not cmd:
                        rep = self._error(err='no command in request')

                    elif cmd not in self._cbs:
                        rep = self._error(err='command [%s] unknown' % cmd)

                    else:
                        rep = self._success(self._cbs[cmd](*args, **kwargs))

            except Exception as e:
                self._log.exception('command failed: %s', req)
                rep = self._error(err='command failed: %s' % str(e),
                                  exc='\n'.join(get_exception_trace()))

            finally:
                if not rep:
                    rep = self._error('server error')
                no_intr(self._sock.send, msgpack.packb(rep))
                self._log.debug('rep: %s', str(rep)[:128])

        self._sock.close()
        self._log.debug('term')


# ------------------------------------------------------------------------------
<|MERGE_RESOLUTION|>--- conflicted
+++ resolved
@@ -46,13 +46,8 @@
         if uid: self._uid = uid
         else  : self._uid = generate_id('server', ns='radical.utils')
 
-<<<<<<< HEAD
-        self._log    = Logger(self._uid, level='debug', targets='.')
-        self._prof   = Profiler(self._uid, target='.')
-=======
         self._log    = Logger(self._uid,   path=path)
         self._prof   = Profiler(self._uid, path=path)
->>>>>>> 1cae82de
 
         self._addr   = None
         self._thread = None

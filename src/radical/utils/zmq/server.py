
import zmq
import msgpack

import threading as mt

from typing import Optional, Union, Iterator, Any, Dict

from ..ids     import generate_id
from ..url     import Url
from ..misc    import as_string
from ..host    import get_hostip
from ..logger  import Logger
from ..profile import Profiler
from ..debug   import get_exception_trace

from .utils    import no_intr


# --------------------------------------------------------------------------
#
_LINGER_TIMEOUT    =         250  # ms to linger after close
_HIGH_WATER_MARK   = 1024 * 1024  # number of messages to buffer before dropping
_DEFAULT_BULK_SIZE =        1024  # number of messages to put in a bulk


# ------------------------------------------------------------------------------
#
class Server(object):

    # --------------------------------------------------------------------------
    #
    def __init__(self, url:  Optional[str] = None,
                       uid:  Optional[str] = None,
                       path: Optional[str] = None) -> None:

        # this server offers only synchronous communication: a request will be
        # worked upon and answered before the next request is received.

        self._url = url
        self._cbs = dict()

<<<<<<< HEAD
        if not path:
            path = './'

        if not self._uid:
            self._uid = generate_id('server', ns='radical.utils')
=======
        if uid: self._uid = uid
        else  : self._uid = generate_id('server', ns='radical.utils')
>>>>>>> a0daca18

        self._log    = Logger(self._uid,   path=path)
        self._prof   = Profiler(self._uid, path=path)

        self._addr   = None
        self._thread = None
        self._up     = mt.Event()
        self._term   = mt.Event()

        self.register_request('echo', self._request_echo)
        self.register_request('fail', self._request_fail)

        if not self._url:
            self._url = 'tcp://*:10000-11000'

        # URLs can specify port ranges to use - check if that is the case (see
        # default above) and initilize iterator.  The URL is expected to have
        # the form:
        #
        #   <proto>://<iface>:<ports>/
        #
        # where
        #   <proto>: any protocol accepted by zmq,       defaults to `tcp`
        #   <iface>: IP number of interface to bind to   defaults to `*`
        #   <ports>: port range to find port to bind to  defaults to `*`
        #
        # The port range can be formed as:
        #
        #   '*'      : any port
        #   '100+'   : any port equal or larger than 100
        #   '100-'   : any port equal or larger than 100
        #   '100-110': any port equal or larger than 100, up to 110
        tmp = self._url.split(':', 2)
        assert len(tmp) == 3
        self._proto = tmp[0]
        self._iface = tmp[1].lstrip('/')
        self._ports = tmp[2].replace('+', '-')

        tmp = self._ports.split('-')

        self._port_this : Union[int, str, None] = None
        self._port_start: Optional[int]
        self._port_stop : Optional[int]

        if len(tmp) == 0:
            self._port_start = 1
            self._port_stop  = None
        elif len(tmp) == 1:
            if tmp[0] == '*':
                self._port_this  = '*'
                self._port_start = None
                self._port_stop  = None
            else:
                self._port_start = int(tmp[0])
                self._port_stop  = int(tmp[0])
        elif len(tmp) == 2:
            if tmp[0]: self._port_start = int(tmp[0])
            else     : self._port_start = 1
            if tmp[1]: self._port_stop  = int(tmp[1])
            else     : self._port_stop  = None
        else:
            raise RuntimeError('cannot parse port spec %s' % self._ports)


    # --------------------------------------------------------------------------
    #
    def _iterate_ports(self) -> Iterator[Union[int, str, None]]:

        if self._port_this == '*':
            # leave scanning to zmq
            yield self._port_this

        if self._port_this is None:
            # initialize range iterator
            self._port_this = self._port_start

        if self._port_stop is None:
            while True:
                yield self._port_this
                self._port_this += 1

        else:
            # make type checker happy
            assert isinstance(self._port_this,  int)
            assert isinstance(self._port_start, int)

            while self._port_this <= self._port_stop:
                yield self._port_this
                self._port_this += 1


    # --------------------------------------------------------------------------
    #
    def _iterate_urls(self) -> Iterator[str]:

        for port in self._iterate_ports():
            yield '%s://%s:%s' % (self._proto, self._iface, port)


    # --------------------------------------------------------------------------
    #
    @property
    def uid(self) -> str:

        return self._uid


    @property
    def addr(self) -> Optional[str]:

        return self._addr


    # --------------------------------------------------------------------------
    #
    def start(self) -> None:

        self._log.info('start bridge %s', self._uid)

        if self._thread:
            raise RuntimeError('`start()` can be called only once')

        self._thread = mt.Thread(target=self._work)
        self._thread.daemon = True
        self._thread.start()

        self._up.wait()


    # --------------------------------------------------------------------------
    #
    def stop(self) -> None:

        self._log.info('stop bridge %s', self._uid)
        self._term.set()


    # --------------------------------------------------------------------------
    #
    def wait(self) -> None:

        self._log.info('wait bridge %s', self._uid)

        if self._thread:
            self._thread.join()

        self._log.info('wait bridge %s', self._uid)


    # --------------------------------------------------------------------------
    #
    def register_request(self, req, cb) -> None:

        self._log.info('add handler: %s: %s', req, cb)
        self._cbs[req] = cb


    # --------------------------------------------------------------------------
    #
    def _request_fail(self, arg) -> None:

        raise RuntimeError('task failed successfully')


    # --------------------------------------------------------------------------
    #
    def _request_echo(self, arg: Any) -> Any:

        return arg


    # --------------------------------------------------------------------------
    #
    def _success(self, res: Optional[str] = None) -> Dict[str, Optional[str]]:

        return {'err': None,
                'exc': None,
                'res': res}


    # --------------------------------------------------------------------------
    #
    def _error(self, err: Optional[str] = None,
                     exc: Optional[str] = None) -> Dict[str, Optional[str]]:

        if not err:
            err = 'invalid request'

        return {'err': err,
                'exc': exc,
                'res': None}


    # --------------------------------------------------------------------------
    #
    def _work(self) -> None:

        self._ctx  = zmq.Context()
        self._sock = self._ctx.socket(zmq.REP)

        self._sock.linger = _LINGER_TIMEOUT
        self._sock.hwm    = _HIGH_WATER_MARK

        for url in self._iterate_urls():
            try:
                self._log.debug('try url %s', url)
                self._sock.bind(url)
                self._log.debug('success')
                break
            except zmq.error.ZMQError as e:
                if 'Address already in use' in str(e):
                    self._log.warn('port in use - try next (%s)' % url)
                else:
                    raise

        addr       = Url(as_string(self._sock.getsockopt(zmq.LAST_ENDPOINT)))
        addr.host  = get_hostip()
        self._addr = str(addr)

        self._up.set()

        self._poll = zmq.Poller()
        self._poll.register(self._sock, zmq.POLLIN)

        while not self._term.is_set():

            event = dict(no_intr(self._poll.poll, timeout=100))

            if self._sock not in event:
                continue

            # default response
            rep = None
            req = None

            try:
                data = no_intr(self._sock.recv)
                req  = as_string(msgpack.unpackb(data))
                self._log.debug('req: %s', str(req)[:128])

                if not isinstance(req, dict):
                    rep = self._error(err='invalid message type')

                else:
                    cmd    = req['cmd']
                    args   = req['args']
                    kwargs = req['kwargs']

                    if not cmd:
                        rep = self._error(err='no command in request')

                    elif cmd not in self._cbs:
                        rep = self._error(err='command [%s] unknown' % cmd)

                    else:
                        rep = self._success(self._cbs[cmd](*args, **kwargs))

            except Exception as e:
                self._log.exception('command failed: %s', req)
                rep = self._error(err='command failed: %s' % str(e),
                                  exc='\n'.join(get_exception_trace()))

            finally:
                if not rep:
                    rep = self._error('server error')
                no_intr(self._sock.send, msgpack.packb(rep))
                self._log.debug('rep: %s', str(rep)[:128])

        self._sock.close()
        self._log.debug('term')


# ------------------------------------------------------------------------------
<|MERGE_RESOLUTION|>--- conflicted
+++ resolved
@@ -40,16 +40,11 @@
         self._url = url
         self._cbs = dict()
 
-<<<<<<< HEAD
         if not path:
             path = './'
 
-        if not self._uid:
-            self._uid = generate_id('server', ns='radical.utils')
-=======
         if uid: self._uid = uid
         else  : self._uid = generate_id('server', ns='radical.utils')
->>>>>>> a0daca18
 
         self._log    = Logger(self._uid,   path=path)
         self._prof   = Profiler(self._uid, path=path)

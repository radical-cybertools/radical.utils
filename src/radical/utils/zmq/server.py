--- conflicted
+++ resolved
@@ -30,28 +30,15 @@
 
     # --------------------------------------------------------------------------
     #
-<<<<<<< HEAD
-    def __init__(self, url=None, uid=None):
-=======
     def __init__(self, url: Optional[str] = None,
                        uid: Optional[str] = None) -> None:
->>>>>>> 018c9fe7
 
         # this server offers only synchronous communication: a request will be
         # worked upon and answered before the next request is received.
 
-<<<<<<< HEAD
-        self._url    = url
-        self._uid    = uid
-        self._cbs    = dict()
-=======
         self._url = url
         self._uid = uid
         self._cbs = dict()
-
-        if not self._uid:
-            self._uid = generate_id('server', ns='radical.utils')
->>>>>>> 018c9fe7
 
         if not self._uid:
             self._uid = generate_id('server', ns='radical.utils')
@@ -281,19 +268,13 @@
             if self._sock not in event:
                 continue
 
-<<<<<<< HEAD
-            data = no_intr(self._sock.recv)
-            req  = msgpack.unpackb(data)
-            self._log.debug('req: %s', str(req)[:128])
-=======
             # default response
             rep = self._error('server error')
->>>>>>> 018c9fe7
 
             try:
                 data = no_intr(self._sock.recv)
                 req  = msgpack.unpackb(data)
-                self._log.debug('req: %s', req)
+                self._log.debug('req: %s', str(req)[:128])
 
                 if not isinstance(req, dict):
                     rep = self._error(err='invalid message type')
@@ -303,16 +284,11 @@
                     args   = req['args']
                     kwargs = req['kwargs']
 
-<<<<<<< HEAD
-                elif cmd not in self._cbs:
-                    rep = self._error(err='command [%s] unknown' % cmd)
-=======
                     if not cmd:
                         rep = self._error(err='no command in request')
 
                     elif cmd not in self._cbs:
                         rep = self._error(err='command [%s] unknown' % cmd)
->>>>>>> 018c9fe7
 
                     else:
                         rep = self._success(self._cbs[cmd](*args, **kwargs))
@@ -323,13 +299,7 @@
 
             finally:
                 no_intr(self._sock.send, msgpack.packb(rep))
-                self._log.debug('rep: %s', rep)
-
-<<<<<<< HEAD
-            no_intr(self._sock.send, msgpack.packb(rep))
-            self._log.debug('rep: %s', str(rep)[:128])
-=======
->>>>>>> 018c9fe7
+                self._log.debug('rep: %s', str(rep)[:128])
 
         self._sock.close()
         self._log.debug('term')

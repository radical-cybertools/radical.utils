--- conflicted
+++ resolved
@@ -68,23 +68,12 @@
             err += '%s\n' % repr(e)
 
     # check if any one worked ok
-<<<<<<< HEAD
-    if version_short:
-        return (version_short, version_base, version_branch,
-                version_tag, version_detail)
-
-    else:
-=======
-    if not version_detail:
->>>>>>> a5df7b31
+    if not version_short:
         raise RuntimeError("Cannot determine version from %s (%s)"
                           % (paths, err.strip()))
 
-    if version_short[0] == 'v':
-        version_short = version_short[1:]   # remove leading 'v'
-
-    return (version_short, version_detail, version_base, version_branch)
-
+    return (version_short, version_base, version_branch,
+            version_tag, version_detail)
 
 
 # ------------------------------------------------------------------------------


__author__    = "Radical.Utils Development Team"
__copyright__ = "Copyright 2016, RADICAL@Rutgers"
__license__   = "MIT"


# ------------------------------------------------------------------------------
#
# We provide a json based config file parser with following properties
#
#   - system config files will be merged with user configs (if those exist)
#   - python style comments are filtered out before parsing
#   - after parsing, `${ABC:default}`-style values are set or expanded via
#     `os.environ`
#   - the returned class exposes settings as dicts or attributes
#     cfg['foo']['bar'] == cfg.foo.bar
#
#
# Config Names and Locations
# --------------------------
#
# We assume two basic locations for config files: one is installed within the
# scope of a Python module, the other one is under user control, and usually in
# the users home directory.  The  config reader accepts the following parameters
# to derive the exact locations:
#
#   - module: name of module under which the config is installed
#   - path  : config file path relative to the module home
#   - name  : config file name relative to the path
#
# The `module` string is interpreted as follows:
#
#   m = __import__('module')
#   sys_config_dir = "%s/configs" % os.path.dirname(m.__file__)
#   usr_config_dir = "%s/.%s/"    % (os.environ['HOME'], m.replace('.', '/'))
#
# so the location of the module's `__init__.py` is used to derive the location
# of the installed system config files, and the module name is used to derive
# the location of the user provided config files.
#
# For example, the module `radical.utils` will have the following config dirs:
#
#   sys_config_dir = /tmp/ve/lib/python2.7/site-packages/radical/utils/configs/
#   usr_config_dir = /home/merzky/.radical/utils/
#
# After loading the system level config file, any existing user level config
# file is merged into it, via
#
#   radical.utils.dict_merge(user_cgf, system_cfg, mode='overwrite')
#
# so that the user config settings supercede the system config settings.
#
# Both path and name specifiers can contain `*` as wildcard, which is then
# interpreted as by `glob()`.  If that wildcard exist, then all matching config
# files are read into *one* configuration dict, where each root key is set to
# the value the '*' expands to (minus the `.json` extension).
#
# For example, the name `radical.pilot.resource_*` with the following config
# files:
#
#   /tmp/ve/[...]/radical/pilot/configs/resource_xsede.json
#   /tmp/ve/[...]/radical/pilot/configs/resource_ncsa.json
#
# will result in a config dict like:
#
#   {
#     'xsede' : { 'foo' : 'bar' },
#     'ncsa'  : { 'fiz' : 'baz' }
#   }
#
#
# Queries
# -------
#
# We support two types of queries on the resulting parsed configs:
#
#   - dict like queries (via `ru.DictMixin`)
#   - the `query(key)` method returns a single value, or 'None' if not found.
#
# In the latter `query()` case, the `key` can be specified as dot-separated
# path, so that the following two snippets are equivalent (assuming that a
# `foo.bar` section exists):
#
#   val = cfg['foo']['bar'].get('baz')
#   val = cfg.query('foo.bar.baz')
#
#
# Environment
# -----------
#
# Towards `os.environ` completion, we support the following syntax in all string
# *values* (not keys):
#
#   '${RADICAL_UTILS_ENV:default_value}
#
# which will be replaced by
#
#   `os.environ.get('RADICAL_UTILS_ENV', 'default_value')`
#
# The default value is optional, an empty string is used if no default value is
# given.  Env evaluation is only performed at time of parsing, not at time of
# query.  RU attempts to convert env variables to float and int - if that fails,
# values are stored as strings.
#
#
# Validation
# ----------
#
# It probably makes sense to switch to a json schema validator at some point,
# see for example https://pypi.python.org/pypi/json-schema-validator. For now
# this implementation remains schema-less, and will thus, in a very pythonesque
# way, only fail once values are queried or used.
#
# ------------------------------------------------------------------------------

import os
import glob
import munch

from .debug      import find_module
from .misc       import is_string
from .misc       import expand_env as ru_expand_env
from .json_io    import read_json, write_json
from .dict_mixin import dict_merge

from .singleton  import Singleton


# ------------------------------------------------------------------------------
#
class Config(munch.Munch):

    # FIXME: we should cache config files after reading, so that repeated
    #        instance creations do not trigger a new (identical) round of
    #        parsing.
<<<<<<< HEAD
    # FIXME: ensure that deepcopy is working (or add `from_dict` c'tor)


    # identify as dictionary
    # FIXME: why is this not inherited from DictMixin?
    # FIXME: we also want to identify as ru.Config!
  # @property
  # def __class__(self):
  #     return dict


    # --------------------------------------------------------------------------
    #
    def __init__(self, module=None, name=None, cfg=None, app_cfg=None,
                 expand=True, env=None):
=======

    # --------------------------------------------------------------------------
    #
    def __init__(self, module=None, category=None, name=None, cfg=None,
                       path=None, expand=True, env=None, _internal=False):
>>>>>>> 3cc0cd03
        '''
        Load a config (json) file from the module's config tree, and overload
        any user specific config settings if found.

<<<<<<< HEAD
        module:  used to determine the module's config file location
                 - default: `radical.utils`
        name:    name of config to be loaded from module's config path
        cfg:     specify a specific configuration to be used
                 - if string: config to be loaded from module's config path
                 - if dict  : config to be merged into the default config
                 - default  : `default`
        expand:  enable / disable environment var expansion
                 - default: True
        env:     environment dictionary to be used for expansion
                 - default: `os.environ`

        The naming of config files follows this rule:

          `<name>_<cfg>.json`

        For example, if the following is used in a system python installation:

            ru.Config(module='radical.pilot', name='session', cfg='minimal')
=======
        module:   used to determine the module's config file location
                  - default: `radical.utils`
        category: name of config to be loaded from module's config path
        name:     specify a specific configuration to be used
        cfg:      application configuration to be used for initialization
        path:     path to app configuration to be used for initialization
        expand:   enable / disable environment var expansion
                  - default: True
        env:      environment dictionary to be used for expansion
                  - default: `os.environ`

        The naming of config files follows this rule:

          `<category>_<name>.json`

        For example, if the following is used in a system python installation:

            ru.Config('radical.pilot', category='session', name='minimal')
>>>>>>> 3cc0cd03

        it would attempt to load (depending on system details):

            /usr/lib/python3/site-packages/radical/pilot/\
                                                   config/session_mininmal.json
<<<<<<< HEAD
=======

        NOTE: Keys containing an underscore are not exposed via the API.
              Keys containing dots are split and interpreted as paths in te
              configuration hierarchy.
>>>>>>> 3cc0cd03
        '''

        self._expand = expand
        self._env    = env

<<<<<<< HEAD
        # if a name has dot limited elements and no module is given, iterpret
        # the first part as module
        # radical.pilot.session -> [radical.pilot, session]
        if not module and name and '.' in name:
            elems  = name.split('.')
            module = '.'.join(elems[:-1])
            name   = elems[-1]

        # do the same if module is given but not the name
        if not name and module and '.' in module:
            elems  = module.split('.')
            module = '.'.join(elems[:-1])
            name   = elems[-1]
=======
        if path and cfg:
            raise ValueError('conflicting initializers (path, cfg)')

        if path:
            cfg = read_json(path)
>>>>>>> 3cc0cd03

        # if a category has dot limited elements and no module is given,
        # interpret the first part as module
        # radical.pilot.session -> [radical.pilot, session]
        if not module and category and '.' in category:
            elems    = category.split('.')
            module   = '.'.join(elems[:-1])
            category = elems[-1]

        # do the same if module is given but not the category
        if not category and module and '.' in module:
            elems    = module.split('.')
            module   = '.'.join(elems[:-1])
            category = elems[-1]

<<<<<<< HEAD
        if not cfg:
            # by default, load all matching configs into separate subsections
            cfg = '*'

        if not app_cfg:
            # just use config files
            app_cfg = dict()

        if cfg.startswith('/'):

            # load config from abs path
            sys_fspec = cfg
            usr_fspec = None


        elif module and name:

=======
        # if a category starts with a module prefix, strip that prefix
        if category and category.startswith('%s.' % module):
            category = category[len(module) + 1:]

        name_orig = name
        if not name:
            # by default, load the default config
            name = 'default'

        # purge module and category parts from name
        if module and name.startswith(module + '.'):
            name = name[len(module) + 1:]

        if category and name.startswith(category + '.'):
            name = name[len(category) + 1:]

        if not cfg:
            # just use config files
            cfg = dict()

        if name.startswith('/'):

            # load config from abs path
            sys_fspec = name
            usr_fspec = None

            if '*' in name: starred = True
            else          : starred = False

        elif module and category:

>>>>>>> 3cc0cd03
            # construct cfg file paths
            modpath = find_module(module)
            if not modpath:
                raise ValueError("Cannot find module %s" % module)

            home    = os.environ.get('HOME', '/tmp')
            home    = os.environ.get('RADICAL_CONFIG_USER_DIR', home)
            sys_dir = "%s/configs"     % (modpath)
            usr_dir = "%s/.%s/configs" % (home, module.replace('.', '/'))
<<<<<<< HEAD
            fname   = '%s_%s.json'     % (name.replace('.', '/'), cfg)

            sys_fspec = '%s/%s' % (sys_dir, fname)
            usr_fspec = '%s/%s' % (usr_dir, fname)
=======
            fname   = '%s_%s.json'     % (category.replace('.', '/'), name)

            sys_fspec = '%s/%s' % (sys_dir, fname)
            usr_fspec = '%s/%s' % (usr_dir, fname)

            if '*' in fname: starred = True
            else           : starred = False
            self._tmp = [starred, fname]
>>>>>>> 3cc0cd03

        else:
            # we can't load a config file - just use the app config
            sys_fspec = None
            usr_fspec = None
<<<<<<< HEAD

        if '*' in cfg: starred = True
        else         : starred = False
=======
            starred   = False
>>>>>>> 3cc0cd03

        sys_cfg = dict()
        usr_cfg = dict()
        app_cfg = cfg

        if _internal:
            # no need to look at the FS, just convert the given cfg dict
            sys_fspec = None
            usr_fspec = None

        nfiles = 0
        if not starred:

            if sys_fspec:

                sys_fname = sys_fspec

                if not os.path.isfile(sys_fname):
                    sys_fname += '.json'

                if os.path.isfile(sys_fname):
                    sys_cfg = read_json(sys_fname)
                    nfiles += 1

            if usr_fspec:

                usr_fname = usr_fspec

                if not os.path.isfile(usr_fname):
                    usr_fname += '.json'

                if os.path.isfile(usr_fname):
                    usr_cfg = read_json(usr_fname)
                    nfiles += 1

        else:

            # wildcard mode: whatever the '*' expands into is used as root dict
            # entry, and the respective content of the config file is stored
            # underneath it.
            if sys_fspec:

                postfix_len = len('.json')                      # ' .json'
                prefix_len  = len(sys_fspec) - postfix_len - 1  # '*.json'

                for sys_fname in glob.glob(sys_fspec):

                    base = sys_fname[prefix_len:-postfix_len]
                    scfg = read_json(sys_fname)
                    sys_cfg[base] = scfg
                    nfiles += 1

            if usr_fspec:

                postfix_len = len('.json')                      # ' .json'
                prefix_len  = len(usr_fspec) - postfix_len - 1  # '*.json'

                for usr_fname in glob.glob(usr_fspec):

                    base = usr_fname[prefix_len:-postfix_len]
                    ucfg = read_json(usr_fname)
                    usr_cfg[base] = ucfg
                    nfiles += 1

        # if we did not find *any* file, and the original `name` was None,
        # then try to load config files w/o name
        # Example: if there is no `registry_default.json`, then try to load
        # `registry.json`.
        if nfiles == 0 and name_orig is None and not _internal and category:

            fname     = '%s.json' % (category.replace('.', '/'))
            sys_fname = '%s/%s'   % (sys_dir, fname)
            usr_fname = '%s/%s'   % (usr_dir, fname)

            if os.path.isfile(sys_fname): sys_cfg = read_json(sys_fname)
            if os.path.isfile(usr_fname): usr_cfg = read_json(usr_fname)


<<<<<<< HEAD
        # merge sys, app, and user cfg before expansion
=======
        # merge sys, usr and app cfg before expansion
>>>>>>> 3cc0cd03
        cfg_dict = dict()
        cfg_dict = dict_merge(cfg_dict, sys_cfg, policy='overwrite')
        cfg_dict = dict_merge(cfg_dict, usr_cfg, policy='overwrite')
        cfg_dict = dict_merge(cfg_dict, app_cfg, policy='overwrite')
<<<<<<< HEAD

        if expand:
            ru_expand_env(cfg_dict, env=env)

        def to_config(data):
            for k,v in data.items():
                if isinstance(v, dict):
                    data[k] = Config(app_cfg=v, expand=expand, env=env)
            return data

        if cfg_dict:
            self.update(to_config(cfg_dict))


    # --------------------------------------------------------------------------
    #
=======

        if cfg_dict:

            # ------------------------------------------------------------------
            def to_config(data):
                for k,v in data.items():
                    if isinstance(v, dict):
                        data[k] = Config(cfg=v, expand=False, _internal=True)
                return data
            # ------------------------------------------------------------------

            self.update(to_config(cfg_dict))

        if expand:
            ru_expand_env(self, env=env)



    # --------------------------------------------------------------------------
    #
    # cfg['foo']        == cfg.foo
    # cfg['foo']['bar'] == cfg.foo.bar
    #
>>>>>>> 3cc0cd03
    def __getattr__(self, k):
        return self.get(k, None)

    def __setattr__(self, k, v):

        if self._expand:
            ru_expand_env(v, env=self._env)

        if isinstance(v, dict):
<<<<<<< HEAD
            self[k] = Config(app_cfg=v, expand=False)
=======
            self[k] = Config(cfg=v, expand=False)
>>>>>>> 3cc0cd03
        else:
            self[k] = v


    # --------------------------------------------------------------------------
    #
    # don't list private class attributes (starting with `_`) as dict entries
    #
    def __iter__(self):
        for k in dict.__iter__(self):
            if str(k).startswith('_'):
                continue
            yield k

    def items(self):
        for k in dict.__iter__(self):
            if str(k).startswith('_'):
                continue
            yield k, self[k]

    def keys(self):
        return [x for x in self]

    def __len__(self):
        return len(self.keys())


    # --------------------------------------------------------------------------
    #
    def merge(self, cfg, expand=True, env=None, policy='overwrite', log=None):
        '''
        merge the given config into the existing config settings, overwriting
        any values which already existed
        '''

        dict_merge(self, cfg, policy=policy, log=log)

        if expand:
            ru_expand_env(cfg, env=env)


    # --------------------------------------------------------------------------
    #
<<<<<<< HEAD
    def as_dict(self):

        return self.to_dict()
=======
    def __str__(self):
        return str(self.as_dict())


    # --------------------------------------------------------------------------
    #
    def __repr__(self):
        return str(self)


    # --------------------------------------------------------------------------
    #
    def as_dict(self):

        return self.toDict()
>>>>>>> 3cc0cd03


    # --------------------------------------------------------------------------
    #
    def write(self, fname):

<<<<<<< HEAD
        ru.json_write(self._cfg, fname)
=======
        write_json(self.as_dict(), fname)
>>>>>>> 3cc0cd03


    # --------------------------------------------------------------------------
    #
    def query(self, key, default=None):
        '''
        For a query like

            config.query('some.path.to.key', 'foo')

        this method behaves like:

            config['some']['path']['to'].get('key', default='foo')
        '''
        # TODO: overload `get()`?

        if is_string(key): elems = key.split('.')
        else             : elems = key

        if not elems:
            raise ValueError('empty key on query')

        pos  = self
        path = list()
        for elem in elems:

            if not isinstance(pos, dict):
                raise KeyError('no such key [%s]' % '.'.join(path))

            if elem in pos: pos = pos[elem]
            else          : pos = None

            path.append(elem)

        if pos is None:
            pos = default

        return pos


# ------------------------------------------------------------------------------
#
class DefaultConfig(Config, metaclass=Singleton):
    '''
    The settings in this default config are, unsurprisingly, used as default
    values for various RU classes and methods, as for example for log file
    locations, log levels, profile locations, etc.
    '''

    def __init__(self):

        cfg = {'log_lvl'    : '${RADICAL_DEFAULT_LOG_LVL:ERROR}',
               'log_tgt'    : '${RADICAL_DEFAULT_LOG_TGT:.}',
               'log_dir'    : '${RADICAL_DEFAULT_LOG_DIR:$PWD}',
               'report'     : '${RADICAL_DEFAULT_REPORT:TRUE}',
               'report_tgt' : '${RADICAL_DEFAULT_REPORT_TGT:stderr}',
               'report_dir' : '${RADICAL_DEFAULT_REPORT_DIR:$PWD}',
               'profile'    : '${RADICAL_DEFAULT_PROFILE:TRUE}',
               'profile_dir': '${RADICAL_DEFAULT_PROFILE_DIR:$PWD}',
               }

        super(DefaultConfig, self).__init__(module='radical.utils', app_cfg=cfg)


# ------------------------------------------------------------------------------

<|MERGE_RESOLUTION|>--- conflicted
+++ resolved
@@ -133,54 +133,15 @@
     # FIXME: we should cache config files after reading, so that repeated
     #        instance creations do not trigger a new (identical) round of
     #        parsing.
-<<<<<<< HEAD
-    # FIXME: ensure that deepcopy is working (or add `from_dict` c'tor)
-
-
-    # identify as dictionary
-    # FIXME: why is this not inherited from DictMixin?
-    # FIXME: we also want to identify as ru.Config!
-  # @property
-  # def __class__(self):
-  #     return dict
-
-
-    # --------------------------------------------------------------------------
-    #
-    def __init__(self, module=None, name=None, cfg=None, app_cfg=None,
-                 expand=True, env=None):
-=======
 
     # --------------------------------------------------------------------------
     #
     def __init__(self, module=None, category=None, name=None, cfg=None,
                        path=None, expand=True, env=None, _internal=False):
->>>>>>> 3cc0cd03
         '''
         Load a config (json) file from the module's config tree, and overload
         any user specific config settings if found.
 
-<<<<<<< HEAD
-        module:  used to determine the module's config file location
-                 - default: `radical.utils`
-        name:    name of config to be loaded from module's config path
-        cfg:     specify a specific configuration to be used
-                 - if string: config to be loaded from module's config path
-                 - if dict  : config to be merged into the default config
-                 - default  : `default`
-        expand:  enable / disable environment var expansion
-                 - default: True
-        env:     environment dictionary to be used for expansion
-                 - default: `os.environ`
-
-        The naming of config files follows this rule:
-
-          `<name>_<cfg>.json`
-
-        For example, if the following is used in a system python installation:
-
-            ru.Config(module='radical.pilot', name='session', cfg='minimal')
-=======
         module:   used to determine the module's config file location
                   - default: `radical.utils`
         category: name of config to be loaded from module's config path
@@ -199,45 +160,25 @@
         For example, if the following is used in a system python installation:
 
             ru.Config('radical.pilot', category='session', name='minimal')
->>>>>>> 3cc0cd03
 
         it would attempt to load (depending on system details):
 
             /usr/lib/python3/site-packages/radical/pilot/\
                                                    config/session_mininmal.json
-<<<<<<< HEAD
-=======
 
         NOTE: Keys containing an underscore are not exposed via the API.
               Keys containing dots are split and interpreted as paths in te
               configuration hierarchy.
->>>>>>> 3cc0cd03
         '''
 
         self._expand = expand
         self._env    = env
 
-<<<<<<< HEAD
-        # if a name has dot limited elements and no module is given, iterpret
-        # the first part as module
-        # radical.pilot.session -> [radical.pilot, session]
-        if not module and name and '.' in name:
-            elems  = name.split('.')
-            module = '.'.join(elems[:-1])
-            name   = elems[-1]
-
-        # do the same if module is given but not the name
-        if not name and module and '.' in module:
-            elems  = module.split('.')
-            module = '.'.join(elems[:-1])
-            name   = elems[-1]
-=======
         if path and cfg:
             raise ValueError('conflicting initializers (path, cfg)')
 
         if path:
             cfg = read_json(path)
->>>>>>> 3cc0cd03
 
         # if a category has dot limited elements and no module is given,
         # interpret the first part as module
@@ -253,25 +194,6 @@
             module   = '.'.join(elems[:-1])
             category = elems[-1]
 
-<<<<<<< HEAD
-        if not cfg:
-            # by default, load all matching configs into separate subsections
-            cfg = '*'
-
-        if not app_cfg:
-            # just use config files
-            app_cfg = dict()
-
-        if cfg.startswith('/'):
-
-            # load config from abs path
-            sys_fspec = cfg
-            usr_fspec = None
-
-
-        elif module and name:
-
-=======
         # if a category starts with a module prefix, strip that prefix
         if category and category.startswith('%s.' % module):
             category = category[len(module) + 1:]
@@ -303,7 +225,6 @@
 
         elif module and category:
 
->>>>>>> 3cc0cd03
             # construct cfg file paths
             modpath = find_module(module)
             if not modpath:
@@ -313,12 +234,6 @@
             home    = os.environ.get('RADICAL_CONFIG_USER_DIR', home)
             sys_dir = "%s/configs"     % (modpath)
             usr_dir = "%s/.%s/configs" % (home, module.replace('.', '/'))
-<<<<<<< HEAD
-            fname   = '%s_%s.json'     % (name.replace('.', '/'), cfg)
-
-            sys_fspec = '%s/%s' % (sys_dir, fname)
-            usr_fspec = '%s/%s' % (usr_dir, fname)
-=======
             fname   = '%s_%s.json'     % (category.replace('.', '/'), name)
 
             sys_fspec = '%s/%s' % (sys_dir, fname)
@@ -327,19 +242,12 @@
             if '*' in fname: starred = True
             else           : starred = False
             self._tmp = [starred, fname]
->>>>>>> 3cc0cd03
 
         else:
             # we can't load a config file - just use the app config
             sys_fspec = None
             usr_fspec = None
-<<<<<<< HEAD
-
-        if '*' in cfg: starred = True
-        else         : starred = False
-=======
             starred   = False
->>>>>>> 3cc0cd03
 
         sys_cfg = dict()
         usr_cfg = dict()
@@ -418,33 +326,11 @@
             if os.path.isfile(usr_fname): usr_cfg = read_json(usr_fname)
 
 
-<<<<<<< HEAD
-        # merge sys, app, and user cfg before expansion
-=======
         # merge sys, usr and app cfg before expansion
->>>>>>> 3cc0cd03
         cfg_dict = dict()
         cfg_dict = dict_merge(cfg_dict, sys_cfg, policy='overwrite')
         cfg_dict = dict_merge(cfg_dict, usr_cfg, policy='overwrite')
         cfg_dict = dict_merge(cfg_dict, app_cfg, policy='overwrite')
-<<<<<<< HEAD
-
-        if expand:
-            ru_expand_env(cfg_dict, env=env)
-
-        def to_config(data):
-            for k,v in data.items():
-                if isinstance(v, dict):
-                    data[k] = Config(app_cfg=v, expand=expand, env=env)
-            return data
-
-        if cfg_dict:
-            self.update(to_config(cfg_dict))
-
-
-    # --------------------------------------------------------------------------
-    #
-=======
 
         if cfg_dict:
 
@@ -468,7 +354,6 @@
     # cfg['foo']        == cfg.foo
     # cfg['foo']['bar'] == cfg.foo.bar
     #
->>>>>>> 3cc0cd03
     def __getattr__(self, k):
         return self.get(k, None)
 
@@ -478,11 +363,7 @@
             ru_expand_env(v, env=self._env)
 
         if isinstance(v, dict):
-<<<<<<< HEAD
-            self[k] = Config(app_cfg=v, expand=False)
-=======
             self[k] = Config(cfg=v, expand=False)
->>>>>>> 3cc0cd03
         else:
             self[k] = v
 
@@ -526,11 +407,6 @@
 
     # --------------------------------------------------------------------------
     #
-<<<<<<< HEAD
-    def as_dict(self):
-
-        return self.to_dict()
-=======
     def __str__(self):
         return str(self.as_dict())
 
@@ -546,18 +422,13 @@
     def as_dict(self):
 
         return self.toDict()
->>>>>>> 3cc0cd03
 
 
     # --------------------------------------------------------------------------
     #
     def write(self, fname):
 
-<<<<<<< HEAD
-        ru.json_write(self._cfg, fname)
-=======
         write_json(self.as_dict(), fname)
->>>>>>> 3cc0cd03
 
 
     # --------------------------------------------------------------------------
@@ -572,7 +443,6 @@
 
             config['some']['path']['to'].get('key', default='foo')
         '''
-        # TODO: overload `get()`?
 
         if is_string(key): elems = key.split('.')
         else             : elems = key
@@ -619,7 +489,7 @@
                'profile_dir': '${RADICAL_DEFAULT_PROFILE_DIR:$PWD}',
                }
 
-        super(DefaultConfig, self).__init__(module='radical.utils', app_cfg=cfg)
+        super(DefaultConfig, self).__init__(module='radical.utils', cfg=cfg)
 
 
 # ------------------------------------------------------------------------------

--- conflicted
+++ resolved
@@ -270,21 +270,7 @@
         any values which already existed
         '''
 
-<<<<<<< HEAD
-        # expand environment
-        def _expand_env(d):
-            if isinstance(d, dict):
-                for k,v in d.items():
-                    d[k] = _expand_env(v)
-            elif isinstance(d, list):
-                for i,v in enumerate(d):
-                    d[i] = _expand_env(v)
-            elif isinstance(d, str):
-                d = ru_expand_env(d, env)
-            return d
-=======
         self._cfg = dict_merge(self._cfg, cfg, policy='overwrite')
->>>>>>> 989abe6b
 
         if expand:
             ru_expand_env(self._cfg, env=env)

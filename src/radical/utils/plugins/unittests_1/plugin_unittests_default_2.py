--- conflicted
+++ resolved
@@ -18,20 +18,12 @@
 
 # ------------------------------------------------------------------------------
 #
-<<<<<<< HEAD
-class PLUGIN_CLASS (object, metaclass=ru.Singleton) :
-    """
-    This class implements the (empty) default unittest plugin for radical.utils.
-    """
-    _created      = False # singleton test
-=======
 class PLUGIN_CLASS(object, metaclass=ru.Singleton):
     '''
     This class implements the (empty) default unittest plugin for radical.utils.
     '''
 
     _created = False  # singleton test
->>>>>>> 989abe6b
 
 
     # --------------------------------------------------------------------------

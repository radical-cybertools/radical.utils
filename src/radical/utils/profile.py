# pylint: disable=protected-access

import os
import csv
import time

from .ids     import get_radical_base
from .misc    import as_string, as_list, ru_open
from .misc    import get_env_ns      as ru_get_env_ns
from .host    import get_hostname    as ru_get_hostname
from .host    import get_hostip      as ru_get_hostip
from .threads import get_thread_name as ru_get_thread_name
from .config  import DefaultConfig
from .atfork  import atfork


# ------------------------------------------------------------------------------
#
# We store profiles in CSV formatted files.
# The CSV field names are defined here:
#
TIME         = 0  # time of event (float, seconds since epoch)  mandatory
EVENT        = 1  # event ID (string)                           mandatory
ENTITY       = 2  # type of entity involved                     optional
UID          = 3  # uid of entity involved                      optional
MSG          = 4  # message describing the event                optional


# ------------------------------------------------------------------------------
#
# when recombining profiles, we will get one NTP sync offset per profile, and
# thus potentially multiple such offsets per host.  If those differ more than
# a certain value (float, in seconds) from each other, we print a warning:
#
NTP_DIFF_WARN_LIMIT = 1.0

# syncing with the NTP host is expensive, so we only do it once in a while and
# cache the result.  We use a disk cache which is valid for 1 minute
NTP_CACHE_TIMEOUT = 60  # disk cache is valid for 60 seconds


# ------------------------------------------------------------------------------
#
def _sync_ntp():

    # read from disk cache
    t_now = time.time()
    try:
        with ru_open('%s/ntp.cache' % get_radical_base('utils'), 'r') as fin:
            data  = as_string(fin.read()).split()
            t_sys = float(data[0])
            t_ntp = float(data[1])

    except:
        t_sys = None
        t_ntp = None


    # if disc cache is empty or old
    t_now = time.time()
    if t_sys is None or t_now - t_sys > NTP_CACHE_TIMEOUT:

        # refresh data
        import ntplib                                    # pylint: disable=E0401

        ntp_host = os.environ.get('RADICAL_UTILS_NTPHOST','0.pool.ntp.org')

        t_one = time.time()
        response = ntplib.NTPClient().request(ntp_host, timeout=1)
        t_two = time.time()

        t_sys = (t_one + t_two) / 2.0
        t_ntp = response.tx_time

        with ru_open('%s/ntp.cache' % get_radical_base('utils'), 'w') as fout:
            fout.write('%f\n%f\n' % (t_sys, t_ntp))

    # correct both time stamps by current time
    t_cor  = time.time() - t_sys
    t_sys += t_cor
    t_ntp += t_cor

    return t_sys, t_ntp


# ------------------------------------------------------------------------------
#
# the profiler is not using threads and is generally threadsafe (all write ops
# should be atomic) - but alas Python threadlocks I/O streams, and those locks
# can still deadlock after fork:
#
#   - https://bugs.python.org/issue6721
#   - https://bugs.python.org/issue40399
#
# We thus have to close/reopen the prof file handle after fork.  This creates
# a bit of a mess as we now have to maintain a global list of profiler instances
# to clean up after fork... :-/
#
_profilers = list()


def _atfork_prepare():
    pass


def _atfork_parent():
    pass


def _atfork_child():
    for prof, fname in _profilers:
        prof._handle = ru_open(fname, 'a', buffering=1024)


atfork(_atfork_prepare, _atfork_parent, _atfork_child)


# ------------------------------------------------------------------------------
#
class Profiler(object):
    '''
    This class is really just a persistent file handle with a convenience call
    (prof()) to write lines timestamped events.  Any profiling intelligence must
    be applied when reading and evaluating the created profiles.  the following
    fields are defined for each event:

        time  : mandatory, float,  time in seconds since epoch
        event : mandatory, string, short, unique name of event to be recorded
        entity: optional,  string, type of entity involved (when available)
        uid   : optional,  string, ID   of entity involved (when available)
        msg   : optional,  string, message describing the event (optional)

    Strings MUST NOT contain commas.  Otherwise they are encouraged to be formed
    as `[a-z][0-9a-z_.]*'. `msg` are free-form, but the inhibition of comma
    holds.  We propose to limit the sum of strings to about 256 characters -
    this will guarantee atomic writes on most OS's, w/o additional locking
    overheads.

    The profile is enabled by setting environment variables.  For a profiler
    named `radical.utils`, the following env variables will be evaluated:

        RADICAL_UTILS_PROFILE
        RADICAL_PROFILE

    If either is present in the environemnt, the profile is enabled (the value
    of the setting is ignored).
    '''

    fields  = ['time', 'event', 'entity', 'uid', 'msg']

    # --------------------------------------------------------------------------
    #
    def __init__(self, name, ns=None, path=None):
        '''
        Open the file handle, sync the clock, and write timestam_zero
        '''

        # list of registered events
        self._registry = list()

        ru_def = DefaultConfig()

        if not ns:
            ns = name

        # check if this profile is enabled via an env variable
        self._enabled  = ru_get_env_ns('profile', ns)

        if  self._enabled is None:
            self._enabled = ru_def.get('profile')

        if self._enabled is None:
            self._enabled = 'False'

        if self._enabled.lower() in ['0', 'false', 'off']:
            self._enabled = False
            return

        # profiler is enabled - set properties, sync time, open handle
        self._enabled = True
        self._path    = path
        self._name    = name

        if not self._path:
            self._path = ru_def['profile_dir']

        self._ts_zero, self._ts_abs, self._ts_mode = self._timestamp_init()

        try:
            os.makedirs(self._path)
        except OSError:
            pass  # already exists

        # we set `buffering` to `1` to force line buffering.  That is not idea
        # performance wise - but will not do an `fsync()` after writes, so OS
        # level buffering should still apply.  This is supposed to shield
        # against incomplete profiles.
        fname = '%s/%s.prof' % (self._path, self._name)
        self._handle = ru_open(fname, 'a', buffering=1024)

        # register for cleanup after fork
        _profilers.append([self, fname])


        # write time normalization info
        self.prof(event='sync',
                  msg='%s:%s:%s:%s:%s' % (ru_get_hostname(),
                                          ru_get_hostip(),
                                          self._ts_zero,
                                          self._ts_abs,
                                          self._ts_mode))


    # --------------------------------------------------------------------------
    #
    def __del__(self):

        self.close()
        pass


    # --------------------------------------------------------------------------
    #
    @property
    def enabled(self):

        return self._enabled


    @property
    def path(self):

        return self._path


    # --------------------------------------------------------------------------
    #
    def enable(self):  self._enabled = True
    def disable(self): self._enabled = False


    # --------------------------------------------------------------------------
    #
    def register(self, events):

        self._registry.extend(as_list(events))


    # --------------------------------------------------------------------------
    #
    def close(self):

        try:
            if not self._enabled:
                return

            if not self._handle:
                self._enabled = False
                return

            if self._enabled and self._handle:
                self.prof('END')
                self.flush()
                self._handle.close()
                self._handle = None

                self._enabled = False

        except:
            pass


    # --------------------------------------------------------------------------
    #
    def flush(self, verbose=False):

        if not self._enabled:
            return

        # see https://docs.python.org/2/library/stdtypes.html#file.flush
        self._handle.flush()
        os.fsync(self._handle.fileno())


    # --------------------------------------------------------------------------
    #
    # FIXME: reorder args to reflect tupleorder (breaks API)
    #
    def prof(self, event, entity='', uid='', msg='', ts=None):

        if not self._enabled:
            return

        # do nothing for events which are not registered (optional)
        if self._registry and event not in self._registry:
            print('warn: drop %s' % event)
            return

        if ts is None:
            ts = self.timestamp()

        self._handle.write('%.7f,%s,%s,%s,%s\n' % (ts, event, entity, uid, msg))


    # --------------------------------------------------------------------------
    #
    def _timestamp_init(self):
        '''
        return a tuple of [system time, absolute time]
        '''

        # retrieve absolute timestamp from an external source
        #
        # We first try to contact a network time service for a timestamp, if
        # that fails we use the current system time.
        try:
            ts_sys, ts_ntp = _sync_ntp()
            return [ts_sys, ts_ntp, 'ntp']

        except:
            # on any errors, we fall back to system time
            t_sys = time.time()
            return [t_sys, t_sys, 'sys']


    # --------------------------------------------------------------------------
    #
    def timestamp(self):

        return time.time()


# --------------------------------------------------------------------------
#
def timestamp():

    return time.time()


# ------------------------------------------------------------------------------
#
def read_profiles(profiles, sid=None, efilter=None):
    '''
    We read all profiles as CSV files and parse them.  For each profile,
    we back-calculate global time (epoch) from the synch timestamps.

    The caller can provide a filter of the following structure

        filter = {ru.EVENT: ['event 1', 'event 2', ...],
                  ru.MSG  : ['msg 1',   'msg 2',   ...],
                  ...
                 }

    Filters apply on *substring* matches!
    '''

  # import resource
  # print('max RSS       : %20d MB' % (resource.getrusage(1)[2]/(1024)))

    # FIXME: we correct one pesky profile entry, which is exactly 1.000 in an
    #        otherwise ntp-aligned profile - see [1].  In this case we use the
    #        previous timestamp (if available)
    #
    #    [1] https://github.com/radical-cybertools/radical.pilot/issues/1117

    if not efilter:
        efilter = dict()

    ret     = dict()
    last    = list()
    skipped = 0

    for prof in profiles:

        with ru_open(prof, 'r') as csvfile:

            ret[prof] = list()
            reader    = csv.reader(csvfile)

            try:
                for raw in reader:

                    # we keep the raw data around for error checks
                    row       = list(raw)
                    row[TIME] = float(row[TIME])

                    if None in row:
                        print('row invalid [%s]: %s' % (prof, raw))
                        continue
                      # raise ValueError('row invalid [%s]: %s' % (prof, row))

                    # apply the filter.  We do that after adding the entity
                    # field above, as the filter might also apply to that.
                    skip = False
                    for field, pats in efilter.items():
                        for pattern in pats:
                            if row[field] in pattern:
                                skip = True
                                break
                        if skip:
                            continue

                    # fix rp issue 1117 (see FIXME above)
                    if row[TIME] == 1.0 and last:
                        row[TIME] = last[TIME]

                    if not skip:
                        ret[prof].append(row)

                    last = row

                  # print(' --- %-30s -- %-30s ' % (row[STATE], row[MSG]))
                  # if 'bootstrap_1' in row:
                  #     print(row)
                  #     print()
                  #     print('TIME    : %s' % row[TIME  ])
                  #     print('EVENT   : %s' % row[EVENT ])
                  #     print('COMP    : %s' % row[COMP  ])
                  #     print('TID     : %s' % row[TID   ])
                  #     print('UID     : %s' % row[UID   ])
                  #     print('STATE   : %s' % row[STATE ])
                  #     print('ENTITY  : %s' % row[ENTITY])
                  #     print('MSG     : %s' % row[MSG   ])

            except:
                raise
              # print('skip remainder of %s' % prof)
              # continue

    return ret


# ------------------------------------------------------------------------------
#
def combine_profiles(profs):
    '''
    We merge all profiles and sort by time.

    Time syncing is done based on 'sync' timestamps.  We expect one such
    absolute timestamp to be available per host (the first profile entry will
    contain host information).  All timestamps from the same host will be
    corrected by the respectively determined NTP offset.  We define an
    'accuracy' measure which is the maximum difference of clock correction
    offsets across all hosts.

    The method returnes the combined profile and accuracy, as tuple.
    '''

    syncs    = dict()  # profiles which have relative time refs
    t_host   = dict()  # time offset per host
    p_glob   = list()  # global profile
    t_min    = None    # absolute starting point of profiled session
    c_end    = 0       # counter for profile closing tag
    accuracy = 0.0     # max uncorrected clock deviation

    if len(profs) == 1:
        return list(profs.values())[0], accuracy

    # first get all absolute and relative timestamp sync from the profiles,
    # for all hosts
    for pname, prof in profs.items():

        syncs[pname] = list()

        if not len(prof):
          # print('empty        %s' % pname)
            continue

        for entry in prof:
<<<<<<< HEAD
            if entry[EVENT] == 'sync': syncs[pname].append(entry)
=======
            if entry[EVENT] == 'sync_abs': sync_abs.append(entry)
            if entry[EVENT] == 'sync_rel': sync_rel.append(entry)

        # we can have any number of sync_rel's - but if we find none, we expect
        # a sync_abs
        if not sync_rel and not sync_abs:
          # print('unsynced     %s' % pname)
            continue

        syncs[pname] = {'rel' : sync_rel,
                        'abs' : sync_abs}
>>>>>>> 533ab93b

  # for pname, prof in profs.items():
  #     if prof:
  #         print('check        %-100s: %s' % (pname, prof[0][TIME:EVENT]))

    for pname, prof in profs.items():

        if not len(prof):
          # print('empty        %s' % pname)
            continue

<<<<<<< HEAD
    # all profiles are rel-synced here.  Now we look at `sync` values to align
=======
        # if we have only sync_rel(s), then find the offset by the corresponding
        # sync_rel in the other profiles, and determine the offset to use.  Use
        # the first sync_rel that results in an offset, and only complain if
        # none is found.
        offset       = None
        offset_event = None
        if syncs[pname]['abs']:
            offset = 0.0

        else:
            for sync_rel in syncs[pname]['rel']:
                for _pname in syncs:

                    if _pname == pname:
                        continue

                    for _sync_rel in syncs[_pname]['rel']:
                        if _sync_rel[MSG] == sync_rel[MSG]:
                            offset        = _sync_rel[TIME] - sync_rel[TIME]
                            offset_event  = syncs[_pname]['abs'][0]

                    if offset:
                        break

                if offset:
                    break

        if offset is None:
          # print('no rel sync  %s' % pname)
            continue

      # print('sync profile %-100s : %20.3fs' % (pname, offset))
        for event in prof:
            event[TIME] += offset

        # if we have an offset event, we append it to the profile.  This
        # basically transplants an sync_abs event into a sync_rel profile
        if offset_event:
          # print('transplant sync_abs to %s: %s' % (pname, offset_event))
            prof.append(offset_event)
            syncs[pname]['abs'].append(offset_event)

    # all profiles are rel-synced here.  Now we look at sync_abs values to align
>>>>>>> 533ab93b
    # across hosts and to determine accuracy.
    for pname in syncs:

        for sync in syncs[pname]:

            # https://github.com/radical-cybertools/radical.analytics/issues/20
            if not sync[MSG] or ':' not in sync[MSG]:
              # print('unsynced profile %s [%s]' % (pname, sync))
                continue

            t_prof = sync[TIME]

            host, ip, t_sys, t_ntp, t_mode = sync[MSG].split(':')
            host_id = '%s:%s' % (host, ip)

            if t_min: t_min = min(t_min, t_prof)
            else    : t_min = t_prof

            if t_mode == 'sys':
              # print('sys synced profile (%s)' % t_mode)
                continue

            # determine the correction for the given host
            t_sys = float(t_sys)
            t_ntp = float(t_ntp)
            t_off = t_sys - t_ntp

            if  host_id in t_host and \
                t_host[host_id] != t_off:

                diff = t_off - t_host[host_id]
                accuracy = max(accuracy, diff)

                # we allow for *some* amount of inconsistency before warning
                if diff > NTP_DIFF_WARN_LIMIT:
                    print('conflicting time sync for %-45s (%15s): '
                          '%10.2f - %10.2f = %5.2f'
                        % (pname.split('/')[-1], host_id, t_off,
                           t_host[host_id], diff))
                    continue

            t_host[host_id] = t_off


    unsynced = set()
    # now that we can align clocks for all hosts, apply that correction to all
    # profiles
    for pname, prof in profs.items():

        if not len(prof):
          # print('empty prof: %s' % pname)
            continue

<<<<<<< HEAD
        if not syncs[pname]:
            print('unsynced %s' % pname)
=======
        if not syncs[pname]['abs']:
          # print('no sync_abs event: %s' % prof[0])
>>>>>>> 533ab93b
            continue

        sync = syncs[pname][0]

        host, ip, _, _, _ = sync[MSG].split(':')
        host_id = '%s:%s' % (host, ip)
        if host_id in t_host:
            t_off = t_host[host_id]
        else:
            unsynced.add(host_id)
            t_off = 0.0

        t_0 = sync[TIME]
        t_0 -= t_min

        # correct profile timestamps
        for row in prof:

            row[TIME] -= t_min
            row[TIME] -= t_off

          # print(row[EVENT],)
            # count closing entries
            if row[EVENT] == 'END':
                c_end += 1

        # add profile to global one
        p_glob += prof

      # if prof:
      #     print('check        %-100s: %s' % (pname, prof[0][TIME:EVENT]))

        # Check for proper closure of profiling files
      # if c_end == 0:
      #     print('WARNING: profile "%s" not correctly closed.' % pname)
      # elif c_end > 1:
      #     print('WARNING: profile "%s" closed %d times.' % (pname, c_end))

    # sort by time and return
    p_glob = sorted(p_glob[:], key=lambda k: k[TIME])

  # print('check        %-100s: %s' % ('t_min', p_glob[0][TIME]))
  # print('check        %-100s: %s' % ('t_max', p_glob[-1][TIME]))
    return p_glob, accuracy


# ------------------------------------------------------------------------------
#
def clean_profile(profile, sid, state_final=None, state_canceled=None):
    '''
    This method will prepare a profile for consumption in radical.analytics.
    It performs the following actions:

      - assignes the session uid to all events without uid
      - sort by time
    '''

<<<<<<< HEAD
=======
    entities = dict()  # things which have a uid

    if not state_final:
        state_final = []
    elif not isinstance(state_final, list):
        state_final = [state_final]

    for event in profile:

        uid   = event[UID  ]
        state = event[STATE]
        name  = event[EVENT]

        # we derive entity_type from the uid -- but funnel
        # some cases into the session
        if uid:
            event[ENTITY] = uid.split('.',1)[0]
        else:
            event[ENTITY] = 'session'
            event[UID]    = sid
            uid = sid

        if uid not in entities:
            entities[uid] = dict()
            entities[uid]['states'] = dict()
            entities[uid]['events'] = list()

        if name == 'advance':

            # this is a state progression
            assert state, 'cannot advance w/o state'
            assert uid,   'cannot advance w/o uid'

            # this is a state transition event
            event[EVENT] = 'state'

            skip = False
            if state in state_final and state != state_canceled:

                # a final state other than CANCELED will cancel any previous
                # CANCELED state.
                if  state_canceled and \
                    state_canceled in entities[uid]['states']:
                    del entities[uid]['states'][state_canceled]

                # vice-versa, we will not add CANCELED if a final
                # state already exists:
                if  state_canceled and \
                    state_canceled == state:
                    if any([s in entities[uid]['states']
                              for s in state_final]):
                        skip = True
                        continue

            if state in entities[uid]['states']:
                # ignore duplicated recordings of state transitions
                skip = True
                continue
              # raise ValueError('double state (%s) for %s' % (state, uid))

            if not skip:
                entities[uid]['states'][state] = event

        entities[uid]['events'].append(event)


    # we have evaluated, cleaned and sorted all events -- now we recreate
    # a clean profile out of them
>>>>>>> 533ab93b
    ret = list()
    for event in profile:

        if not event[UID]   : event[UID   ] = sid
        if not event[ENTITY]: event[ENTITY] = 'session'

        ret.append(event)

    return sorted(ret[:], key=lambda k: k[TIME])


# ------------------------------------------------------------------------------
<|MERGE_RESOLUTION|>--- conflicted
+++ resolved
@@ -467,9 +467,6 @@
             continue
 
         for entry in prof:
-<<<<<<< HEAD
-            if entry[EVENT] == 'sync': syncs[pname].append(entry)
-=======
             if entry[EVENT] == 'sync_abs': sync_abs.append(entry)
             if entry[EVENT] == 'sync_rel': sync_rel.append(entry)
 
@@ -481,7 +478,6 @@
 
         syncs[pname] = {'rel' : sync_rel,
                         'abs' : sync_abs}
->>>>>>> 533ab93b
 
   # for pname, prof in profs.items():
   #     if prof:
@@ -493,9 +489,6 @@
           # print('empty        %s' % pname)
             continue
 
-<<<<<<< HEAD
-    # all profiles are rel-synced here.  Now we look at `sync` values to align
-=======
         # if we have only sync_rel(s), then find the offset by the corresponding
         # sync_rel in the other profiles, and determine the offset to use.  Use
         # the first sync_rel that results in an offset, and only complain if
@@ -539,7 +532,6 @@
             syncs[pname]['abs'].append(offset_event)
 
     # all profiles are rel-synced here.  Now we look at sync_abs values to align
->>>>>>> 533ab93b
     # across hosts and to determine accuracy.
     for pname in syncs:
 
@@ -593,13 +585,8 @@
           # print('empty prof: %s' % pname)
             continue
 
-<<<<<<< HEAD
-        if not syncs[pname]:
-            print('unsynced %s' % pname)
-=======
         if not syncs[pname]['abs']:
           # print('no sync_abs event: %s' % prof[0])
->>>>>>> 533ab93b
             continue
 
         sync = syncs[pname][0]
@@ -657,8 +644,6 @@
       - sort by time
     '''
 
-<<<<<<< HEAD
-=======
     entities = dict()  # things which have a uid
 
     if not state_final:
@@ -727,7 +712,6 @@
 
     # we have evaluated, cleaned and sorted all events -- now we recreate
     # a clean profile out of them
->>>>>>> 533ab93b
     ret = list()
     for event in profile:
 

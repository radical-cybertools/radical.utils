--- conflicted
+++ resolved
@@ -215,16 +215,6 @@
         # register for cleanup after fork
         _profilers.append([self, fname])
 
-<<<<<<< HEAD
-
-        # write time normalization info
-        self.prof(event='sync',
-                  msg='%s:%s:%s:%s:%s' % (ru_get_hostname(),
-                                          ru_get_hostip(),
-                                          self._ts_zero,
-                                          self._ts_abs,
-                                          self._ts_mode))
-=======
         # write header and time normalization info
         self._handle.write('#%s\n' % (','.join(Profiler.fields)))
         self._handle.write('%.7f,%s,%s,%s,%s,%s,%s\n' %
@@ -235,7 +225,6 @@
                                             self._ts_zero,
                                             self._ts_abs,
                                             self._ts_mode)))
->>>>>>> c14278ea
 
 
     # --------------------------------------------------------------------------
@@ -281,22 +270,15 @@
             if not self._enabled:
                 return
 
-<<<<<<< HEAD
             if not self._handle:
                 self._enabled = False
                 return
 
-            if self._enabled and self._handle:
-=======
-            if self._enabled:
->>>>>>> c14278ea
-                self.prof('END')
-                self.flush()
-                self._handle.close()
-                self._handle  = None
-                self._enabled = False
-
-                self._enabled = False
+            self.prof('END')
+            self.flush()
+            self._handle.close()
+            self._handle  = None
+            self._enabled = False
 
         except:
             pass
@@ -320,16 +302,10 @@
     #
     def prof(self, event, entity='', uid='', msg='', ts=None):
 
-<<<<<<< HEAD
         if not self._enabled:
             return
-=======
-
-        if not self._enabled:
-            return
 
         self._open()
->>>>>>> c14278ea
 
         # do nothing for events which are not registered (optional)
         if self._registry and event not in self._registry:

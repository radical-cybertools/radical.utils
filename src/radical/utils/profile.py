# pylint: disable=protected-access

import os
import csv
import time
from types import FrameType

from .ids     import get_radical_base
from .misc    import as_string, as_list, ru_open
from .misc    import get_env_ns      as ru_get_env_ns
from .host    import get_hostname    as ru_get_hostname
from .host    import get_hostip      as ru_get_hostip
from .threads import get_thread_name as ru_get_thread_name
from .config  import DefaultConfig
from .atfork  import atfork


# ------------------------------------------------------------------------------
#
# We store profiles in CSV formatted files.
# The CSV field names are defined here:
#
TIME         = 0  # time of event (float, seconds since epoch)  mandatory
EVENT        = 1  # event ID (string)                           mandatory
COMP         = 2  # component which recorded the event          mandatory
TID          = 3  # uid of thread involved                      optional
UID          = 4  # uid of entity involved                      optional
STATE        = 5  # state of entity involved                    optional
MSG          = 6  # message describing the event                optional
ENTITY       = 7  # type of entity involved                     optional
PROF_KEY_MAX = 8  # iteration helper: `for _ in range(PROF_KEY_MAX):`

# Note that `ENTITY` is not written to the profile, but rather derived from the
# UID when reading the profiles.

# A previous incarnation of this class stored CSVs with the following columns:
#
# TIME       = 0  # time of event (float, seconds since epoch)  mandatory
# COMP       = 2  # component which recorded the event          mandatory
# TID        = 3  # uid of thread involved                      optional
# UID        = 4  # uid of entity involved                      optional
# STATE      = 5  # state of entity involved                    optional
# EVENT      = 1  # event ID (string)                           mandatory
# MSG        = 6  # message describing the event                optional

# ------------------------------------------------------------------------------
#
# when recombining profiles, we will get one NTP sync offset per profile, and
# thus potentially multiple such offsets per host.  If those differ more than
# a certain value (float, in seconds) from each other, we print a warning:
#
NTP_DIFF_WARN_LIMIT = 1.0

# syncing with the NTP host is expensive, so we only do it once in a while and
# cache the result.  We use a disk cache which is valid for 1 minute
NTP_CACHE_TIMEOUT = 60  # disk cache is valid for 60 seconds

# maximum field size allowed by the csv parser.  The larger the number of
# entities in the profile, the larger the size of the filed required by the
# csv parser. We assume a 64bit C long.
CSV_FIELD_SIZE_LIMIT = 9223372036854775807


_t_prev = time.time()
def tdiff(msg):
    global _t_prev
    now = time.time()
    print('RU %10.2f  :  %s' % (now - _t_prev, msg))
    _t_prev = now


# ------------------------------------------------------------------------------
#
def _sync_ntp():

    # read from disk cache
    try:
        with ru_open('%s/ntp.cache' % get_radical_base('utils'), 'r') as fin:
            data  = as_string(fin.read()).split()
            t_sys = float(data[0])
            t_ntp = float(data[1])

    except:
        t_sys = None
        t_ntp = None


    # if disc cache is empty or old
    t_now = time.time()
    if t_sys is None or t_now - t_sys > NTP_CACHE_TIMEOUT:

        # refresh data
        import ntplib                                    # pylint: disable=E0401

        ntp_host = os.environ.get('RADICAL_UTILS_NTPHOST','0.pool.ntp.org')

        t_one = time.time()
        response = ntplib.NTPClient().request(ntp_host, timeout=1)
        t_two = time.time()

        t_sys = (t_one + t_two) / 2.0
        t_ntp = response.tx_time

        with ru_open('%s/ntp.cache' % get_radical_base('utils'), 'w') as fout:
            fout.write('%f\n%f\n' % (t_sys, t_ntp))

    # correct both time stamps by current time
    t_cor  = time.time() - t_sys
    t_sys += t_cor
    t_ntp += t_cor

    return t_sys, t_ntp


# ------------------------------------------------------------------------------
#
# the profiler is not using threads and is generally threadsafe (all write ops
# should be atomic) - but alas Python threadlocks I/O streams, and those locks
# can still deadlock after fork:
#
#   - https://bugs.python.org/issue6721
#   - https://bugs.python.org/issue40399
#
# We thus have to close/reopen the prof file handle after fork.  This creates
# a bit of a mess as we now have to maintain a global list of profiler instances
# to clean up after fork... :-/
#
_profilers = list()


def _atfork_prepare():
    pass


def _atfork_parent():
    pass


def _atfork_child():
    for prof, fname in _profilers:
        prof._handle = ru_open(fname, 'a', buffering=1024)


atfork(_atfork_prepare, _atfork_parent, _atfork_child)


# ------------------------------------------------------------------------------
#
class Profiler(object):
    '''
    This class is really just a persistent file handle with a convenience call
    (prof()) to write lines timestamped events.  Any profiling intelligence must
    be applied when reading and evaluating the created profiles.  the following
    fields are defined for each event:

        time : mandatory, float,  time in seconds since epoch
        event: mandatory, string, short, unique name of event to be recorded
        comp : optional,  string, name of component where the event originates
        tid  : optional,  string, current thread id (name)
        uid  : optional,  string, ID of entity involved (when available)
        state: optional,  string, state of entity involved, if applicable
        msg  : optional,  string, free for message describing the event

    Strings MUST NOT contain commas.  Otherwise they are encouraged to be formed
    as `[a-z][0-9a-z_.]*'. `msg` are free-form, but the inhibition of comma
    holds.  We propose to limit the sum of strings to about 256 characters -
    this will guarantee atomic writes on most OS's, w/o additional locking
    overheads.  Less than 100 charcters makes the profiles almost
    human-readable.

    The profile is enabled by setting environment variables.  For a profiler
    named `radical.utils`, the following env variables will be evaluated:

        RADICAL_UTILS_PROFILE
        RADICAL_PROFILE

    If either is present in the environemnt, the profile is enabled (the value
    of the setting is ignored).
    '''

    fields  = ['time', 'event', 'comp', 'thread', 'uid', 'state', 'msg']

    # --------------------------------------------------------------------------
    #
    def __init__(self, name, ns=None, path=None):
        '''
        Open the file handle, sync the clock, and write timestam_zero
        '''

        ru_def = DefaultConfig()

        if not ns:
            ns = name

        # check if this profile is enabled via an env variable
        self._enabled = ru_get_env_ns('profile', ns)

        if  self._enabled is None:
            self._enabled = ru_def.get('profile')

        if self._enabled is None:
            self._enabled = 'False'

        if self._enabled.lower() in ['0', 'false', 'off']:
            self._enabled = False
            return

        # profiler is enabled - set properties, sync time, open handle
        self._enabled = True
        self._path    = path
        self._name    = name

        if not self._path:
            self._path = ru_def['profile_dir']

        self._ts_zero, self._ts_abs, self._ts_mode = self._timestamp_init()

        try:
            os.makedirs(self._path)
        except OSError:
            pass  # already exists

        # we set `buffering` to `1` to force line buffering.  That is not idea
        # performance wise - but will not do an `fsync()` after writes, so OS
        # level buffering should still apply.  This is supposed to shield
        # against incomplete profiles.
        fname = '%s/%s.prof' % (self._path, self._name)
        self._handle = ru_open(fname, 'a', buffering=1024)

        # register for cleanup after fork
        _profilers.append([self, fname])


        # write header and time normalization info
        if self._handle:
            self._handle.write('%.7f,%s,%s,%s,%s,%s,%s\n' %
                           (self.timestamp(), 'sync_abs', self._name,
                            ru_get_thread_name(), '', '',
                            '%s:%s:%s:%s:%s' % (ru_get_hostname(),
                                                ru_get_hostip(),
                                                self._ts_zero,
                                                self._ts_abs,
                                                self._ts_mode)))


    # --------------------------------------------------------------------------
    #
    def __del__(self):

      # self.close()
        pass


    # --------------------------------------------------------------------------
    #
    @property
    def enabled(self):

        return self._enabled


    @property
    def path(self):

        return self._path


    # --------------------------------------------------------------------------
    #
    def enable(self):  self._enabled = True
    def disable(self): self._enabled = False


    # --------------------------------------------------------------------------
    #
    def close(self):

        try:
            if not self._enabled:
                return

            if self._enabled and self._handle:
                self.prof('END')
                self.flush()
                self._handle.close()
                self._handle = None

        except:
            pass


    # --------------------------------------------------------------------------
    #
    def flush(self, verbose=False):

        if not self._enabled: return
        if not self._handle : return

        if verbose:
            self.prof('flush')

        # see https://docs.python.org/2/library/stdtypes.html#file.flush
        self._handle.flush()
        os.fsync(self._handle.fileno())


    # --------------------------------------------------------------------------
    #
    # FIXME: reorder args to reflect tupleorder (breaks API)
    #
    def prof(self, event, uid=None, state=None, msg=None, ts=None, comp=None,
                   tid=None):

        if not self._enabled: return
        if not self._handle : return

        if ts    is None: ts    = self.timestamp()
        if comp  is None: comp  = self._name
        if tid   is None: tid   = ru_get_thread_name()
        if uid   is None: uid   = ''
        if state is None: state = ''
        if msg   is None: msg   = ''

        # if uid is a list, then recursively call self.prof for each uid given
        for _uid in as_list(uid):

            data = '%.7f,%s,%s,%s,%s,%s,%s\n' \
                    % (ts, event, comp, tid, _uid, state, msg)
            self._handle.write(data)
            self._handle.flush()


    # --------------------------------------------------------------------------
    #
    def _timestamp_init(self):
        '''
        return a tuple of [system time, absolute time]
        '''

        # retrieve absolute timestamp from an external source
        #
        # We first try to contact a network time service for a timestamp, if
        # that fails we use the current system time.
        try:
            ts_sys, ts_ntp = _sync_ntp()
            return [ts_sys, ts_ntp, 'ntp']

        except:
            pass

        # on any errors, we fall back to system time
        t = time.time()
        return [t,t, 'sys']


    # --------------------------------------------------------------------------
    #
    def timestamp(self):

        return time.time()


# --------------------------------------------------------------------------
#
def timestamp():

    return time.time()


# ------------------------------------------------------------------------------
#
def read_profiles(profiles, sid=None):
    '''
    Use `datatables.fread` to read the CVS profiles into data tables.
    The `time` column is auto-converted to float.  The resulting tables
    are converted into pandas data frames.
    '''

<<<<<<< HEAD
    tdiff('read reset')
    from datatable import dt, fread
=======
    legacy = os.environ.get('RADICAL_ANALYTICS_LEGACY_PROFILES', False)

    if legacy and legacy.lower() not in ['no', 'false']:
        legacy = True
    else:
        legacy = False

    # set the maximum field size allowed by the csv parser
    csv.field_size_limit(CSV_FIELD_SIZE_LIMIT)

  # import resource
  # print('max RSS       : %20d MB' % (resource.getrusage(1)[2]/(1024)))

    # FIXME: we correct one pesky profile entry, which is exactly 1.000 in an
    #        otherwise ntp-aligned profile - see [1].  In this case we use the
    #        previous timestamp (if available)
    #
    #    [1] https://github.com/radical-cybertools/radical.pilot/issues/1117

    if not efilter:
        efilter = dict()

    ret     = dict()
    last    = list()
    skipped = 0

    for prof in profiles:

        with ru_open(prof, 'r') as csvfile:

            ret[prof] = list()
            reader    = csv.reader(csvfile)

            try:
                for raw in reader:

                    # we keep the raw data around for error checks
                    row = list(raw)

                  # if 'bootstrap_1' in row:
                  #     print()
                  #     print(row)

                    # skip header
                    if row[TIME].startswith('#'):
                        skipped += 1
                        continue

                    # make room in the row for entity type etc.
                    row.extend([None] * (PROF_KEY_MAX - len(row)))

                    row[TIME] = float(row[TIME])

                    # we derive entity type from the uid -- but funnel
                    # some cases into 'session' as a catch-all type
                    uid = row[UID]
                    if uid:
                        row[ENTITY] = uid.split('.',1)[0]
                    else:
                        row[ENTITY] = 'session'
                        row[UID]    = sid

                    # we should have no unset (ie. None) fields left - otherwise
                    # the profile was likely not correctly closed.
                    if None in row:
                        if legacy:
                            comp, tid = row[1].split(':', 1)
                            new_row = [None] * PROF_KEY_MAX
                            new_row[TIME        ] = row[0]
                            new_row[EVENT       ] = row[4]
                            new_row[COMP        ] = comp
                            new_row[TID         ] = tid
                            new_row[UID         ] = row[2]
                            new_row[STATE       ] = row[3]
                            new_row[MSG         ] = row[5]

                            uid = new_row[UID]
                            if uid:
                                new_row[ENTITY] = uid.split('.',1)[0]
                            else:
                                new_row[ENTITY] = 'session'
                                new_row[UID]    = sid

                            row = new_row

                    if None in row:
                        print('row invalid [%s]: %s' % (prof, raw))
                        continue
                      # raise ValueError('row invalid [%s]: %s' % (prof, row))

                    # apply the filter.  We do that after adding the entity
                    # field above, as the filter might also apply to that.
                    skip = False
                    for field, pats in efilter.items():
                        for pattern in pats:
                            if row[field] in pattern:
                                skip = True
                                break
                        if skip:
                            continue

                    # fix rp issue 1117 (see FIXME above)
                    if row[TIME] == 1.0 and last:
                        row[TIME] = last[TIME]

                    if not skip:
                        ret[prof].append(row)

                    last = row

                  # print(' --- %-30s -- %-30s ' % (row[STATE], row[MSG]))
                  # if 'bootstrap_1' in row:
                  #     print(row)
                  #     print()
                  #     print('TIME    : %s' % row[TIME  ])
                  #     print('EVENT   : %s' % row[EVENT ])
                  #     print('COMP    : %s' % row[COMP  ])
                  #     print('TID     : %s' % row[TID   ])
                  #     print('UID     : %s' % row[UID   ])
                  #     print('STATE   : %s' % row[STATE ])
                  #     print('ENTITY  : %s' % row[ENTITY])
                  #     print('MSG     : %s' % row[MSG   ])

            except:
                raise
              # print('skip remainder of %s' % prof)
              # continue

    return ret


# ------------------------------------------------------------------------------
#
def combine_profiles(profs):
    '''
    We merge all profiles and sort by time.

    This routine expects all profiles to have a synchronization time stamp.
    Two kinds of sync timestamps are supported: absolute (`sync_abs`) and
    relative (`sync_rel`).

    Time syncing is done based on 'sync_abs' timestamps.  We expect one such
    absolute timestamp to be available per host (the first profile entry will
    contain host information).  All timestamps from the same host will be
    corrected by the respectively determined NTP offset.  We define an
    'accuracy' measure which is the maximum difference of clock correction
    offsets across all hosts.

    The `sync_rel` timestamps are expected to occur in pairs, one for a profile
    with no other sync timestamp, and one profile which has
    a `sync_abs`timestamp.  In that case, the time correction from the latter is
    transfered to the former (the two time stamps are considered to have been
    written at the exact same time).

    The method returnes the combined profile and accuracy, as tuple.
    '''

    syncs    = dict()  # profiles which have relative time refs
    t_host   = dict()  # time offset per host
    p_glob   = list()  # global profile
    t_min    = None    # absolute starting point of profiled session
    c_end    = 0       # counter for profile closing tag
    accuracy = 0       # max uncorrected clock deviation

    if len(profs) == 1:
        return list(profs.values())[0], accuracy

    # first get all absolute and relative timestamp sync from the profiles,
    # for all hosts
    for pname, prof in profs.items():

        sync_abs = list()
        sync_rel = list()

        syncs[pname] = {'rel' : sync_rel,
                        'abs' : sync_abs}

        if not len(prof):
          # print('empty        %s' % pname)
            continue

        for entry in prof:
            if entry[EVENT] == 'sync_abs': sync_abs.append(entry)
            if entry[EVENT] == 'sync_rel': sync_rel.append(entry)

        # we can have any number of sync_rel's - but if we find none, we expect
        # a sync_abs
        if not sync_rel and not sync_abs:
          # print('unsynced     %s' % pname)
            continue

        syncs[pname] = {'rel' : sync_rel,
                        'abs' : sync_abs}

  # for pname, prof in profs.items():
  #     if prof:
  #         print('check        %-100s: %s' % (pname, prof[0][TIME:EVENT]))

    for pname, prof in profs.items():

        if not len(prof):
          # print('empty        %s' % pname)
            continue

        # if we have only sync_rel(s), then find the offset by the corresponding
        # sync_rel in the other profiles, and determine the offset to use.  Use
        # the first sync_rel that results in an offset, and only complain if
        # none is found.
        offset       = None
        offset_event = None
        if syncs[pname]['abs']:
            offset = 0.0

        else:
            for sync_rel in syncs[pname]['rel']:
                for _pname in syncs:

                    if _pname == pname:
                        continue

                    for _sync_rel in syncs[_pname]['rel']:
                        if _sync_rel[MSG] == sync_rel[MSG]:
                            offset        = _sync_rel[TIME] - sync_rel[TIME]
                            offset_event  = syncs[_pname]['abs'][0]

                    if offset:
                        break

                if offset:
                    break

        if offset is None:
          # print('no rel sync  %s' % pname)
            continue

      # print('sync profile %-100s : %20.3fs' % (pname, offset))
        for event in prof:
            event[TIME] += offset

        # if we have an offset event, we append it to the profile.  This
        # basically transplants an sync_abs event into a sync_rel profile
        if offset_event:
          # print('transplant sync_abs to %s: %s' % (pname, offset_event))
            prof.append(offset_event)
            syncs[pname]['abs'].append(offset_event)

    # all profiles are rel-synced here.  Now we look at sync_abs values to align
    # across hosts and to determine accuracy.
    for pname in syncs:

        for sync_abs in syncs[pname]['abs']:
>>>>>>> b76ca347

    dt.options.progress.enabled = True

  # columns = ['time'    , 'event' , 'comp', 'thread',    'uid',  'state',    'msg']
    columns = [dt.float64, dt.str32,   None,     None, dt.str32, dt.str32, dt.str32]
    names   = {'C0' : 'time',
               'C1' : 'event',
             # 'C2' : 'comp',
             # 'C3' : 'thread',
               'C2' : 'uid',
               'C3' : 'state',
               'C4' : 'msg'}

    ret = dict()
    for pname in profiles:
        tdiff('read  %s' % pname)
        table = fread(pname, columns=columns, na_strings=[''], fill=True,)

        if not table.nrows:
            continue

<<<<<<< HEAD
        table.names = names
        table['entity'] = str()
        tdiff('table read %s' % pname)

      # for i in range(table.nrows):
      #     import sys
      #     sys.stdout.write('.')
      #     sys.stdout.flush()
      #     uid = table[i, 2]
      #     if uid:
      #         if '.' in uid:
      #             etype, _ = uid.split('.', 1)
      #         else:
      #             etype = uid
      #     else:
      #         etype = 'session'
      #
      #     table[i, 5] = etype

      # if table.nrows > 3:
      #     print(table)

        tdiff('table fix %s' % pname)
        ret[pname] = table
        tdiff('frame %s' % pname)

    tdiff('read done')
=======
        if not syncs[pname]['abs']:
          # print('no sync_abs event: %s' % prof[0])
            continue

        sync_abs = syncs[pname]['abs'][0]

      # print(MSG)
      # print(sync_abs)
      # print(sync_abs[MSG])
      # print(sync_abs[MSG].split(':'))
        host, ip, _, _, _ = sync_abs[MSG].split(':')
        host_id = '%s:%s' % (host, ip)
        if host_id in t_host:
            t_off = t_host[host_id]
        else:
            unsynced.add(host_id)
            t_off = 0.0

        t_0 = sync_abs[TIME]
        t_0 -= t_min

        # correct profile timestamps
        for row in prof:

            row[TIME] -= t_min
            row[TIME] -= t_off

          # print(row[EVENT],)
            # count closing entries
            if row[EVENT] == 'END':
                c_end += 1

        # add profile to global one
        p_glob += prof

      # if prof:
      #     print('check        %-100s: %s' % (pname, prof[0][TIME:EVENT]))

        # Check for proper closure of profiling files
      # if c_end == 0:
      #     print('WARNING: profile "%s" not correctly closed.' % pname)
      # elif c_end > 1:
      #     print('WARNING: profile "%s" closed %d times.' % (pname, c_end))

    # sort by time and return
    p_glob = sorted(p_glob[:], key=lambda k: k[TIME])

  # print('check        %-100s: %s' % ('t_min', p_glob[0][TIME]))
  # print('check        %-100s: %s' % ('t_max', p_glob[-1][TIME]))
    return p_glob, accuracy


# ------------------------------------------------------------------------------
#
def clean_profile(profile, sid, state_final=None, state_canceled=None):
    '''
    This method will prepare a profile for consumption in radical.analytics.
    It performs the following actions:

      - makes sure all events have a `ename` entry
      - remove all state transitions to `CANCELLED` if a different final state
        is encountered for the same uid
      - assignes the session uid to all events without uid
      - makes sure that state transitions have an `ename` set to `state`
    '''

    entities = dict()  # things which have a uid

    if not state_final:
        state_final = []
    elif not isinstance(state_final, list):
        state_final = [state_final]

    for event in profile:

        uid   = event[UID  ]
        state = event[STATE]
        name  = event[EVENT]

        # we derive entity_type from the uid -- but funnel
        # some cases into the session
        if uid:
            event[ENTITY] = uid.split('.',1)[0]
        else:
            event[ENTITY] = 'session'
            event[UID]    = sid
            uid = sid

        if uid not in entities:
            entities[uid] = dict()
            entities[uid]['states'] = dict()
            entities[uid]['events'] = list()

        if name == 'advance':

            # this is a state progression
            assert state, 'cannot advance w/o state'
            assert uid,   'cannot advance w/o uid'

            # this is a state transition event
            event[EVENT] = 'state'

            skip = False
            if state in state_final and state != state_canceled:

                # a final state other than CANCELED will cancel any previous
                # CANCELED state.
                if  state_canceled and \
                    state_canceled in entities[uid]['states']:
                    del entities[uid]['states'][state_canceled]

                # vice-versa, we will not add CANCELED if a final
                # state already exists:
                if  state_canceled and \
                    state_canceled == state:
                    if any([s in entities[uid]['states']
                              for s in state_final]):
                        skip = True
                        continue

            if state in entities[uid]['states']:
                # ignore duplicated recordings of state transitions
                skip = True
                continue
              # raise ValueError('double state (%s) for %s' % (state, uid))

            if not skip:
                entities[uid]['states'][state] = event

        entities[uid]['events'].append(event)


    # we have evaluated, cleaned and sorted all events -- now we recreate
    # a clean profile out of them
    ret = list()
    for entity in list(entities.values()):
        ret += entity['events']

    # sort by time and return
    ret = sorted(ret[:], key=lambda k: k[TIME])
>>>>>>> b76ca347

    return ret


# ------------------------------------------------------------------------------
#
def event_to_label(event):

    if event[EVENT] == 'state':
        return event[STATE]
    else:
        return event[EVENT]


# ------------------------------------------------------------------------------
<|MERGE_RESOLUTION|>--- conflicted
+++ resolved
@@ -376,262 +376,8 @@
     are converted into pandas data frames.
     '''
 
-<<<<<<< HEAD
     tdiff('read reset')
     from datatable import dt, fread
-=======
-    legacy = os.environ.get('RADICAL_ANALYTICS_LEGACY_PROFILES', False)
-
-    if legacy and legacy.lower() not in ['no', 'false']:
-        legacy = True
-    else:
-        legacy = False
-
-    # set the maximum field size allowed by the csv parser
-    csv.field_size_limit(CSV_FIELD_SIZE_LIMIT)
-
-  # import resource
-  # print('max RSS       : %20d MB' % (resource.getrusage(1)[2]/(1024)))
-
-    # FIXME: we correct one pesky profile entry, which is exactly 1.000 in an
-    #        otherwise ntp-aligned profile - see [1].  In this case we use the
-    #        previous timestamp (if available)
-    #
-    #    [1] https://github.com/radical-cybertools/radical.pilot/issues/1117
-
-    if not efilter:
-        efilter = dict()
-
-    ret     = dict()
-    last    = list()
-    skipped = 0
-
-    for prof in profiles:
-
-        with ru_open(prof, 'r') as csvfile:
-
-            ret[prof] = list()
-            reader    = csv.reader(csvfile)
-
-            try:
-                for raw in reader:
-
-                    # we keep the raw data around for error checks
-                    row = list(raw)
-
-                  # if 'bootstrap_1' in row:
-                  #     print()
-                  #     print(row)
-
-                    # skip header
-                    if row[TIME].startswith('#'):
-                        skipped += 1
-                        continue
-
-                    # make room in the row for entity type etc.
-                    row.extend([None] * (PROF_KEY_MAX - len(row)))
-
-                    row[TIME] = float(row[TIME])
-
-                    # we derive entity type from the uid -- but funnel
-                    # some cases into 'session' as a catch-all type
-                    uid = row[UID]
-                    if uid:
-                        row[ENTITY] = uid.split('.',1)[0]
-                    else:
-                        row[ENTITY] = 'session'
-                        row[UID]    = sid
-
-                    # we should have no unset (ie. None) fields left - otherwise
-                    # the profile was likely not correctly closed.
-                    if None in row:
-                        if legacy:
-                            comp, tid = row[1].split(':', 1)
-                            new_row = [None] * PROF_KEY_MAX
-                            new_row[TIME        ] = row[0]
-                            new_row[EVENT       ] = row[4]
-                            new_row[COMP        ] = comp
-                            new_row[TID         ] = tid
-                            new_row[UID         ] = row[2]
-                            new_row[STATE       ] = row[3]
-                            new_row[MSG         ] = row[5]
-
-                            uid = new_row[UID]
-                            if uid:
-                                new_row[ENTITY] = uid.split('.',1)[0]
-                            else:
-                                new_row[ENTITY] = 'session'
-                                new_row[UID]    = sid
-
-                            row = new_row
-
-                    if None in row:
-                        print('row invalid [%s]: %s' % (prof, raw))
-                        continue
-                      # raise ValueError('row invalid [%s]: %s' % (prof, row))
-
-                    # apply the filter.  We do that after adding the entity
-                    # field above, as the filter might also apply to that.
-                    skip = False
-                    for field, pats in efilter.items():
-                        for pattern in pats:
-                            if row[field] in pattern:
-                                skip = True
-                                break
-                        if skip:
-                            continue
-
-                    # fix rp issue 1117 (see FIXME above)
-                    if row[TIME] == 1.0 and last:
-                        row[TIME] = last[TIME]
-
-                    if not skip:
-                        ret[prof].append(row)
-
-                    last = row
-
-                  # print(' --- %-30s -- %-30s ' % (row[STATE], row[MSG]))
-                  # if 'bootstrap_1' in row:
-                  #     print(row)
-                  #     print()
-                  #     print('TIME    : %s' % row[TIME  ])
-                  #     print('EVENT   : %s' % row[EVENT ])
-                  #     print('COMP    : %s' % row[COMP  ])
-                  #     print('TID     : %s' % row[TID   ])
-                  #     print('UID     : %s' % row[UID   ])
-                  #     print('STATE   : %s' % row[STATE ])
-                  #     print('ENTITY  : %s' % row[ENTITY])
-                  #     print('MSG     : %s' % row[MSG   ])
-
-            except:
-                raise
-              # print('skip remainder of %s' % prof)
-              # continue
-
-    return ret
-
-
-# ------------------------------------------------------------------------------
-#
-def combine_profiles(profs):
-    '''
-    We merge all profiles and sort by time.
-
-    This routine expects all profiles to have a synchronization time stamp.
-    Two kinds of sync timestamps are supported: absolute (`sync_abs`) and
-    relative (`sync_rel`).
-
-    Time syncing is done based on 'sync_abs' timestamps.  We expect one such
-    absolute timestamp to be available per host (the first profile entry will
-    contain host information).  All timestamps from the same host will be
-    corrected by the respectively determined NTP offset.  We define an
-    'accuracy' measure which is the maximum difference of clock correction
-    offsets across all hosts.
-
-    The `sync_rel` timestamps are expected to occur in pairs, one for a profile
-    with no other sync timestamp, and one profile which has
-    a `sync_abs`timestamp.  In that case, the time correction from the latter is
-    transfered to the former (the two time stamps are considered to have been
-    written at the exact same time).
-
-    The method returnes the combined profile and accuracy, as tuple.
-    '''
-
-    syncs    = dict()  # profiles which have relative time refs
-    t_host   = dict()  # time offset per host
-    p_glob   = list()  # global profile
-    t_min    = None    # absolute starting point of profiled session
-    c_end    = 0       # counter for profile closing tag
-    accuracy = 0       # max uncorrected clock deviation
-
-    if len(profs) == 1:
-        return list(profs.values())[0], accuracy
-
-    # first get all absolute and relative timestamp sync from the profiles,
-    # for all hosts
-    for pname, prof in profs.items():
-
-        sync_abs = list()
-        sync_rel = list()
-
-        syncs[pname] = {'rel' : sync_rel,
-                        'abs' : sync_abs}
-
-        if not len(prof):
-          # print('empty        %s' % pname)
-            continue
-
-        for entry in prof:
-            if entry[EVENT] == 'sync_abs': sync_abs.append(entry)
-            if entry[EVENT] == 'sync_rel': sync_rel.append(entry)
-
-        # we can have any number of sync_rel's - but if we find none, we expect
-        # a sync_abs
-        if not sync_rel and not sync_abs:
-          # print('unsynced     %s' % pname)
-            continue
-
-        syncs[pname] = {'rel' : sync_rel,
-                        'abs' : sync_abs}
-
-  # for pname, prof in profs.items():
-  #     if prof:
-  #         print('check        %-100s: %s' % (pname, prof[0][TIME:EVENT]))
-
-    for pname, prof in profs.items():
-
-        if not len(prof):
-          # print('empty        %s' % pname)
-            continue
-
-        # if we have only sync_rel(s), then find the offset by the corresponding
-        # sync_rel in the other profiles, and determine the offset to use.  Use
-        # the first sync_rel that results in an offset, and only complain if
-        # none is found.
-        offset       = None
-        offset_event = None
-        if syncs[pname]['abs']:
-            offset = 0.0
-
-        else:
-            for sync_rel in syncs[pname]['rel']:
-                for _pname in syncs:
-
-                    if _pname == pname:
-                        continue
-
-                    for _sync_rel in syncs[_pname]['rel']:
-                        if _sync_rel[MSG] == sync_rel[MSG]:
-                            offset        = _sync_rel[TIME] - sync_rel[TIME]
-                            offset_event  = syncs[_pname]['abs'][0]
-
-                    if offset:
-                        break
-
-                if offset:
-                    break
-
-        if offset is None:
-          # print('no rel sync  %s' % pname)
-            continue
-
-      # print('sync profile %-100s : %20.3fs' % (pname, offset))
-        for event in prof:
-            event[TIME] += offset
-
-        # if we have an offset event, we append it to the profile.  This
-        # basically transplants an sync_abs event into a sync_rel profile
-        if offset_event:
-          # print('transplant sync_abs to %s: %s' % (pname, offset_event))
-            prof.append(offset_event)
-            syncs[pname]['abs'].append(offset_event)
-
-    # all profiles are rel-synced here.  Now we look at sync_abs values to align
-    # across hosts and to determine accuracy.
-    for pname in syncs:
-
-        for sync_abs in syncs[pname]['abs']:
->>>>>>> b76ca347
 
     dt.options.progress.enabled = True
 
@@ -653,7 +399,6 @@
         if not table.nrows:
             continue
 
-<<<<<<< HEAD
         table.names = names
         table['entity'] = str()
         tdiff('table read %s' % pname)
@@ -681,149 +426,6 @@
         tdiff('frame %s' % pname)
 
     tdiff('read done')
-=======
-        if not syncs[pname]['abs']:
-          # print('no sync_abs event: %s' % prof[0])
-            continue
-
-        sync_abs = syncs[pname]['abs'][0]
-
-      # print(MSG)
-      # print(sync_abs)
-      # print(sync_abs[MSG])
-      # print(sync_abs[MSG].split(':'))
-        host, ip, _, _, _ = sync_abs[MSG].split(':')
-        host_id = '%s:%s' % (host, ip)
-        if host_id in t_host:
-            t_off = t_host[host_id]
-        else:
-            unsynced.add(host_id)
-            t_off = 0.0
-
-        t_0 = sync_abs[TIME]
-        t_0 -= t_min
-
-        # correct profile timestamps
-        for row in prof:
-
-            row[TIME] -= t_min
-            row[TIME] -= t_off
-
-          # print(row[EVENT],)
-            # count closing entries
-            if row[EVENT] == 'END':
-                c_end += 1
-
-        # add profile to global one
-        p_glob += prof
-
-      # if prof:
-      #     print('check        %-100s: %s' % (pname, prof[0][TIME:EVENT]))
-
-        # Check for proper closure of profiling files
-      # if c_end == 0:
-      #     print('WARNING: profile "%s" not correctly closed.' % pname)
-      # elif c_end > 1:
-      #     print('WARNING: profile "%s" closed %d times.' % (pname, c_end))
-
-    # sort by time and return
-    p_glob = sorted(p_glob[:], key=lambda k: k[TIME])
-
-  # print('check        %-100s: %s' % ('t_min', p_glob[0][TIME]))
-  # print('check        %-100s: %s' % ('t_max', p_glob[-1][TIME]))
-    return p_glob, accuracy
-
-
-# ------------------------------------------------------------------------------
-#
-def clean_profile(profile, sid, state_final=None, state_canceled=None):
-    '''
-    This method will prepare a profile for consumption in radical.analytics.
-    It performs the following actions:
-
-      - makes sure all events have a `ename` entry
-      - remove all state transitions to `CANCELLED` if a different final state
-        is encountered for the same uid
-      - assignes the session uid to all events without uid
-      - makes sure that state transitions have an `ename` set to `state`
-    '''
-
-    entities = dict()  # things which have a uid
-
-    if not state_final:
-        state_final = []
-    elif not isinstance(state_final, list):
-        state_final = [state_final]
-
-    for event in profile:
-
-        uid   = event[UID  ]
-        state = event[STATE]
-        name  = event[EVENT]
-
-        # we derive entity_type from the uid -- but funnel
-        # some cases into the session
-        if uid:
-            event[ENTITY] = uid.split('.',1)[0]
-        else:
-            event[ENTITY] = 'session'
-            event[UID]    = sid
-            uid = sid
-
-        if uid not in entities:
-            entities[uid] = dict()
-            entities[uid]['states'] = dict()
-            entities[uid]['events'] = list()
-
-        if name == 'advance':
-
-            # this is a state progression
-            assert state, 'cannot advance w/o state'
-            assert uid,   'cannot advance w/o uid'
-
-            # this is a state transition event
-            event[EVENT] = 'state'
-
-            skip = False
-            if state in state_final and state != state_canceled:
-
-                # a final state other than CANCELED will cancel any previous
-                # CANCELED state.
-                if  state_canceled and \
-                    state_canceled in entities[uid]['states']:
-                    del entities[uid]['states'][state_canceled]
-
-                # vice-versa, we will not add CANCELED if a final
-                # state already exists:
-                if  state_canceled and \
-                    state_canceled == state:
-                    if any([s in entities[uid]['states']
-                              for s in state_final]):
-                        skip = True
-                        continue
-
-            if state in entities[uid]['states']:
-                # ignore duplicated recordings of state transitions
-                skip = True
-                continue
-              # raise ValueError('double state (%s) for %s' % (state, uid))
-
-            if not skip:
-                entities[uid]['states'][state] = event
-
-        entities[uid]['events'].append(event)
-
-
-    # we have evaluated, cleaned and sorted all events -- now we recreate
-    # a clean profile out of them
-    ret = list()
-    for entity in list(entities.values()):
-        ret += entity['events']
-
-    # sort by time and return
-    ret = sorted(ret[:], key=lambda k: k[TIME])
->>>>>>> b76ca347
-
     return ret
 
 

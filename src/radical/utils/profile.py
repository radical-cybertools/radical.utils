# pylint: disable=protected-access

import os
import csv
import time

from .ids     import get_radical_base
from .misc    import as_string, as_list, ru_open
from .misc    import get_env_ns      as ru_get_env_ns
from .host    import get_hostname    as ru_get_hostname
from .host    import get_hostip      as ru_get_hostip
from .threads import get_thread_name as ru_get_thread_name
from .config  import DefaultConfig
from .atfork  import atfork


# ------------------------------------------------------------------------------
#
# We store profiles in CSV formatted files.
# The CSV field names are defined here:
#
TIME         = 0  # time of event (float, seconds since epoch)  mandatory
EVENT        = 1  # event ID (string)                           mandatory
ENTITY       = 2  # type of entity involved                     optional
UID          = 3  # uid of entity involved                      optional
MSG          = 4  # message describing the event                optional


# ------------------------------------------------------------------------------
#
# when recombining profiles, we will get one NTP sync offset per profile, and
# thus potentially multiple such offsets per host.  If those differ more than
# a certain value (float, in seconds) from each other, we print a warning:
#
NTP_DIFF_WARN_LIMIT = 1.0

# syncing with the NTP host is expensive, so we only do it once in a while and
# cache the result.  We use a disk cache which is valid for 1 minute
NTP_CACHE_TIMEOUT = 60  # disk cache is valid for 60 seconds


# ------------------------------------------------------------------------------
#
def _sync_ntp():

    # read from disk cache
    t_now = time.time()
    try:
        with ru_open('%s/ntp.cache' % get_radical_base('utils'), 'r') as fin:
            data  = as_string(fin.read()).split()
            t_sys = float(data[0])
            t_ntp = float(data[1])

    except:
        t_sys = None
        t_ntp = None


    # if disc cache is empty or old
    t_now = time.time()
    if t_sys is None or t_now - t_sys > NTP_CACHE_TIMEOUT:

        # refresh data
        import ntplib                                    # pylint: disable=E0401

        ntp_host = os.environ.get('RADICAL_UTILS_NTPHOST','0.pool.ntp.org')

        t_one = time.time()
        response = ntplib.NTPClient().request(ntp_host, timeout=1)
        t_two = time.time()

        t_sys = (t_one + t_two) / 2.0
        t_ntp = response.tx_time

        with ru_open('%s/ntp.cache' % get_radical_base('utils'), 'w') as fout:
            fout.write('%f\n%f\n' % (t_sys, t_ntp))

    # correct both time stamps by current time
    t_cor  = time.time() - t_sys
    t_sys += t_cor
    t_ntp += t_cor

    return t_sys, t_ntp


# ------------------------------------------------------------------------------
#
# the profiler is not using threads and is generally threadsafe (all write ops
# should be atomic) - but alas Python threadlocks I/O streams, and those locks
# can still deadlock after fork:
#
#   - https://bugs.python.org/issue6721
#   - https://bugs.python.org/issue40399
#
# We thus have to close/reopen the prof file handle after fork.  This creates
# a bit of a mess as we now have to maintain a global list of profiler instances
# to clean up after fork... :-/
#
_profilers = list()


def _atfork_prepare():
    pass


def _atfork_parent():
    pass


def _atfork_child():
    for prof, fname in _profilers:
        prof._handle = ru_open(fname, 'a', buffering=1024)


atfork(_atfork_prepare, _atfork_parent, _atfork_child)


# ------------------------------------------------------------------------------
#
class Profiler(object):
    '''
    This class is really just a persistent file handle with a convenience call
    (prof()) to write lines timestamped events.  Any profiling intelligence must
    be applied when reading and evaluating the created profiles.  the following
    fields are defined for each event:

        time  : mandatory, float,  time in seconds since epoch
        event : mandatory, string, short, unique name of event to be recorded
        entity: optional,  string, type of entity involved (when available)
        uid   : optional,  string, ID   of entity involved (when available)
        msg   : optional,  string, message describing the event (optional)

    Strings MUST NOT contain commas.  Otherwise they are encouraged to be formed
    as `[a-z][0-9a-z_.]*'. `msg` are free-form, but the inhibition of comma
    holds.  We propose to limit the sum of strings to about 256 characters -
    this will guarantee atomic writes on most OS's, w/o additional locking
    overheads.

    The profile is enabled by setting environment variables.  For a profiler
    named `radical.utils`, the following env variables will be evaluated:

        RADICAL_UTILS_PROFILE
        RADICAL_PROFILE

    If either is present in the environemnt, the profile is enabled (the value
    of the setting is ignored).
    '''

    fields  = ['time', 'event', 'entity', 'uid', 'msg']

    # --------------------------------------------------------------------------
    #
    def __init__(self, name, ns=None, path=None):
        '''
        Open the file handle, sync the clock, and write timestam_zero
        '''

        # list of registered events
        self._registry = list()

        ru_def = DefaultConfig()

        if not ns:
            ns = name

        # check if this profile is enabled via an env variable
        self._enabled  = ru_get_env_ns('profile', ns)

        if  self._enabled is None:
            self._enabled = ru_def.get('profile')

        if self._enabled is None:
            self._enabled = 'False'

        if self._enabled.lower() in ['0', 'false', 'off']:
            self._enabled = False
            return

        # profiler is enabled - set properties, sync time, open handle
        self._enabled = True
        self._path    = path
        self._name    = name

        if not self._path:
            self._path = ru_def['profile_dir']

        self._ts_zero, self._ts_abs, self._ts_mode = self._timestamp_init()

        try:
            os.makedirs(self._path)
        except OSError:
            pass  # already exists

        # we set `buffering` to `1` to force line buffering.  That is not idea
        # performance wise - but will not do an `fsync()` after writes, so OS
        # level buffering should still apply.  This is supposed to shield
        # against incomplete profiles.
        fname = '%s/%s.prof' % (self._path, self._name)
        self._handle = ru_open(fname, 'a', buffering=1024)

        # register for cleanup after fork
        _profilers.append([self, fname])


        # write time normalization info
        self.prof(event='sync',
                  msg='%s:%s:%s:%s:%s' % (ru_get_hostname(),
                                          ru_get_hostip(),
                                          self._ts_zero,
                                          self._ts_abs,
                                          self._ts_mode))


    # --------------------------------------------------------------------------
    #
    def __del__(self):

        self.close()
        pass


    # --------------------------------------------------------------------------
    #
    @property
    def enabled(self):

        return self._enabled


    @property
    def path(self):

        return self._path


    # --------------------------------------------------------------------------
    #
    def enable(self):  self._enabled = True
    def disable(self): self._enabled = False


    # --------------------------------------------------------------------------
    #
    def register(self, events):

        self._registry.extend(as_list(events))


    # --------------------------------------------------------------------------
    #
    def close(self):

        try:
            if not self._enabled:
                return

            if not self._handle:
                self._enabled = False
                return

            if self._enabled and self._handle:
                self.prof('END')
                self.flush()
                self._handle.close()
                self._handle = None

                self._enabled = False

        except:
            pass


    # --------------------------------------------------------------------------
    #
    def flush(self, verbose=False):

        if not self._enabled:
            return

        # see https://docs.python.org/2/library/stdtypes.html#file.flush
        self._handle.flush()
        os.fsync(self._handle.fileno())


    # --------------------------------------------------------------------------
    #
    # FIXME: reorder args to reflect tupleorder (breaks API)
    #
    def prof(self, event, entity='', uid='', msg='', ts=None):

        if not self._enabled:
            return

        # do nothing for events which are not registered (optional)
        if self._registry and event not in self._registry:
            print('warn: drop %s' % event)
            return

        if ts is None:
            ts = self.timestamp()

        self._handle.write('%.7f,%s,%s,%s,%s\n' % (ts, event, entity, uid, msg))


    # --------------------------------------------------------------------------
    #
    def _timestamp_init(self):
        '''
        return a tuple of [system time, absolute time]
        '''

        # retrieve absolute timestamp from an external source
        #
        # We first try to contact a network time service for a timestamp, if
        # that fails we use the current system time.
        try:
            ts_sys, ts_ntp = _sync_ntp()
            return [ts_sys, ts_ntp, 'ntp']

        except:
            # on any errors, we fall back to system time
            t_sys = time.time()
            return [t_sys, t_sys, 'sys']


    # --------------------------------------------------------------------------
    #
    def timestamp(self):

        return time.time()


# --------------------------------------------------------------------------
#
def timestamp():

    return time.time()


# ------------------------------------------------------------------------------
#
def read_profiles(profiles, sid=None, efilter=None):
    '''
    We read all profiles as CSV files and parse them.  For each profile,
    we back-calculate global time (epoch) from the synch timestamps.

    The caller can provide a filter of the following structure::

        filter = {ru.EVENT: ['event 1', 'event 2', ...],
                  ru.MSG  : ['msg 1',   'msg 2',   ...],
                  ...
                 }

    Filters apply on *substring* matches!
    '''

  # import resource
  # print('max RSS       : %20d MB' % (resource.getrusage(1)[2]/(1024)))

    # FIXME: we correct one pesky profile entry, which is exactly 1.000 in an
    #        otherwise ntp-aligned profile - see [1].  In this case we use the
    #        previous timestamp (if available)
    #
    #    [1] https://github.com/radical-cybertools/radical.pilot/issues/1117

    if not efilter:
        efilter = dict()

    ret     = dict()
    last    = list()
    skipped = 0

    for prof in profiles:

        with ru_open(prof, 'r') as csvfile:

            ret[prof] = list()
            reader    = csv.reader(csvfile)

            try:
                for raw in reader:

                    # we keep the raw data around for error checks
                    row       = list(raw)
                    row[TIME] = float(row[TIME])

                    if None in row:
                        print('row invalid [%s]: %s' % (prof, raw))
                        continue
                      # raise ValueError('row invalid [%s]: %s' % (prof, row))

                    # apply the filter.  We do that after adding the entity
                    # field above, as the filter might also apply to that.
                    skip = False
                    for field, pats in efilter.items():
                        for pattern in pats:
                            if row[field] in pattern:
                                skip = True
                                break
                        if skip:
                            continue

                    # fix rp issue 1117 (see FIXME above)
                    if row[TIME] == 1.0 and last:
                        row[TIME] = last[TIME]

                    if not skip:
                        ret[prof].append(row)

                    last = row

                  # print(' --- %-30s -- %-30s ' % (row[STATE], row[MSG]))
                  # if 'bootstrap_1' in row:
                  #     print(row)
                  #     print()
                  #     print('TIME    : %s' % row[TIME  ])
                  #     print('EVENT   : %s' % row[EVENT ])
                  #     print('COMP    : %s' % row[COMP  ])
                  #     print('TID     : %s' % row[TID   ])
                  #     print('UID     : %s' % row[UID   ])
                  #     print('STATE   : %s' % row[STATE ])
                  #     print('ENTITY  : %s' % row[ENTITY])
                  #     print('MSG     : %s' % row[MSG   ])

            except:
                raise
              # print('skip remainder of %s' % prof)
              # continue

    return ret


# ------------------------------------------------------------------------------
#
def combine_profiles(profs):
    '''
    We merge all profiles and sort by time.

    Time syncing is done based on 'sync' timestamps.  We expect one such
    absolute timestamp to be available per host (the first profile entry will
    contain host information).  All timestamps from the same host will be
    corrected by the respectively determined NTP offset.  We define an
    'accuracy' measure which is the maximum difference of clock correction
    offsets across all hosts.

<<<<<<< HEAD
=======
    The `sync_rel` timestamps are expected to occur in pairs, one for a profile
    with no other sync timestamp, and one profile which has a `sync_abs`
    timestamp.  In that case, the time correction from the latter is transfered
    to the former (the two time stamps are considered to have been written at
    the exact same time).

>>>>>>> 623fcb9e
    The method returnes the combined profile and accuracy, as tuple.
    '''

    syncs    = dict()  # profiles which have relative time refs
    t_host   = dict()  # time offset per host
    p_glob   = list()  # global profile
    t_min    = None    # absolute starting point of profiled session
    c_end    = 0       # counter for profile closing tag
    accuracy = 0.0     # max uncorrected clock deviation

    if len(profs) == 1:
        return list(profs.values())[0], accuracy

    # first get all absolute and relative timestamp sync from the profiles,
    # for all hosts
    for pname, prof in profs.items():

        syncs[pname] = list()

        if not len(prof):
          # print('empty        %s' % pname)
            continue

        for entry in prof:
            if entry[EVENT] == 'sync_abs': sync_abs.append(entry)
            if entry[EVENT] == 'sync_rel': sync_rel.append(entry)

        # we can have any number of sync_rel's - but if we find none, we expect
        # a sync_abs
        if not sync_rel and not sync_abs:
          # print('unsynced     %s' % pname)
            continue

        syncs[pname] = {'rel' : sync_rel,
                        'abs' : sync_abs}

  # for pname, prof in profs.items():
  #     if prof:
  #         print('check        %-100s: %s' % (pname, prof[0][TIME:EVENT]))

    for pname, prof in profs.items():

        if not len(prof):
          # print('empty        %s' % pname)
            continue

        # if we have only sync_rel(s), then find the offset by the corresponding
        # sync_rel in the other profiles, and determine the offset to use.  Use
        # the first sync_rel that results in an offset, and only complain if
        # none is found.
        offset       = None
        offset_event = None
        if syncs[pname]['abs']:
            offset = 0.0

        else:
            for sync_rel in syncs[pname]['rel']:
                for _pname in syncs:

                    if _pname == pname:
                        continue

                    for _sync_rel in syncs[_pname]['rel']:
                        if _sync_rel[MSG] == sync_rel[MSG]:
                            offset        = _sync_rel[TIME] - sync_rel[TIME]
                            offset_event  = syncs[_pname]['abs'][0]

                    if offset:
                        break

                if offset:
                    break

        if offset is None:
          # print('no rel sync  %s' % pname)
            continue

      # print('sync profile %-100s : %20.3fs' % (pname, offset))
        for event in prof:
            event[TIME] += offset

        # if we have an offset event, we append it to the profile.  This
        # basically transplants an sync_abs event into a sync_rel profile
        if offset_event:
          # print('transplant sync_abs to %s: %s' % (pname, offset_event))
            prof.append(offset_event)
            syncs[pname]['abs'].append(offset_event)

    # all profiles are rel-synced here.  Now we look at sync_abs values to align
    # across hosts and to determine accuracy.
    for pname in syncs:

        for sync in syncs[pname]:

            # https://github.com/radical-cybertools/radical.analytics/issues/20
            if not sync[MSG] or ':' not in sync[MSG]:
              # print('unsynced profile %s [%s]' % (pname, sync))
                continue

            t_prof = sync[TIME]

            host, ip, t_sys, t_ntp, t_mode = sync[MSG].split(':')
            host_id = '%s:%s' % (host, ip)

            if t_min: t_min = min(t_min, t_prof)
            else    : t_min = t_prof

            if t_mode == 'sys':
              # print('sys synced profile (%s)' % t_mode)
                continue

            # determine the correction for the given host
            t_sys = float(t_sys)
            t_ntp = float(t_ntp)
            t_off = t_sys - t_ntp

            if  host_id in t_host and \
                t_host[host_id] != t_off:

                diff = t_off - t_host[host_id]
                accuracy = max(accuracy, diff)

                # we allow for *some* amount of inconsistency before warning
                if diff > NTP_DIFF_WARN_LIMIT:
                    print('conflicting time sync for %-45s (%15s): '
                          '%10.2f - %10.2f = %5.2f'
                        % (pname.split('/')[-1], host_id, t_off,
                           t_host[host_id], diff))
                    continue

            t_host[host_id] = t_off


    unsynced = set()
    # now that we can align clocks for all hosts, apply that correction to all
    # profiles
    for pname, prof in profs.items():

        if not len(prof):
          # print('empty prof: %s' % pname)
            continue

        if not syncs[pname]['abs']:
          # print('no sync_abs event: %s' % prof[0])
            continue

        sync = syncs[pname][0]

        host, ip, _, _, _ = sync[MSG].split(':')
        host_id = '%s:%s' % (host, ip)
        if host_id in t_host:
            t_off = t_host[host_id]
        else:
            unsynced.add(host_id)
            t_off = 0.0

        t_0 = sync[TIME]
        t_0 -= t_min

        # correct profile timestamps
        for row in prof:

            row[TIME] -= t_min
            row[TIME] -= t_off

          # print(row[EVENT],)
            # count closing entries
            if row[EVENT] == 'END':
                c_end += 1

        # add profile to global one
        p_glob += prof

      # if prof:
      #     print('check        %-100s: %s' % (pname, prof[0][TIME:EVENT]))

        # Check for proper closure of profiling files
      # if c_end == 0:
      #     print('WARNING: profile "%s" not correctly closed.' % pname)
      # elif c_end > 1:
      #     print('WARNING: profile "%s" closed %d times.' % (pname, c_end))

    # sort by time and return
    p_glob = sorted(p_glob[:], key=lambda k: k[TIME])

  # print('check        %-100s: %s' % ('t_min', p_glob[0][TIME]))
  # print('check        %-100s: %s' % ('t_max', p_glob[-1][TIME]))
    return p_glob, accuracy


# ------------------------------------------------------------------------------
#
def clean_profile(profile, sid, state_final=None, state_canceled=None):
    '''
    This method will prepare a profile for consumption in radical.analytics.
    It performs the following actions:

      - assignes the session uid to all events without uid
      - sort by time
    '''

    entities = dict()  # things which have a uid

    if not state_final:
        state_final = []
    elif not isinstance(state_final, list):
        state_final = [state_final]

    for event in profile:

        uid   = event[UID  ]
        state = event[STATE]
        name  = event[EVENT]

        # we derive entity_type from the uid -- but funnel
        # some cases into the session
        if uid:
            event[ENTITY] = uid.split('.',1)[0]
        else:
            event[ENTITY] = 'session'
            event[UID]    = sid
            uid = sid

        if uid not in entities:
            entities[uid] = dict()
            entities[uid]['states'] = dict()
            entities[uid]['events'] = list()

        if name == 'advance':

            # this is a state progression
            assert state, 'cannot advance w/o state'
            assert uid,   'cannot advance w/o uid'

            # this is a state transition event
            event[EVENT] = 'state'

            skip = False
            if state in state_final and state != state_canceled:

                # a final state other than CANCELED will cancel any previous
                # CANCELED state.
                if  state_canceled and \
                    state_canceled in entities[uid]['states']:
                    del entities[uid]['states'][state_canceled]

                # vice-versa, we will not add CANCELED if a final
                # state already exists:
                if  state_canceled and \
                    state_canceled == state:
                    if any([s in entities[uid]['states']
                              for s in state_final]):
                        skip = True
                        continue

            if state in entities[uid]['states']:
                # ignore duplicated recordings of state transitions
                skip = True
                continue
              # raise ValueError('double state (%s) for %s' % (state, uid))

            if not skip:
                entities[uid]['states'][state] = event

        entities[uid]['events'].append(event)


    # we have evaluated, cleaned and sorted all events -- now we recreate
    # a clean profile out of them
    ret = list()
    for event in profile:

        if not event[UID]   : event[UID   ] = sid
        if not event[ENTITY]: event[ENTITY] = 'session'

        ret.append(event)

    return sorted(ret[:], key=lambda k: k[TIME])


# ------------------------------------------------------------------------------
<|MERGE_RESOLUTION|>--- conflicted
+++ resolved
@@ -443,15 +443,6 @@
     'accuracy' measure which is the maximum difference of clock correction
     offsets across all hosts.
 
-<<<<<<< HEAD
-=======
-    The `sync_rel` timestamps are expected to occur in pairs, one for a profile
-    with no other sync timestamp, and one profile which has a `sync_abs`
-    timestamp.  In that case, the time correction from the latter is transfered
-    to the former (the two time stamps are considered to have been written at
-    the exact same time).
-
->>>>>>> 623fcb9e
     The method returnes the combined profile and accuracy, as tuple.
     '''
 

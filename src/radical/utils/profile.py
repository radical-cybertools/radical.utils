# pylint: disable=protected-access

import os
import csv
import time

from .ids     import get_radical_base
from .misc    import as_string, as_list, ru_open
from .misc    import get_env_ns      as ru_get_env_ns
from .host    import get_hostname    as ru_get_hostname
from .host    import get_hostip      as ru_get_hostip
from .threads import get_thread_name as ru_get_thread_name
from .config  import DefaultConfig
from .atfork  import atfork


# ------------------------------------------------------------------------------
#
# We store profiles in CSV formatted files.
# The CSV field names are defined here:
#
TIME         = 0  # time of event (float, seconds since epoch)  mandatory
EVENT        = 1  # event ID (string)                           mandatory
ENTITY       = 2  # type of entity involved                     optional
UID          = 3  # uid of entity involved                      optional
MSG          = 4  # message describing the event                optional


# ------------------------------------------------------------------------------
#
# when recombining profiles, we will get one NTP sync offset per profile, and
# thus potentially multiple such offsets per host.  If those differ more than
# a certain value (float, in seconds) from each other, we print a warning:
#
NTP_DIFF_WARN_LIMIT = 1.0

# syncing with the NTP host is expensive, so we only do it once in a while and
# cache the result.  We use a disk cache which is valid for 1 minute
NTP_CACHE_TIMEOUT = 60  # disk cache is valid for 60 seconds


# ------------------------------------------------------------------------------
#
def _sync_ntp():

    # read from disk cache
    t_now = time.time()
    try:
        with ru_open('%s/ntp.cache' % get_radical_base('utils'), 'r') as fin:
            data  = as_string(fin.read()).split()
            t_sys = float(data[0])
            t_ntp = float(data[1])

    except:
        t_sys = None
        t_ntp = None


    # if disc cache is empty or old
    t_now = time.time()
    if t_sys is None or t_now - t_sys > NTP_CACHE_TIMEOUT:

        # refresh data
        import ntplib                                    # pylint: disable=E0401

        ntp_host = os.environ.get('RADICAL_UTILS_NTPHOST','0.pool.ntp.org')

        t_one = time.time()
        response = ntplib.NTPClient().request(ntp_host, timeout=1)
        t_two = time.time()

        t_sys = (t_one + t_two) / 2.0
        t_ntp = response.tx_time

        with ru_open('%s/ntp.cache' % get_radical_base('utils'), 'w') as fout:
            fout.write('%f\n%f\n' % (t_sys, t_ntp))

    # correct both time stamps by current time
    t_cor  = time.time() - t_sys
    t_sys += t_cor
    t_ntp += t_cor

    return t_sys, t_ntp


# ------------------------------------------------------------------------------
#
# the profiler is not using threads and is generally threadsafe (all write ops
# should be atomic) - but alas Python threadlocks I/O streams, and those locks
# can still deadlock after fork:
#
#   - https://bugs.python.org/issue6721
#   - https://bugs.python.org/issue40399
#
# We thus have to close/reopen the prof file handle after fork.  This creates
# a bit of a mess as we now have to maintain a global list of profiler instances
# to clean up after fork... :-/
#
_profilers = list()


def _atfork_prepare():
    pass


def _atfork_parent():
    pass


def _atfork_child():
    for prof, fname in _profilers:
        prof._handle = ru_open(fname, 'a', buffering=1024)


atfork(_atfork_prepare, _atfork_parent, _atfork_child)


# ------------------------------------------------------------------------------
#
class Profiler(object):
    '''
    This class is really just a persistent file handle with a convenience call
    (prof()) to write lines timestamped events.  Any profiling intelligence must
    be applied when reading and evaluating the created profiles.  the following
    fields are defined for each event:

        time  : mandatory, float,  time in seconds since epoch
        event : mandatory, string, short, unique name of event to be recorded
        entity: optional,  string, type of entity involved (when available)
        uid   : optional,  string, ID   of entity involved (when available)
        msg   : optional,  string, message describing the event (optional)

    Strings MUST NOT contain commas.  Otherwise they are encouraged to be formed
    as `[a-z][0-9a-z_.]*'. `msg` are free-form, but the inhibition of comma
    holds.  We propose to limit the sum of strings to about 256 characters -
    this will guarantee atomic writes on most OS's, w/o additional locking
    overheads.

    The profile is enabled by setting environment variables.  For a profiler
    named `radical.utils`, the following env variables will be evaluated:

        RADICAL_UTILS_PROFILE
        RADICAL_PROFILE

    If either is present in the environemnt, the profile is enabled (the value
    of the setting is ignored).
    '''

    fields  = ['time', 'event', 'entity', 'uid', 'msg']

    # --------------------------------------------------------------------------
    #
    def __init__(self, name, ns=None, path=None):
        '''
        Open the file handle, sync the clock, and write timestam_zero
        '''

        # list of registered events
        self._registry = list()

        ru_def = DefaultConfig()


        if not ns:
            ns = name

        # check if this profile is enabled via an env variable
        self._enabled  = ru_get_env_ns('profile', ns)

        if self._enabled is None:
            self._enabled = ru_def.get('profile', 'False')

        if self._enabled.lower() in ['0', 'false', 'off']:
            self._enabled = False

        # don't open the file on disabled profilers
        if not self._enabled:
            return

        # profiler is enabled - set properties, sync time, open handle
        self._enabled = True
        self._handle  = None
        self._path    = path
        self._name    = name

        if not self._path:
            self._path = ru_def['profile_dir']

        self._ts_zero, self._ts_abs, self._ts_mode = self._timestamp_init()

        try:
            os.makedirs(self._path)

        except OSError:
            pass  # already exists


    # --------------------------------------------------------------------------
    #
    def _open(self):

        if not self._enabled:
            return

        if self._handle:
            return

        # we set `buffering` to `1` to force line buffering.  That is not idea
        # performance wise - but will not do an `fsync()` after writes, so OS
        # level buffering should still apply.  This is supposed to shield
        # against incomplete profiles.
        fname = '%s/%s.prof' % (self._path, self._name)
        self._handle = ru_open(fname, 'a', buffering=1024)

        # register for cleanup after fork
        _profilers.append([self, fname])

        # write header and time normalization info
        self._handle.write('#%s\n' % (','.join(Profiler.fields)))
        self._handle.write('%.7f,%s,%s,%s,%s,%s,%s\n' %
                       (self.timestamp(), 'sync_abs', self._name,
                        ru_get_thread_name(), '', '',
                        '%s:%s:%s:%s:%s' % (ru_get_hostname(),
                                            ru_get_hostip(),
                                            self._ts_zero,
                                            self._ts_abs,
                                            self._ts_mode)))


    # --------------------------------------------------------------------------
    #
    def __del__(self):

        self.close()
        pass


    # --------------------------------------------------------------------------
    #
    @property
    def enabled(self):

        return self._enabled


    @property
    def path(self):

        return self._path


    # --------------------------------------------------------------------------
    #
    def enable(self):  self._enabled = True
    def disable(self): self._enabled = False


    # --------------------------------------------------------------------------
    #
    def register(self, events):

        self._registry.extend(as_list(events))


    # --------------------------------------------------------------------------
    #
    def close(self):

        try:
            if not self._enabled:
                return

            if not self._handle:
                self._enabled = False
                return

            self.prof('END')
            self.flush()
            self._handle.close()
            self._handle  = None
            self._enabled = False

        except:
            pass


    # --------------------------------------------------------------------------
    #
    def flush(self, verbose=False):

        if not self._enabled:
            return

        # see https://docs.python.org/2/library/stdtypes.html#file.flush
        self._handle.flush()
        os.fsync(self._handle.fileno())


    # --------------------------------------------------------------------------
    #
    # FIXME: reorder args to reflect tupleorder (breaks API)
    #
    def prof(self, event, entity='', uid='', msg='', ts=None):

        if not self._enabled:
            return

        self._open()

        # do nothing for events which are not registered (optional)
        if self._registry and event not in self._registry:
            print('warn: drop %s' % event)
            return

        if ts is None:
            ts = self.timestamp()

        self._handle.write('%.7f,%s,%s,%s,%s\n' % (ts, event, entity, uid, msg))


    # --------------------------------------------------------------------------
    #
    def _timestamp_init(self):
        '''
        return a tuple of [system time, absolute time]
        '''

        # retrieve absolute timestamp from an external source
        #
        # We first try to contact a network time service for a timestamp, if
        # that fails we use the current system time.
        try:
            ts_sys, ts_ntp = _sync_ntp()
            return [ts_sys, ts_ntp, 'ntp']

        except:
            # on any errors, we fall back to system time
            t_sys = time.time()
            return [t_sys, t_sys, 'sys']


    # --------------------------------------------------------------------------
    #
    def timestamp(self):

        return time.time()


# --------------------------------------------------------------------------
#
def timestamp():

    return time.time()


# ------------------------------------------------------------------------------
#
def read_profiles(profiles, sid=None, efilter=None):
    '''
    We read all profiles as CSV files and parse them.  For each profile,
    we back-calculate global time (epoch) from the synch timestamps.

    The caller can provide a filter of the following structure::

        filter = {ru.EVENT: ['event 1', 'event 2', ...],
                  ru.MSG  : ['msg 1',   'msg 2',   ...],
                  ...
                 }

    Filters apply on *substring* matches!
    '''

  # import resource
  # print('max RSS       : %20d MB' % (resource.getrusage(1)[2]/(1024)))

    # FIXME: we correct one pesky profile entry, which is exactly 1.000 in an
    #        otherwise ntp-aligned profile - see [1].  In this case we use the
    #        previous timestamp (if available)
    #
    #    [1] https://github.com/radical-cybertools/radical.pilot/issues/1117

    if not efilter:
        efilter = dict()

    ret     = dict()
    last    = list()
    skipped = 0

    for prof in profiles:

        with ru_open(prof, 'r') as csvfile:

            ret[prof] = list()
            reader    = csv.reader(csvfile)

            try:
                for raw in reader:

                    # we keep the raw data around for error checks
                    row       = list(raw)
                    row[TIME] = float(row[TIME])

                    if None in row:
                        print('row invalid [%s]: %s' % (prof, raw))
                        continue
                      # raise ValueError('row invalid [%s]: %s' % (prof, row))

                    # apply the filter.  We do that after adding the entity
                    # field above, as the filter might also apply to that.
                    skip = False
                    for field, pats in efilter.items():
                        for pattern in pats:
                            if row[field] in pattern:
                                skip = True
                                break
                        if skip:
                            continue

                    # fix rp issue 1117 (see FIXME above)
                    if row[TIME] == 1.0 and last:
                        row[TIME] = last[TIME]

                    if not skip:
                        ret[prof].append(row)

                    last = row

                  # print(' --- %-30s -- %-30s ' % (row[STATE], row[MSG]))
                  # if 'bootstrap_1' in row:
                  #     print(row)
                  #     print()
                  #     print('TIME    : %s' % row[TIME  ])
                  #     print('EVENT   : %s' % row[EVENT ])
                  #     print('COMP    : %s' % row[COMP  ])
                  #     print('TID     : %s' % row[TID   ])
                  #     print('UID     : %s' % row[UID   ])
                  #     print('STATE   : %s' % row[STATE ])
                  #     print('ENTITY  : %s' % row[ENTITY])
                  #     print('MSG     : %s' % row[MSG   ])

            except:
                raise
              # print('skip remainder of %s' % prof)
              # continue

    return ret


# ------------------------------------------------------------------------------
#
def combine_profiles(profs):
    '''
    We merge all profiles and sort by time.

    Time syncing is done based on 'sync' timestamps.  We expect one such
    absolute timestamp to be available per host (the first profile entry will
    contain host information).  All timestamps from the same host will be
    corrected by the respectively determined NTP offset.  We define an
    'accuracy' measure which is the maximum difference of clock correction
    offsets across all hosts.

    The method returnes the combined profile and accuracy, as tuple.
    '''

    syncs    = dict()  # profiles which have relative time refs
    t_host   = dict()  # time offset per host
    p_glob   = list()  # global profile
    t_min    = None    # absolute starting point of profiled session
    c_end    = 0       # counter for profile closing tag
    accuracy = 0.0     # max uncorrected clock deviation

    if len(profs) == 1:
        return list(profs.values())[0], accuracy

    # first get all absolute and relative timestamp sync from the profiles,
    # for all hosts
    for pname, prof in profs.items():

        syncs[pname] = list()

        if not len(prof):
          # print('empty        %s' % pname)
            continue

        for entry in prof:
            if entry[EVENT] == 'sync_abs': sync_abs.append(entry)
            if entry[EVENT] == 'sync_rel': sync_rel.append(entry)

        # we can have any number of sync_rel's - but if we find none, we expect
        # a sync_abs
        if not sync_rel and not sync_abs:
          # print('unsynced     %s' % pname)
            continue

        syncs[pname] = {'rel' : sync_rel,
                        'abs' : sync_abs}

  # for pname, prof in profs.items():
  #     if prof:
  #         print('check        %-100s: %s' % (pname, prof[0][TIME:EVENT]))

    for pname, prof in profs.items():

        if not len(prof):
          # print('empty        %s' % pname)
            continue

        # if we have only sync_rel(s), then find the offset by the corresponding
        # sync_rel in the other profiles, and determine the offset to use.  Use
        # the first sync_rel that results in an offset, and only complain if
        # none is found.
        offset       = None
        offset_event = None
        if syncs[pname]['abs']:
            offset = 0.0

        else:
            for sync_rel in syncs[pname]['rel']:
                for _pname in syncs:

                    if _pname == pname:
                        continue

                    for _sync_rel in syncs[_pname]['rel']:
                        if _sync_rel[MSG] == sync_rel[MSG]:
                            offset        = _sync_rel[TIME] - sync_rel[TIME]
                            offset_event  = syncs[_pname]['abs'][0]

                    if offset:
                        break

                if offset:
                    break

        if offset is None:
          # print('no rel sync  %s' % pname)
            continue

      # print('sync profile %-100s : %20.3fs' % (pname, offset))
        for event in prof:
            event[TIME] += offset

        # if we have an offset event, we append it to the profile.  This
        # basically transplants an sync_abs event into a sync_rel profile
        if offset_event:
          # print('transplant sync_abs to %s: %s' % (pname, offset_event))
            prof.append(offset_event)
            syncs[pname]['abs'].append(offset_event)

    # all profiles are rel-synced here.  Now we look at sync_abs values to align
    # across hosts and to determine accuracy.
    for pname in syncs:

        for sync in syncs[pname]:

            # https://github.com/radical-cybertools/radical.analytics/issues/20
            if not sync[MSG] or ':' not in sync[MSG]:
              # print('unsynced profile %s [%s]' % (pname, sync))
                continue

            t_prof = sync[TIME]

            host, ip, t_sys, t_ntp, t_mode = sync[MSG].split(':')
            host_id = '%s:%s' % (host, ip)

            if t_min: t_min = min(t_min, t_prof)
            else    : t_min = t_prof

            if t_mode == 'sys':
              # print('sys synced profile (%s)' % t_mode)
                continue

            # determine the correction for the given host
            t_sys = float(t_sys)
            t_ntp = float(t_ntp)
            t_off = t_sys - t_ntp

            if  host_id in t_host and \
                t_host[host_id] != t_off:

                diff = t_off - t_host[host_id]
                accuracy = max(accuracy, diff)

                # we allow for *some* amount of inconsistency before warning
                if diff > NTP_DIFF_WARN_LIMIT:
                    print('conflicting time sync for %-45s (%15s): '
                          '%10.2f - %10.2f = %5.2f'
                        % (pname.split('/')[-1], host_id, t_off,
                           t_host[host_id], diff))
                    continue

            t_host[host_id] = t_off


    unsynced = set()
    # now that we can align clocks for all hosts, apply that correction to all
    # profiles
    for pname, prof in profs.items():

        if not len(prof):
          # print('empty prof: %s' % pname)
            continue

        if not syncs[pname]['abs']:

<<<<<<< HEAD
        sync = syncs[pname][0]

        host, ip, _, _, _ = sync[MSG].split(':')
        host_id = '%s:%s' % (host, ip)
        if host_id in t_host:
            t_off = t_host[host_id]
=======
            t_off = 0.0

>>>>>>> 103688cd
        else:

<<<<<<< HEAD
        t_0 = sync[TIME]
        t_0 -= t_min
=======
            sync_abs = syncs[pname]['abs'][0]

            host, ip, _, _, _ = sync_abs[MSG].split(':')
            host_id = '%s:%s' % (host, ip)
            if host_id in t_host:
                t_off = t_host[host_id]
            else:
                unsynced.add(host_id)
                t_off = 0.0

            t_0 = sync_abs[TIME]
            t_0 -= t_min
>>>>>>> 103688cd

        # correct profile timestamps
        for row in prof:

            row[TIME] -= t_min
            row[TIME] -= t_off

          # print(row[EVENT],)
            # count closing entries
            if row[EVENT] == 'END':
                c_end += 1

        # add profile to global one
        p_glob += prof

      # if prof:
      #     print('check        %-100s: %s' % (pname, prof[0][TIME:EVENT]))

        # Check for proper closure of profiling files
      # if c_end == 0:
      #     print('WARNING: profile "%s" not correctly closed.' % pname)
      # elif c_end > 1:
      #     print('WARNING: profile "%s" closed %d times.' % (pname, c_end))

    # sort by time and return
    p_glob = sorted(p_glob[:], key=lambda k: k[TIME])

  # print('check        %-100s: %s' % ('t_min', p_glob[0][TIME]))
  # print('check        %-100s: %s' % ('t_max', p_glob[-1][TIME]))
    return p_glob, accuracy


# ------------------------------------------------------------------------------
#
def clean_profile(profile, sid, state_final=None, state_canceled=None):
    '''
    This method will prepare a profile for consumption in radical.analytics.
    It performs the following actions:

      - assignes the session uid to all events without uid
      - sort by time
    '''

    entities = dict()  # things which have a uid

    if not state_final:
        state_final = []
    elif not isinstance(state_final, list):
        state_final = [state_final]

    for event in profile:

        uid   = event[UID  ]
        state = event[STATE]
        name  = event[EVENT]

        # we derive entity_type from the uid -- but funnel
        # some cases into the session
        if uid:
            event[ENTITY] = uid.split('.',1)[0]
        else:
            event[ENTITY] = 'session'
            event[UID]    = sid
            uid = sid

        if uid not in entities:
            entities[uid] = dict()
            entities[uid]['states'] = dict()
            entities[uid]['events'] = list()

        if name == 'advance':

            # this is a state progression
            assert state, 'cannot advance w/o state'
            assert uid,   'cannot advance w/o uid'

            # this is a state transition event
            event[EVENT] = 'state'

            skip = False
            if state in state_final and state != state_canceled:

                # a final state other than CANCELED will cancel any previous
                # CANCELED state.
                if  state_canceled and \
                    state_canceled in entities[uid]['states']:
                    del entities[uid]['states'][state_canceled]

                # vice-versa, we will not add CANCELED if a final
                # state already exists:
                if  state_canceled and \
                    state_canceled == state:
                    if any([s in entities[uid]['states']
                              for s in state_final]):
                        skip = True
                        continue

            if state in entities[uid]['states']:
                # ignore duplicated recordings of state transitions
                skip = True
                continue
              # raise ValueError('double state (%s) for %s' % (state, uid))

            if not skip:
                entities[uid]['states'][state] = event

        entities[uid]['events'].append(event)


    # we have evaluated, cleaned and sorted all events -- now we recreate
    # a clean profile out of them
    ret = list()
    for event in profile:

        if not event[UID]   : event[UID   ] = sid
        if not event[ENTITY]: event[ENTITY] = 'session'

        ret.append(event)

    return sorted(ret[:], key=lambda k: k[TIME])


# ------------------------------------------------------------------------------
<|MERGE_RESOLUTION|>--- conflicted
+++ resolved
@@ -602,24 +602,9 @@
             continue
 
         if not syncs[pname]['abs']:
-
-<<<<<<< HEAD
-        sync = syncs[pname][0]
-
-        host, ip, _, _, _ = sync[MSG].split(':')
-        host_id = '%s:%s' % (host, ip)
-        if host_id in t_host:
-            t_off = t_host[host_id]
-=======
             t_off = 0.0
 
->>>>>>> 103688cd
         else:
-
-<<<<<<< HEAD
-        t_0 = sync[TIME]
-        t_0 -= t_min
-=======
             sync_abs = syncs[pname]['abs'][0]
 
             host, ip, _, _, _ = sync_abs[MSG].split(':')
@@ -632,7 +617,6 @@
 
             t_0 = sync_abs[TIME]
             t_0 -= t_min
->>>>>>> 103688cd
 
         # correct profile timestamps
         for row in prof:

--- conflicted
+++ resolved
@@ -13,12 +13,8 @@
 import datetime
 import threading
 
-<<<<<<< HEAD
-from .misc      import dockerized
+from .misc      import dockerized, get_radical_base
 from .singleton import Singleton
-=======
-from .misc import dockerized, get_radical_base
->>>>>>> 6aab81ca
 
 
 # ------------------------------------------------------------------------------
@@ -53,7 +49,7 @@
 
         with self._rlock:
 
-            if not prefix in self._registry:
+            if prefix not in self._registry:
                 self._registry[prefix] = 0
 
             ret = self._registry[prefix]
@@ -70,7 +66,7 @@
         """
 
         with self._rlock:
-            
+
             if reset_all_others:
                 # reset all counters *but* the one given
                 for p in self._registry:
@@ -96,13 +92,10 @@
 ID_CUSTOM  = 'custom'
 ID_UUID    = 'uiud'
 
-# ------------------------------------------------------------------------------
-#
-<<<<<<< HEAD
-def generate_id(prefix, mode=ID_SIMPLE, base=None):
-=======
-def generate_id(prefix, mode=ID_SIMPLE, namespace=None):
->>>>>>> 6aab81ca
+
+# ------------------------------------------------------------------------------
+#
+def generate_id(prefix, mode=ID_SIMPLE, namespace=None, base=None):
     """
     Generate a human readable, sequential ID for the given prefix.
 
@@ -152,17 +145,18 @@
     Example:: 
 
         sid   = ru.generate_id('re.session', ru.ID_PRIVATE)
-        print sid, ru.generate_id('pipeline.%(item_counter)04d', ru.ID_CUSTOM, namespace=sid)
-        print sid, ru.generate_id('pipeline.%(item_counter)04d', ru.ID_CUSTOM, namespace=sid)
+        print ru.generate_id('item.%(item_counter)04d', ru.ID_CUSTOM, namespace=sid)
+        print ru.generate_id('item.%(item_counter)04d', ru.ID_CUSTOM, namespace=sid)
 
 
     This will generate the following output::
 
-        re.session.vivek-HP-Pavilion-m6-Notebook-PC.vivek.017548.0001 pipeline.0000
-        re.session.vivek-HP-Pavilion-m6-Notebook-PC.vivek.017548.0001 pipeline.0001
-
-    The namespaces are stored under ```$RADICAL_BASE_DIR/.radical/utils/```.  If
-    `RADICAL_BASE_DIR` is not set, then `$HOME` is used.
+        re.session.ruvendell.vivek.017548.0001 pipeline.0000
+        re.session.ruvendell.vivek.017548.0001 pipeline.0001
+
+    'base' is the directory used to store persistent information which survive
+    application runs.  This defaults to `$RADICAL_BASE_DIR/.radical/utils/`.
+    If `RADICAL_BASE_DIR` is not set, then `$HOME` is used.
 
     Note that for docker containers, we try to avoid hostname / username clashes
     and will, for `ID_PRIVATE`, revert to `ID_UUID`.
@@ -175,7 +169,7 @@
     template = ""
 
     if dockerized() and mode == ID_PRIVATE:
-         mode = ID_UUID
+        mode = ID_UUID
 
     if   mode == ID_SIMPLE : template = "%(prefix)s.%(counter)04d"
     elif mode == ID_UNIQUE : template = "%(prefix)s.%(date)s.%(time)s.%(pid)06d.%(counter)04d"
@@ -185,23 +179,6 @@
     else:
         raise ValueError("mode '%s' not supported for ID generation", mode)
 
-<<<<<<< HEAD
-    return _generate_id(template, prefix, base)
-
-# ------------------------------------------------------------------------------
-#
-def _generate_id(template, prefix, base=None):
-    '''
-    base: directory to store the counter state in
-          default: `$HOME/.radical/utils`
-    '''
-=======
-    return _generate_id(template, prefix, namespace)
-
-# ------------------------------------------------------------------------------
-#
-def _generate_id(template, prefix, namespace=None):
->>>>>>> 6aab81ca
 
     # FIXME: several of the vars below are constants, and many of them are
     # rarely used in IDs.  They should be created only once per module instance,
@@ -209,8 +186,6 @@
 
     if not base:
         base = _BASE
-
-    import getpass
 
     state_dir = _BASE
     if namespace:
@@ -224,69 +199,57 @@
     # seconds since epoch(float), and timestamp
     seconds = time.time()
     now     = datetime.datetime.fromtimestamp(seconds)
-    days    = int(seconds / (60*60*24))
+    days    = int(seconds / (60 * 60 * 24))
 
     try:
+        import getpass
         user = getpass.getuser()
     except Exception:
         user = 'nobody'
 
     info = dict()
 
-    info['day_counter' ]  = 0
-    info['item_counter']  = 0
-    info['counter'     ]  = 0
-    info['prefix'      ]  = prefix
-    info['now'         ]  = now
-    info['seconds'     ]  = int(seconds)              # full seconds since epoch
-    info['days'        ]  = days                      # full days since epoch
-    info['user'        ]  = user                      # local username
-    info['date'        ]  = "%04d.%02d.%02d" % (now.year, now.month,  now.day)
-    info['time'        ]  = "%02d.%02d.%02d" % (now.hour, now.minute, now.second)
-    info['pid'         ]  = os.getpid()
-
-    # the following ones are time consuming, and only done when needed
-    if '%(host)' in template: info['host'] = socket.gethostname() # local hostname
-    if '%(uuid)' in template: info['uuid'] = uuid.uuid1()         # pain old uuid
+    info['day_counter' ] = 0
+    info['item_counter'] = 0
+    info['counter'     ] = 0
+    info['prefix'      ] = prefix
+    info['now'         ] = now
+    info['seconds'     ] = int(seconds)              # full seconds since epoch
+    info['days'        ] = days                      # full days since epoch
+    info['user'        ] = user                      # local username
+    info['date'        ] = "%04d.%02d.%02d" % (now.year, now.month,  now.day)
+    info['time'        ] = "%02d.%02d.%02d" % (now.hour, now.minute, now.second)
+    info['pid'         ] = os.getpid()
+
+    # hostname query and proper uuid are time consuming, only done when needed
+    if '%(host)' in template: info['host'] = socket.gethostname()
+    if '%(uuid)' in template: info['uuid'] = uuid.uuid1()
 
     # FIXME: os.open should be scoped in a `with` clause, or in
     #        a `try/except/finally` clause
 
     if '%(day_counter)' in template:
-<<<<<<< HEAD
-        fd = os.open("%s/rp_%s_%s.cnt" % (base, user, days), os.O_RDWR | os.O_CREAT)
-=======
         fd = os.open("%s/ru_%s_%s.cnt" % (state_dir, user, days), os.O_RDWR | os.O_CREAT)
->>>>>>> 6aab81ca
         fcntl.flock(fd, fcntl.LOCK_EX)
         os.lseek(fd, 0, os.SEEK_SET )
-        data = os.read(fd, 256)
-        if not data: data = 0
-        info['day_counter'] = int(data)
+        info['day_counter'] = int(os.read(fd, 256) or 0)
         os.lseek(fd, 0, os.SEEK_SET )
-        os.write(fd, "%d\n" % (info['day_counter']+1))
+        os.write(fd, "%d\n" % (info['day_counter'] + 1))
         os.close(fd)
 
     if '%(item_counter)' in template:
-<<<<<<< HEAD
         tmp   = re.sub('\.?%\(.*?\).*?[sdf]', '', prefix)
-        fname = "%s/rp_%s_%s.cnt" % (base, user, tmp)
+        fname = "%s/ru_%s_%s.cnt" % (base, user, tmp)
         fd    = os.open(fname, os.O_RDWR | os.O_CREAT)
-=======
-        fd = os.open("%s/ru_%s_%s.cnt" % (state_dir, user, prefix), os.O_RDWR | os.O_CREAT)
->>>>>>> 6aab81ca
         fcntl.flock(fd, fcntl.LOCK_EX)
         os.lseek(fd, 0, os.SEEK_SET)
-        data = os.read(fd, 256)
-        if not data: data = 0
-        info['item_counter'] = int(data)
+        info['item_counter'] = int(os.read(fd, 256) or 0)
         os.lseek(fd, 0, os.SEEK_SET)
-        os.write(fd, "%d\n" % (info['item_counter']+1))
+        os.write(fd, "%d\n" % (info['item_counter'] + 1))
         os.close(fd)
 
     if '%(counter)' in template:
         info['counter'] = _id_registry.get_counter(prefix.replace('%', ''))
-
 
     ret = template % info
 
@@ -295,7 +258,7 @@
       # pprint.pprint(info)
       # print template
       # print ret
-        raise ValueError('unknown replacement pattern in template (%s)' % template)
+        raise ValueError('unknown template pattern (%s)' % template)
 
     return ret
 

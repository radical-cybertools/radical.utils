--- conflicted
+++ resolved
@@ -177,14 +177,8 @@
     and will, for `ID_PRIVATE`, revert to `ID_UUID`.
     """
 
-<<<<<<< HEAD
-    if not prefix or \
-        not isinstance(prefix, str):
-        raise TypeError("ID generation expect prefix in string type")
-=======
     if not prefix or not isinstance(prefix, str):
         raise TypeError("ID generation expect prefix in basestring type")
->>>>>>> a7accc7d
 
     if _cache['dockerized'] and mode == ID_PRIVATE:
         mode = ID_UUID
@@ -251,14 +245,6 @@
     #        a `try/except/finally` clause
 
     if '%(day_counter)' in template:
-<<<<<<< HEAD
-        fname = "%s/ru_%s_%s.cnt" % (state_dir, user, days)
-        fd    = os.open(fname, os.O_RDWR | os.O_CREAT)
-        fcntl.flock(fd, fcntl.LOCK_EX)
-        os.lseek(fd, 0, os.SEEK_SET )
-        info['day_counter'] = int(os.read(fd, 256) or 0)
-        os.lseek(fd, 0, os.SEEK_SET )
-=======
         fname = os.path.join(state_dir, 'ru_%s_%s.cnt' % (user, days))
         fd = os.open(fname, os.O_RDWR | os.O_CREAT)
         fcntl.flock(fd, fcntl.LOCK_EX)
@@ -267,18 +253,12 @@
         if not data: data = 0
         info['day_counter'] = int(data)
         os.lseek(fd, 0, os.SEEK_SET)
->>>>>>> a7accc7d
         line = "%d\n" % (info['day_counter'] + 1)
         line = str.encode(line)
         os.write(fd, line)
         os.close(fd)
 
     if '%(item_counter)' in template:
-<<<<<<< HEAD
-        tmp   = re.sub('\.?%\(.*?\).*?[sdf]', '', prefix)
-        fname = "%s/ru_%s_%s.cnt" % (state_dir, user, tmp)
-        fd    = os.open(fname, os.O_RDWR | os.O_CREAT)
-=======
 
         # clean up "prefix" to use in file name
         #  FIXME: extend same procedure for other cases (with regex?)
@@ -292,7 +272,6 @@
 
         fname = os.path.join(state_dir, 'ru_%s_%s.cnt' % (user, prefix))
         fd = os.open(fname, os.O_RDWR | os.O_CREAT)
->>>>>>> a7accc7d
         fcntl.flock(fd, fcntl.LOCK_EX)
         os.lseek(fd, 0, os.SEEK_SET)
         info['item_counter'] = int(os.read(fd, 256) or 0)
@@ -305,15 +284,10 @@
     if '%(counter)' in template:
         info['counter'] = _id_registry.get_counter(prefix.replace('%', ''))
 
-<<<<<<< HEAD
-    ret = template % info
-
-    if '%(' in ret:
-=======
+
     try:
         ret = template % info
     except KeyError:
->>>>>>> a7accc7d
         raise ValueError('unknown pattern in template (%s)' % template)
 
     return ret

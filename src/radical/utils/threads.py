--- conflicted
+++ resolved
@@ -7,13 +7,8 @@
 import os
 import sys
 import signal
-<<<<<<< HEAD
-import _thread
-import traceback
-=======
 import ctypes
 import _thread
->>>>>>> 989abe6b
 
 import queue        as queue
 import threading    as mt
@@ -210,11 +205,7 @@
         alive = self.is_alive(strict=False)
 
         if not alive and term:
-<<<<<<< HEAD
-            self._ru_log.warning('alive check failed, stop [%s - %s]', alive, term)
-=======
             self._ru_log.warning('alive check failed [%s - %s]', alive, term)
->>>>>>> 989abe6b
             self.stop()
         else:
             return alive

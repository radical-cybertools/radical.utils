--- conflicted
+++ resolved
@@ -1,35 +1,17 @@
 
 import os
-import re
 import sys
 import time
 import regex
-<<<<<<< HEAD
-import queue
-import shlex
-import select
-import signal
 import socket
 import pkgutil
 import datetime
 import itertools
 import netifaces
 
-import subprocess as sp
-import threading  as mt
-
-
-from . import url       as ruu
-from . import constants as ruc
-=======
-import socket
-import pkgutil
-import netifaces
-
-import url as ruu
->>>>>>> 12ac887a
-
+from .         import url       as ruu
 from .ru_regex import ReString
+
 
 
 # ------------------------------------------------------------------------------
@@ -342,6 +324,14 @@
 
 # ------------------------------------------------------------------------------
 #
+is_list = islist  # FIXME
+to_list = tolist  # FIXME
+def is_str(s):
+    return isinstance(s, basestring)
+
+
+# ------------------------------------------------------------------------------
+#
 # to keep RU 2.6 compatible, we provide import_module which works around some
 # quirks of __import__ when being used with dotted names. This is what the
 # python docs recommend to use.  This basically steps down the module path and
@@ -544,17 +534,77 @@
         check = base + key
         checks.append(check)
 
-    fout = open('/tmp/t', 'a')
-    fout.write('%s\n' % checks)
-
     for check in reversed(checks):
-        fout.write(' -- %s\n' % check)
         if check in os.environ:
             val = os.environ[check]
-            fout.write(' -- %s %s\n\n' % (check, val))
             return val
 
     return default
+
+
+# ------------------------------------------------------------------------------
+#
+def expandvars(data, env=None, ignore_missing=True):
+    '''
+    expand the given string (`data`) with environment variables.  If `env` is
+    provided, use that env disctionary for expansion instead of `os.environ`.
+
+    The replacement is performed for the following variable specs 
+
+        assume  `export BAR=bar`:
+
+            $BAR      : foo_$BAR_baz   -> foo_bar_baz
+            ${BAR}    : foo_${BAR}_baz -> foo_bar_baz
+            $(BAR:buz): foo_${BAR}_baz -> foo_bar_baz
+
+        assume `unset BAR`, `ignore_missing=True`
+
+            $BAR      : foo_$BAR_baz   -> foo__baz
+            ${BAR}    : foo_${BAR}_baz -> foo__baz
+            $(BAR:buz): foo_${BAR}_baz -> foo_buz_baz
+
+        assume `unset BAR`, `ignore_missing=False`
+
+            $BAR      : foo_$BAR_baz   -> ValueError('cannot expand $BAR')
+            ${BAR}    : foo_${BAR}_baz -> ValueError('cannot expand $BAR')
+            $(BAR:buz): foo_${BAR}_baz -> foo_buz_baz
+    '''
+    if not env:
+        env = os.environ
+
+    data = ReString(data)
+    ret  = ''
+
+    while True:
+        with data // '(.*?)(\$(?:{([a-zA-Z0-9_:]+)}|([a-zA-Z0-9_]+)))(.*)' as res:
+
+            if not res:
+                ret += data
+                break
+
+            ret  += res[0]
+
+            if   res[2] is not None: tmp = res[2]
+            elif res[3] is not None: tmp = res[3]
+            else: RuntimeError('regex inconsistency')
+
+            elems = tmp.split(':', 1)
+            key   = elems[0]
+            if len(elems) == 1: default = None
+            else              : default = elems[1]
+            val   = env.get(key, default)
+
+            if val is None:
+                if ignore_missing:
+                    val = ''
+                else:
+                    raise ValueError('cannot expand $%s' % key)
+
+            ret += data[:res.start(1)]
+            ret += val
+            data = ReString(res[4])
+
+    return ret
 
 
 # ------------------------------------------------------------------------------
@@ -625,226 +675,6 @@
 
 # ------------------------------------------------------------------------------
 #
-<<<<<<< HEAD
-def is_str(s):
-    return isinstance(s, basestring)
-
-
-# ------------------------------------------------------------------------------
-#
-def sh_callout(cmd, stdout=True, stderr=True, shell=False):
-    '''
-    call a shell command, return `[stdout, stderr, retval]`.
-    '''
-
-    # convert string into arg list if needed
-    if not shell and is_str(cmd): cmd = shlex.split(cmd)
-
-    if stdout: stdout = sp.PIPE
-    else     : stdout = None
-
-    if stderr: stderr = sp.PIPE
-    else     : stderr = None
-
-    p = sp.Popen(cmd, stdout=stdout, stderr=stderr, shell=shell)
-
-    if not stdout and not stderr:
-        ret = p.wait()
-    else:
-        stdout, stderr = p.communicate()
-        ret            = p.returncode
-    return stdout, stderr, ret
-
-
-# ------------------------------------------------------------------------------
-#
-def sh_callout_bg(cmd, stdout=None, stderr=None, shell=False):
-    '''
-    call a shell command in the background.  Do not attempt to pipe STDOUT/ERR,
-    but only support writing to named files.
-    '''
-
-    # pipes won't work - see sh_callout_async
-    if stdout == sp.PIPE: raise ValueError('stdout pipe unsupported')
-    if stderr == sp.PIPE: raise ValueError('stderr pipe unsupported')
-
-    # openfile descriptors for I/O, if needed
-    if is_str(stdout): stdout = open(stdout, 'w')
-    if is_str(stderr): stderr = open(stderr, 'w')
-
-    # convert string into arg list if needed
-    if not shell and is_str(cmd): cmd = shlex.split(cmd)
-
-    sp.Popen(cmd, stdout=stdout, stderr=stderr, shell=shell)
-
-    return 
-
-
-# ------------------------------------------------------------------------------
-#
-def sh_callout_async(cmd, stdout=True, stderr=False, shell=False):
-    '''
-
-    Run a command, and capture stdout/stderr if so flagged.  The call will
-    return an PROC object instance on which the captured output can be retrieved
-    line by line (I/O is line buffered).  When the process is done, a `None`
-    will be returned on the I/O queues.
-
-    Line breaks are stripped.
-
-    stdout/stderr: True [default], False, string
-      - False : discard I/O
-      - True  : capture I/O as queue [default]
-      - string: capture I/O as queue, also write to named file
-
-    shell: True, False [default]
-      - pass to popen
-
-    PROC:
-      - PROC.stdout         : `queue.Queue` instance delivering stdout lines
-      - PROC.stderr         : `queue.Queue` instance delivering stderr lines
-      - PROC.state          : ru.RUNNING, ru.DONE, ru.FAILED
-      - PROC.rc             : returncode (None while ru.RUNNING)
-      - PROC.stdout_filename: name of stdout file (when available)
-      - PROC.stderr_filename: name of stderr file (when available)
-    '''
-    # NOTE: Fucking python screws up stdio buffering when threads are used,
-    #       *even if the treads do not perform stdio*.  Its possible that the
-    #       logging module interfers, too.  Either way, I am fed up debugging
-    #       this shit, and give up.  This method does not work for threaded
-    #       python applications.
-    assert(False), 'this is broken for python apps'
-
-
-    # --------------------------------------------------------------------------
-    #
-    class _PROC(object):
-
-        # ----------------------------------------------------------------------
-        def __init__(self, cmd, stdout, stderr, shell):
-
-            cmd = cmd.strip()
-
-            self._out_c = bool(stdout)               # flag stdout capture
-            self._err_c = bool(stderr)               # flag stderr capture
-
-            self._out_r, self._out_w = os.pipe()     # get stdout from child
-            self._err_r, self._err_w = os.pipe()     # get stderr from child
-
-            self._out_o = os.fdopen(self._out_r)     # file object for out ep
-            self._err_o = os.fdopen(self._err_r)     # file object for err ep
-
-            self._out_q = queue.Queue()              # put stdout to parent
-            self._err_q = queue.Queue()              # put stderr to parent
-
-            if is_str(stdout): self._out_f = open(stdout, 'w')
-            else             : self._out_f = None
-
-            if is_str(stderr): self._err_f = open(stderr, 'w')
-            else             : self._err_f = None
-
-            self.state = ruc.RUNNING
-            self._proc = sp.Popen(cmd, stdout=self._out_w, stderr=self._err_w,
-                                  shell=shell, bufsize=1)
-
-            t = mt.Thread(target=self._watch) 
-            t.daemon = True
-            t.start()
-
-            self.rc = None  # return code
-
-
-
-        @property
-        def stdout(self):
-            if not self._out_c:
-                raise RuntimeError('stdout not captured')
-            return self._out_q
-
-        @property
-        def stderr(self):
-            if not self._err_c:
-                raise RuntimeError('stderr not captured')
-            return self._err_q
-
-
-        @property
-        def stdout_filename(self):
-            if not self._out_f:
-                raise RuntimeError('stdout not recorded')
-            return self._out_f.name
-
-        @property
-        def stderr_filename(self):
-            if not self._err_f:
-                raise RuntimeError('stderr not recorded')
-            return self._err_f.name
-
-
-        # ----------------------------------------------------------------------
-        def _watch(self):
-
-            poller = select.poll()
-            poller.register(self._out_r, select.POLLIN | select.POLLHUP)
-            poller.register(self._err_r, select.POLLIN | select.POLLHUP)
-
-            # try forever to read stdout and stderr, stop only when either
-            # signals that process died
-            while True:
-
-                active = False
-                fds    = poller.poll(100)  # timeout configurable (ms)
-
-                for fd,mode in fds:
-
-                    if mode & select.POLLHUP:
-                        # fd died - #grab data from other fds
-                        continue
-
-                    if fd    == self._out_r:
-                        o_in  = self._out_o
-                        q_out = self._out_q
-                        f_out = self._out_f
-
-                    elif fd  == self._err_r:
-                        o_in  = self._err_o
-                        q_out = self._err_q
-                        f_out = self._err_f
-
-                    line = o_in.readline()  # `bufsize=1` in `popen`
-
-                    if line:
-                        # found valid data (active)
-                        active = True
-                        if q_out: q_out.put(line.rstrip('\n'))
-                        if f_out: f_out.write(line)
-
-                # no data received - check process health
-                if not active and self._proc.poll() is not None:
-
-                    # process is dead
-                    self.rc = self._proc.returncode
-
-                    if self.rc == 0: self.state = ruc.DONE
-                    else           : self.state = ruc.FAILED
-
-                    if self._out_q: self._out_q.put(None)  # signal EOF
-                    if self._err_q: self._err_q.put(None)  # signal EOF
-
-                    if self._out_q: self._out_q.join()     # ensure reads
-                    if self._err_q: self._err_q.join()     # ensure reads
-
-                    return  # finishes thread
-
-    # --------------------------------------------------------------------------
-
-    return _PROC(cmd=cmd, stdout=stdout, stderr=stderr, shell=shell)
-
-
-# ------------------------------------------------------------------------------
-#
-=======
->>>>>>> 12ac887a
 def get_radical_base(module=None):
     '''
     Several parts of the RCT stack store state on the file system.  This should
@@ -879,129 +709,3 @@
 
 
 # ------------------------------------------------------------------------------
-#
-<<<<<<< HEAD
-class Heartbeat(object):
-
-    # --------------------------------------------------------------------------
-    #
-    def __init__(self, uid, timeout, frequency=1):
-        '''
-        This is a simple hearteat monitor: after construction, it needs to be
-        called in ingtervals shorter than the given `timeout` value.  A thread
-        will be created which checks if heartbeats arrive timeely - if not, the
-        current process is killed via `os.kill()`.
-
-        If no timeout is given, all class methods are noops.
-        '''
-
-        self._uid     = uid
-        self._timeout = timeout
-        self._freq    = frequency
-        self._last    = time.time()
-        self._cnt     = 0
-        self._pid     = os.getpid()
-
-        if self._timeout:
-            self._watcher = mt.Thread(target=self._watch)
-            self._watcher.daemon = True
-            self._watcher.start()
-
-
-    # --------------------------------------------------------------------------
-    #
-    def _watch(self):
-
-        while True:
-
-            time.sleep(self._freq)
-
-            if time.time() - self._last > self._timeout:
-
-                os.kill(self._pid, signal.SIGTERM)
-                sys.stderr.write('Heartbeat timeout: %s\n' % self._uid)
-                sys.stderr.flush()
-
-
-    # --------------------------------------------------------------------------
-    #
-    def beat(self, timestamp=None):
-
-        if not self._timeout:
-            return
-
-        if not timestamp:
-            timestamp = time.time()
-
-        self._last = timestamp
-        self._cnt += 1
-
-
-# ------------------------------------------------------------------------------
-=======
-def expandvars(data, env=None, ignore_missing=True):
-    '''
-    expand the given string (`data`) with environment variables.  If `env` is
-    provided, use that env disctionary for expansion instead of `os.environ`.
-
-    The replacement is performed for the following variable specs 
-
-        assume  `export BAR=bar`:
-
-            $BAR      : foo_$BAR_baz   -> foo_bar_baz
-            ${BAR}    : foo_${BAR}_baz -> foo_bar_baz
-            $(BAR:buz): foo_${BAR}_baz -> foo_bar_baz
-
-        assume `unset BAR`, `ignore_missing=True`
-
-            $BAR      : foo_$BAR_baz   -> foo__baz
-            ${BAR}    : foo_${BAR}_baz -> foo__baz
-            $(BAR:buz): foo_${BAR}_baz -> foo_buz_baz
-
-        assume `unset BAR`, `ignore_missing=False`
-
-            $BAR      : foo_$BAR_baz   -> ValueError('cannot expand $BAR')
-            ${BAR}    : foo_${BAR}_baz -> ValueError('cannot expand $BAR')
-            $(BAR:buz): foo_${BAR}_baz -> foo_buz_baz
-    '''
-    if not env:
-        env = os.environ
-
-    data = ReString(data)
-    ret  = ''
-
-    while True:
-        with data // '(.*?)(\$(?:{([a-zA-Z0-9_:]+)}|([a-zA-Z0-9_]+)))(.*)' as res:
-
-            if not res:
-                ret += data
-                break
-
-            ret  += res[0]
-
-            if   res[2] is not None: tmp = res[2]
-            elif res[3] is not None: tmp = res[3]
-            else: RuntimeError('regex inconsistency')
-
-            elems = tmp.split(':', 1)
-            key   = elems[0]
-            if len(elems) == 1: default = None
-            else              : default = elems[1]
-            val   = env.get(key, default)
-
-            if val is None:
-                if ignore_missing:
-                    val = ''
-                else:
-                    raise ValueError('cannot expand $%s' % key)
-
-            ret += data[:res.start(1)]
-            ret += val
-            data = ReString(res[4])
-
-    return ret
-
-
-# ------------------------------------------------------------------------------
-
->>>>>>> 12ac887a

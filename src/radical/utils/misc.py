--- conflicted
+++ resolved
@@ -5,11 +5,7 @@
 import time
 import errno
 import socket
-<<<<<<< HEAD
-import pkgutil
 import tarfile
-=======
->>>>>>> 3cc0cd03
 import datetime
 import tempfile
 import itertools

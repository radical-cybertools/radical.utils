
import os
import sys
import time
import regex
<<<<<<< HEAD
=======
import shlex
>>>>>>> cf76f283
import socket
import importlib
import netifaces

import url as ruu


# ------------------------------------------------------------------------------
#
def split_dburl(dburl, default_dburl=None):
    """
    we split the url into the base mongodb URL, and the path element, whose
    first element is the database name, and the remainder is interpreted as
    collection id.
    """

    # if the given URL does not contain schema nor host, the default URL is used
    # as base, and the given URL string is appended to the path element.

    url = ruu.Url(dburl)

    if not url.schema and not url.host:
        url      = ruu.Url(default_dburl)
        url.path = dburl

    # NOTE: add other data base schemes here...
    if 'mongodb' not in url.schema.split('+'):
        raise ValueError("expected 'mongodb[+ssl]://' url, not '%s'" % dburl)

    host = url.host
    port = url.port
    path = url.path
    user = url.username
    pwd  = url.password
    ssl  = False

    if 'ssl' in url.schema.split('+'):
        ssl = True
        url.schema = 'mongodb'

    if not host:
        host = 'localhost'

    if  path.startswith('/'):
        path = path[1:]
    path_elems = path.split('/')

    dbname = None
    cname  = None
    pname  = None

    if  len(path_elems)  >  0:
        dbname = path_elems[0]

    if  len(path_elems)  >  1:
        dbname = path_elems[0]
        cname  = path_elems[1]

    if  len(path_elems)  >  2:
        dbname = path_elems[0]
        cname  = path_elems[1]
        pname  = '.'.join(path_elems[2:])

    if  dbname == '.':
        dbname = None

    return [host, port, dbname, cname, pname, user, pwd, ssl]


# ------------------------------------------------------------------------------
#
def mongodb_connect(dburl, default_dburl=None):
    """
    connect to the given mongodb, perform auth for the database (if a database
    was given).
    """

    try:
        import pymongo
    except ImportError:
        msg  = " \n\npymongo is not available -- install radical.utils with: \n\n"
        msg += "  (1) pip install --upgrade -e '.[pymongo]'\n"
        msg += "  (2) pip install --upgrade    'radical.utils[pymongo]'\n\n"
        msg += "to resolve that dependency (or install pymongo manually).\n"
        msg += "The first version will work for local installation, \n"
        msg += "the second one for installation from pypi.\n\n"
        raise ImportError(msg)

    [host, port, dbname, cname, pname, user, pwd, ssl] = split_dburl(dburl, default_dburl)

    mongo = pymongo.MongoClient(host=host, port=port, ssl=ssl)
    db    = None

    if  dbname:
        db = mongo[dbname]

        if  user and pwd:
            db.authenticate(user, pwd)

    else:

        # if no DB is given, we try to auth against all databases.
        for dbname in mongo.database_names():
            try:
                mongo[dbname].authenticate(user, pwd)
            except Exception:
                pass


    return mongo, db, dbname, cname, pname


# ------------------------------------------------------------------------------
#
def parse_file_staging_directives(directives):
    """
    staging directives

       [local_path] [operator] [remote_path]

    local path:
        * interpreted as relative to the application's working directory
        * must point to local storage (localhost)

    remote path
        * interpreted as relative to the job's working directory

    operator :
        * >  : stage to remote target, overwrite if exists
        * >> : stage to remote target, append    if exists
        * <  : stage to local  target, overwrite if exists
        * << : stage to local  target, append    if exists

    This method returns a tuple [src, tgt, op] for each given directive.  This
    parsing is backward compatible with the simple staging directives used
    previously -- any strings which do not contain staging operators will be
    interpreted as simple paths (identical for src and tgt), operation is set to
    '=', which must be interpreted in the caller context.
    """

    bulk = True
    if  not isinstance(directives, list):
        bulk       = False
        directives = [directives]

    ret = list()

    for directive in directives:

        if  not isinstance(directive, basestring):
            raise TypeError("file staging directives muct by of type string, "
                            "not %s" % type(directive))

        rs = regex.ReString(directive)

        if  rs // '^(?P<one>.+?)\s*(?P<op><|<<|>|>>)\s*(?P<two>.+)$':
            res = rs.get()
            ret.append([res['one'], res['two'], res['op']])

        else:
            ret.append([directive, directive, '='])

    if  bulk: return ret
    else    : return ret[0]


# ------------------------------------------------------------------------------
#
def time_stamp(spec):

    if  isinstance(spec, int)   or \
        isinstance(spec, float)    :

        import datetime
        return datetime.datetime.utcfromtimestamp(spec)

    return spec


# ------------------------------------------------------------------------------
#
def time_diff(dt_abs, dt_stamp):
    """
    return the time difference bewteen  two datetime
    objects in seconds (incl. fractions).  Exceptions (like on improper data
    types) fall through.
    """

    delta = dt_stamp - dt_abs

    # make it easy to use seconds since epoch instead of datetime objects
    if  isinstance(delta, int)   or \
        isinstance(delta, float)    :
        return delta

    import datetime
    if  not isinstance(delta, datetime.timedelta):
        raise TypeError("difference between '%s' and '%s' is not a .timedelta"
                     % (type(dt_abs), type(dt_stamp)))

    # get seconds as float
    seconds = delta.seconds + delta.microseconds / 1E6
    return seconds


# ------------------------------------------------------------------------------
#
def all_pairs(iterable, n):
    """
    [ABCD] -> [AB], [AC], [AD], [BC], [BD], [CD]
    """

    import itertools
    return list(itertools.combinations(iterable, n))


# ------------------------------------------------------------------------------
#
def cluster_list(iterable, n):
    """
    s -> (s0,s1,s2,...sn-1), (sn,sn+1,sn+2,...s2n-1), (s2n,s2n+1,s2n+2,...s3n-1), ...
    """

    from itertools import izip
    return izip(*[iter(iterable)] * n)


# ------------------------------------------------------------------------------
# From https://docs.python.org/release/2.3.5/lib/itertools-example.html
#
def window(seq, n=2):
    """
    Returns a sliding window (of width n) over data from the iterable"
    s -> (s0,s1,...s[n-1]), (s1,s2,...,sn), ...
    """

    from itertools import islice

    it = iter(seq)
    result = tuple(islice(it, n))

    if len(result) == n:
        yield result

    for elem in it:
        result = result[1:] + (elem,)
        yield result


# ------------------------------------------------------------------------------
#
def round_to_base(value, base=1):
    """
    This method expects an integer or float value, and will round it to any
    given integer base.  For example:

      1.5, 2 -> 2
      3.5, 2 -> 4
      4.5, 2 -> 4

      11.5, 20 -> 20
      23.5, 20 -> 20
      34.5, 20 -> 40

    The default base is '1'.
    """

    return int(base * round(float(value) / base))


# ------------------------------------------------------------------------------
#
def round_upper_bound(value):
    """
    This method expects an integer or float value, and will return an integer upper
    bound suitable for example to define plot ranges.  The upper bound is the
    smallest value larger than the input value which is a multiple of 1, 2 or
    5 times the order of magnitude (10**x) of the value.
    """

    bound = 0
    order = 0
    check = [1, 2, 5]

    while True:

        for c in check:

            bound = c * (10**order)

            if value < bound:
                return bound

        order += 1


# ------------------------------------------------------------------------------
#
def islist(thing):
    """
    return True if a thing is a list thing, False otherwise
    """

    return isinstance(thing, list)


# ------------------------------------------------------------------------------
#
def tolist(thing):
    """
    return a non-list thing into a list thing
    """

    if islist(thing):
        return thing
    return [thing]


# ------------------------------------------------------------------------------
#
# to keep RU 2.6 compatible, we provide import_module which works around some
# quirks of __import__ when being used with dotted names. This is what the
# python docs recommend to use.  This basically steps down the module path and
# loads the respective submodule until arriving at the target.
#
def import_module(name):

    mod = __import__(name)
    for s in name.split('.')[1:]:
        mod = getattr(mod, s)
    return mod


# ------------------------------------------------------------------------------
#
_hostname = None
def get_hostname():
    """
    Look up the hostname
    """

    if not _hostname:

        global _hostname
        if socket.gethostname().find('.') >= 0:
            _hostname = socket.gethostname()
        else:
            _hostname = socket.gethostbyaddr(socket.gethostname())[0]

    return _hostname


# ------------------------------------------------------------------------------
#
_hostip = None
def get_hostip(req=None, logger=None):
    """
    Look up the ip number for a given requested interface name.
    If interface is not given, do some magic.
    """

    global _hostip
    if _hostip:
        return _hostip

    AF_INET = netifaces.AF_INET

    # We create a ordered preference list, consisting of:
    #   - given arglist
    #   - white list (hardcoded preferred interfaces)
    #   - black_list (hardcoded unfavorable interfaces)
    #   - all others (whatever is not in the above)
    # Then this list is traversed, we check if the interface exists and has an
    # IP address.  The first match is used.

    if req: 
        if not isinstance(req, list):
            req = [req]
    else:
        req = []

    white_list = [
                  'ipogif0',  # Cray's
                  'br0',      # SuperMIC
                  'eth0',     # desktops etc.
                  'wlan0'     # laptops etc.
                 ]

    black_list = [
                  'lo',      # takes the 'inter' out of the 'net'
                  'sit0'     # ?
                 ]

    all  = netifaces.interfaces()
    rest = [iface for iface in all
                   if iface not in req and
                      iface not in white_list and
                      iface not in black_list]

    preflist = req + white_list + black_list + rest

    for iface in preflist:

        if iface not in all:
            if logger:
                logger.debug('check iface %s: does not exist', iface)
            continue

        info = netifaces.ifaddresses(iface)
        if AF_INET not in info:
            if logger:
                logger.debug('check iface %s: no information', iface)
            continue

        if not len(info[AF_INET]):
            if logger:
                logger.debug('check iface %s: insufficient information', iface)
            continue

        if not info[AF_INET][0].get('addr'):
            if logger:
                logger.debug('check iface %s: disconnected', iface)
            continue

        ip = info[AF_INET][0].get('addr')
        if logger:
            logger.debug('check iface %s: ip is %s', iface, ip)

        if ip:
            _hostip = ip
            return ip

    raise RuntimeError('could not determine ip on %s' % preflist)


# ------------------------------------------------------------------------------
#
def watch_condition(cond, target=None, timeout=None, interval=0.1):
    """
    Watch a given condition (a callable) until it returns the target value, and
    return that value.  Stop watching on timeout, in that case return None.  The
    condition is tested approximately every 'interval' seconds.
    """

    start = time.time()
    while True:
        ret = cond()
        if ret == target:
            return ret
        if timeout and time.time() > start + timeout:
            return None
        time.sleep(interval)


# ------------------------------------------------------------------------------
#
def name2env(name):
    """
    convert a name of the for 'radical.pilot' to an env vare base named
    'RADICAL_PILOT'.
    """

    return name.replace('.', '_').upper()


# ------------------------------------------------------------------------------
#
def get_env_ns(key, ns, default=None):
    """
    get an environment setting within a namespace.  For example. 

        get_env_ns('verbose', 'radical.pilot.umgr'), 

    will return the value of the first found env variable from the following
    sequence:

        RADICAL_PILOT_UMGR_VERBOSE
        RADICAL_PILOT_VERBOSE
        RADICAL_VERBOSE

    or 'None' if none of the above is set.  The given `name` and `key` are
    converted to upper case, dots are replaced by underscores.

    Note that an environment variable set with

        export RADICAL_VERBOSE=

    (ie. without an explicit, non-empty value) will be returned as an empty
    string.
    """

    ns     = name2env(ns)
    key    = name2env(key)
    base   = ''
    checks = list()
    for elem in ns.split('_'):
        base += elem + '_'
        check = base + key
        checks.append(check)

    for check in reversed(checks):
        if check in os.environ:
            return os.environ[check]

    return default


# ------------------------------------------------------------------------------
#
def stack():

    ret = {'sys'     : {'python'     : sys.version.split()[0],
                        'pythonpath' : os.environ.get('PYTHONPATH',  ''),
                        'virtualenv' : os.environ.get('VIRTUAL_ENV', '') or
                                       os.environ.get('CONDA_DEFAULT_ENV','')}, 
           'radical' : dict()
          }


    modules = ['radical.utils', 
               'radical.saga', 
               'saga', 
               'radical.pilot', 
               'radical.entk',
               'radical.analytics']

    for mod in modules:
        try:
            tmp = importlib.import_module(mod)
            ret['radical'][mod] = tmp.version_detail
        except:
            pass

    return ret


# ------------------------------------------------------------------------------
#
def get_size(obj, seen=None, strict=False):

    size   = sys.getsizeof(obj)
    obj_id = id(obj)

    if strict:
        # perform recursion checks
        if seen is None:
            seen = set()
        if obj_id in seen:
            return 0
        seen.add(obj_id)

    if isinstance(obj, dict):
        size += sum([get_size(v, seen, strict) for v in obj.values()])
        size += sum([get_size(k, seen, strict) for k in obj.keys()])

    elif hasattr(obj, '__dict__'):
        size += get_size(obj.__dict__, seen, strict)

    elif hasattr(obj, '__iter__') and not isinstance(obj, (str, bytes, bytearray)):
        size += sum([get_size(i, seen, strict) for i in obj])

    return size


# ------------------------------------------------------------------------------
#
def dockerized():

    if os.path.exists('/.dockerenv'):
        return True
    return False


# ------------------------------------------------------------------------------
<<<<<<< HEAD
=======
#
def sh_callout(cmd, shell=False):
    '''
    call a shell command, return `[stdout, stderr, retval]`.
    '''

    # convert string into arg list if needed
    if not shell and isinstance(cmd, basestring):
        cmd = shlex.split(cmd)

    p = sp.Popen(cmd, stdout=sp.PIPE, stderr=sp.PIPE, shell=shell)
    stdout, stderr = p.communicate()
    return stdout, stderr, p.returncode


# ------------------------------------------------------------------------------
#
def get_radical_base(module=None):
    '''
    Several parts of the RCT stack store state on the file system.  This should
    usually be under `$HOME/.radical` - but that location is not always
    available or desireable.  We interpret the env variable `RADICAL_BASE_DIR`,
    and fall back to `pwd` if neither that nor `$HOME` exists.

    The optional `module` parameter will result in the respective subdir name to
    be appended.  The resulting dir is created (if it does not exist), and the
    name is returned.
    '''


    base = os.environ.get("RADICAL_BASE_DIR")

    if not base or not os.path.isdir(base):
        base  = os.environ.get("HOME")

    if not base or not os.path.isdir(base):
        base  = os.environ.get("PWD")

    if not base or not os.path.isdir(base):
        base  = os.getcwd()

    if module: base += '/.radical/%s/' % module
    else     : base += '/.radical/'

    if not os.path.isdir(base):
        os.makedirs(base)

    return base


# ------------------------------------------------------------------------------
>>>>>>> cf76f283
<|MERGE_RESOLUTION|>--- conflicted
+++ resolved
@@ -3,15 +3,13 @@
 import sys
 import time
 import regex
-<<<<<<< HEAD
-=======
 import shlex
->>>>>>> cf76f283
 import socket
 import importlib
 import netifaces
 
-import url as ruu
+import subprocess as sp
+import url        as ruu
 
 
 # ------------------------------------------------------------------------------
@@ -581,8 +579,6 @@
 
 
 # ------------------------------------------------------------------------------
-<<<<<<< HEAD
-=======
 #
 def sh_callout(cmd, shell=False):
     '''
@@ -634,4 +630,3 @@
 
 
 # ------------------------------------------------------------------------------
->>>>>>> cf76f283

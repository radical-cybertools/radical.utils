
import re
import os
import sys
import glob
import time
import errno
import socket
import pkgutil
import datetime
import itertools
import netifaces

from .url      import Url
from .ru_regex import ReString


# ------------------------------------------------------------------------------
#
def split_dburl(dburl, default_dburl=None):
    '''
    we split the url into the base mongodb URL, and the path element, whose
    first element is the database name, and the remainder is interpreted as
    collection id.
    '''

    # if the given URL does not contain schema nor host, the default URL is used
    # as base, and the given URL string is appended to the path element.

    url = Url(dburl)

    if not url.schema and not url.host:
        url      = Url(default_dburl)
        url.path = dburl

    # NOTE: add other data base schemes here...
    if 'mongodb' not in url.schema.split('+'):
        raise ValueError("expected 'mongodb[+ssl]://' url, not '%s'" % dburl)

    host = url.host
    port = url.port
    path = url.path
    user = url.username
    pwd  = url.password
    ssl  = False

    if 'ssl' in url.schema.split('+'):
        ssl = True
        url.schema = 'mongodb'

    if not host:
        host = 'localhost'

    if  path.startswith('/'):
        path = path[1:]
    path_elems = path.split('/')

    dbname = None
    cname  = None
    pname  = None

    if  len(path_elems)  >  0:
        dbname = path_elems[0]

    if  len(path_elems)  >  1:
        dbname = path_elems[0]
        cname  = path_elems[1]

    if  len(path_elems)  >  2:
        dbname = path_elems[0]
        cname  = path_elems[1]
        pname  = '.'.join(path_elems[2:])

    if  dbname == '.':
        dbname = None

    return [host, port, dbname, cname, pname, user, pwd, ssl]


# ------------------------------------------------------------------------------
#
def mongodb_connect(dburl, default_dburl=None):
    '''
    connect to the given mongodb, perform auth for the database (if a database
    was given).
    '''

    try:
        import pymongo
    except ImportError:
        msg  = " \n\npymongo is not available -- install RU with: \n\n"
        msg += "  (1) pip install --upgrade -e '.[pymongo]'\n"
        msg += "  (2) pip install --upgrade    'radical.utils[pymongo]'\n\n"
        msg += "to resolve that dependency (or install pymongo manually).\n"
        msg += "The first version will work for local installation, \n"
        msg += "the second one for installation from pypi.\n\n"
        raise ImportError(msg)

    [host, port, dbname, cname, pname,
           user, pwd,    ssl] = split_dburl(dburl, default_dburl)

    mongo = pymongo.MongoClient(host=host, port=port, ssl=ssl)
    db    = None

    if  dbname:
        db = mongo[dbname]

        if  user and pwd:
            db.authenticate(user, pwd)

    else:

        # if no DB is given, we try to auth against all databases.
        for dbname in mongo.database_names():
            try:
                mongo[dbname].authenticate(user, pwd)
            except:
                pass

    return mongo, db, dbname, cname, pname


# ------------------------------------------------------------------------------
#
def parse_file_staging_directives(directives):
    '''
    staging directives

       [local_path] [operator] [remote_path]

    local path:
        * interpreted as relative to the application's working directory
        * must point to local storage (localhost)

    remote path
        * interpreted as relative to the job's working directory

    operator :
        * >  : stage to remote target, overwrite if exists
        * >> : stage to remote target, append    if exists
        * <  : stage to local  target, overwrite if exists
        * << : stage to local  target, append    if exists

    This method returns a tuple [src, tgt, op] for each given directive.  This
    parsing is backward compatible with the simple staging directives used
    previously -- any strings which do not contain staging operators will be
    interpreted as simple paths (identical for src and tgt), operation is set to
    '=', which must be interpreted in the caller context.
    '''

    bulk = True
    if  not isinstance(directives, list):
        bulk       = False
        directives = [directives]

    ret = list()

    for directive in directives:

        if  not is_string(directive):
            raise TypeError("file staging directives muct by of type string, "
                            "not %s" % type(directive))

        rs = ReString(directive)

        if  rs // r'^(?P<one>.+?)\s*(?P<op><|<<|>|>>)\s*(?P<two>.+)$':
            res = rs.get()
            ret.append([res['one'], res['two'], res['op']])

        else:
            ret.append([directive, directive, '='])

    if  bulk: return ret
    else    : return ret[0]


# ------------------------------------------------------------------------------
#
def time_stamp(spec):

    if  isinstance(spec, int) or \
        isinstance(spec, float)  :

        return datetime.datetime.utcfromtimestamp(spec)

    return spec


# ------------------------------------------------------------------------------
#
def time_diff(dt_abs, dt_stamp):
    '''
    return the time difference bewteen  two datetime
    objects in seconds (incl. fractions).  Exceptions (like on improper data
    types) fall through.
    '''

    delta = dt_stamp - dt_abs

    # make it easy to use seconds since epoch instead of datetime objects
    if  isinstance(delta, int) or \
        isinstance(delta, float)  :
        return delta

    if  not isinstance(delta, datetime.timedelta):
        raise TypeError("difference between '%s' and '%s' is not a .timedelta"
                     % (type(dt_abs), type(dt_stamp)))

    # get seconds as float
    seconds = delta.seconds + delta.microseconds / 1E6
    return seconds


# ------------------------------------------------------------------------------
#
def all_pairs(iterable, n):
    '''
    [ABCD] -> [AB], [AC], [AD], [BC], [BD], [CD]
    '''

    return list(itertools.combinations(iterable, n))


# ------------------------------------------------------------------------------
#
def cluster_list(iterable, n):
    '''
    s -> [ s0,  s1,    s2,    ... sn-1  ],
         [ sn,  sn+1,  sn+2,  ... s2n-1 ],
         [ s2n, s2n+1, s2n+2, ... s3n-1 ],
         ...
    '''

    return zip(*[iter(iterable)] * n)


# ------------------------------------------------------------------------------
# From https://docs.python.org/release/2.3.5/lib/itertools-example.html
#
def window(seq, n=2):
    '''
    Returns a sliding window (of width n) over data from the iterable"
    s -> (s0,s1,...s[n-1]), (s1,s2,...,sn), ...
    '''

    it = iter(seq)
    result = tuple(itertools.islice(it, n))

    if len(result) == n:
        yield result

    for elem in it:
        result = result[1:] + (elem,)
        yield result


# ------------------------------------------------------------------------------
#
def round_to_base(value, base=1):
    '''
    This method expects an integer or float value, and will round it to any
    given integer base.  For example:

      1.5, 2 -> 2
      3.5, 2 -> 4
      4.5, 2 -> 4

      11.5, 20 -> 20
      23.5, 20 -> 20
      34.5, 20 -> 40

    The default base is '1'.
    '''

    return int(base * round(float(value) / base))


# ------------------------------------------------------------------------------
#
def round_upper_bound(value):
    '''
    This method expects an integer or float value, and will return an integer
    upper bound suitable for example to define plot ranges.  The upper bound is
    the smallest value larger than the input value which is a multiple of 1,
    2 or 5 times the order of magnitude (10**x) of the value.
    '''

    bound = 0
    order = 0
    check = [1, 2, 5]

    while True:

        for c in check:

            bound = c * (10**order)

            if value < bound:
                return bound

        order += 1


# ------------------------------------------------------------------------------
#
def is_list(data):
    '''
    return True if given data are a `list`, `False` otherwise
    '''

    return isinstance(data, list)


# ------------------------------------------------------------------------------
#
def as_list(data):
    '''
    return non-list data into a list.
    '''

    if is_list(data): return data
    else            : return [data]
<<<<<<< HEAD


# ------------------------------------------------------------------------------
#
def is_seq(data):
    '''
    tests if the given data is a sequence (but not a string)
    '''
    return hasattr(data, '__iter__') and not is_string(data)


# ------------------------------------------------------------------------------
#
def is_string(data):
    '''
    tests if the given data are a `string` type
    '''
    return isinstance(data, str)


# ------------------------------------------------------------------------------
#
def as_string(data):
    '''
    convert the given data to a UTF-8 decoded `string`.
    '''
    if   is_string(data): return data
    elif is_bytes(data) : return data.decode('utf-8')
    else:
        raise TypeError('cannot convert %s to string' % type(data))
=======


# ------------------------------------------------------------------------------
#
def to_type(data):

    if not isinstance(data, str):
        return data

    try   : return(int(data))
    except: pass

    try   : return(float(data))
    except: pass

    return data


# ------------------------------------------------------------------------------
#
def is_seq(data):
    '''
    tests if the given data is a sequence (but not a string)
    '''
    return hasattr(data, '__iter__') and not is_string(data)


# ------------------------------------------------------------------------------
#
def is_string(data):
    '''
    tests if the given data are a `string` type
    '''
    return isinstance(data, str)


# ------------------------------------------------------------------------------
#
def as_string(data):
    '''
    convert the given data to a UTF-8 decoded `string`.
    '''
    if   is_string(data): return data
    elif is_bytes(data) : return data.decode('utf-8')
    else:
        raise TypeError('cannot convert %s to string' % type(data))


# ------------------------------------------------------------------------------
#
def is_str(s):
    return isinstance(s, str)
>>>>>>> f7dd7f68


# ------------------------------------------------------------------------------
#
def is_bytes(data):
    '''
    checks if the given data are of types `bytes` or `bytearray`
    '''
    return isinstance(data, (bytes, bytearray))


# ------------------------------------------------------------------------------
#
def as_bytes(data):
    '''
    converts data given as `string` into a `bytes` (UTF-8 encoded).
    '''

    if   is_bytes(data) : return data
    elif is_string(data): return bytes(data, 'utf-8')
    else:
        raise TypeError('cannot convert %s to bytes' % type(data))


# ------------------------------------------------------------------------------
#
# to keep RU 2.6 compatible, we provide import_module which works around some
# quirks of __import__ when being used with dotted names. This is what the
# python docs recommend to use.  This basically steps down the module path and
# loads the respective submodule until arriving at the target.
#
# FIXME: should we cache this?
#
def import_module(name):

    mod = __import__(name)
    for s in name.split('.')[1:]:
        mod = getattr(mod, s)
    return mod


# ------------------------------------------------------------------------------
#
# as import_module, but without the import part :-P
#
# FIXME: should we cache this?
#
def find_module(name):

    package = pkgutil.get_loader(name)

    if not package:
        return None

    return os.path.dirname(package.get_filename())


# ------------------------------------------------------------------------------
#
_hostname = None


def get_hostname():
    '''
    Look up the hostname
    '''

    global _hostname                                     # pylint: disable=W0603
    if not _hostname:

        if socket.gethostname().find('.') >= 0:
            _hostname = socket.gethostname()
        else:
            _hostname = socket.gethostbyaddr(socket.gethostname())[0]

    return _hostname


# ------------------------------------------------------------------------------
#
_hostip = None


def get_hostip(req=None, logger=None):
    '''
    Look up the ip number for a given requested interface name.
    If interface is not given, do some magic.
    '''

    global _hostip                                       # pylint: disable=W0603
    if _hostip:
        return _hostip

    AF_INET = netifaces.AF_INET

    # We create a ordered preference list, consisting of:
    #   - given arglist
    #   - white list (hardcoded preferred interfaces)
    #   - black_list (hardcoded unfavorable interfaces)
    #   - all others (whatever is not in the above)
    # Then this list is traversed, we check if the interface exists and has an
    # IP address.  The first match is used.

    if req:
        if not isinstance(req, list):
            req = [req]
    else:
        req = []

    white_list = [
                  'ipogif0',  # Cray's
                  'br0',      # SuperMIC
                  'eth0',     # desktops etc.
                  'wlan0'     # laptops etc.
                 ]

    black_list = [
                  'lo',      # takes the 'inter' out of the 'net'
                  'sit0'     # ?
                 ]

    ifaces = netifaces.interfaces()
    rest   = [iface for iface in ifaces
                     if iface not in req        and
                        iface not in white_list and
                        iface not in black_list]

    preflist = req + white_list + rest

    for iface in preflist:

        if iface not in ifaces:
            if logger:
                logger.debug('check iface %s: does not exist', iface)
            continue

        info = netifaces.ifaddresses(iface)
        if AF_INET not in info:
            if logger:
                logger.debug('check iface %s: no information', iface)
            continue

        if not len(info[AF_INET]):
            if logger:
                logger.debug('check iface %s: insufficient information', iface)
            continue

        if not info[AF_INET][0].get('addr'):
            if logger:
                logger.debug('check iface %s: disconnected', iface)
            continue

        ip = info[AF_INET][0].get('addr')
        if logger:
            logger.debug('check iface %s: ip is %s', iface, ip)

        if ip:
            _hostip = ip
            return ip

    return '127.0.0.1'


# ------------------------------------------------------------------------------
#
def watch_condition(cond, target=None, timeout=None, interval=0.1):
    '''
    Watch a given condition (a callable) until it returns the target value, and
    return that value.  Stop watching on timeout, in that case return None.  The
    condition is tested approximately every 'interval' seconds.
    '''

    start = time.time()
    while True:
        ret = cond()
        if ret == target:
            return ret
        if timeout and time.time() > start + timeout:
            return None
        time.sleep(interval)


# ------------------------------------------------------------------------------
#
def name2env(name):
    '''
    convert a name of the for 'radical.pilot' to an env vare base named
    'RADICAL_PILOT'.
    '''

    return name.replace('.', '_').upper()


# ------------------------------------------------------------------------------
#
def get_env_ns(key, ns, default=None):
    '''
    get an environment setting within a namespace.  For example.

        get_env_ns('verbose', 'radical.pilot.umgr'),

    will return the value of the first found env variable from the following
    sequence:

        RADICAL_PILOT_UMGR_LOG_LVL
        RADICAL_PILOT_LOG_LVL
        RADICAL_LOG_LVL

    or 'None' if none of the above is set.  The given `name` and `key` are
    converted to upper case, dots are replaced by underscores.

    Note that an environment variable set with

        export RADICAL_LOG_LVL=

    (ie. without an explicit, non-empty value) will be returned as an empty
    string.
    '''

    ns     = name2env(ns)
    key    = name2env(key)
    base   = ''
    checks = list()
    for elem in ns.split('_'):
        base += elem + '_'
        check = base + key
        checks.append(check)

    for check in reversed(checks):
        if check in os.environ:
            val = os.environ[check]
            return val

    return default


# ------------------------------------------------------------------------------
#
def expand_env(data, env=None, ignore_missing=True):
    '''
    Expand the given data with environment variables from `os.environ`.
    If `env` is provided, use that dictionary for expansion instead.

    `data` can be one of three types:

      - dictionary: `expand_env` is applied to all *values* of the dictionary
      - sequence  : `expand_env` is applied to all elements of the sequence
      - string    : `expand_env` is applied to the string itself


    The method will alter dictionaries and iterables in place, but will return
    a copy of scalar strings, as it seems to be custom in Python.  Other data
    types are silently ignored and not altered.

    The replacement in strings is performed for the following variable specs:

        assume  `export BAR=bar`:

            $BAR      : $BAR           -> bar
            $BAR      : foo_$BAR_baz   -> foo_bar_baz
            ${BAR}    : foo_${BAR}_baz -> foo_bar_baz
            $(BAR:buz): foo_${BAR}_baz -> foo_bar_baz

        assume `unset BAR`, `ignore_missing=True`

            $BAR      : $BAR           -> None
            $BAR      : foo_$BAR_baz   -> foo__baz
            ${BAR}    : foo_${BAR}_baz -> foo__baz
            $(BAR:buz): foo_${BAR}_baz -> foo_buz_baz

        assume `unset BAR`, `ignore_missing=False`

            $BAR      : $BAR           -> ValueError('cannot expand $BAR')
            $BAR      : foo_$BAR_baz   -> ValueError('cannot expand $BAR')
            ${BAR}    : foo_${BAR}_baz -> ValueError('cannot expand $BAR')
            $(BAR:buz): foo_${BAR}_baz -> foo_buz_baz

    The method will also opportunistically convert strings to integers or
    floats if they are formatted that way and contain no other characters.
    '''

    # no data: None, empty dict / sequence / string
    if not data:
        return data

    # dict type
    elif isinstance(data, dict):

        for k,v in data.items():
            data[k] = expand_env(v, env, ignore_missing)
        return data

    # sequence types: list, set, tuple - but not string
    elif is_seq(data):

        for idx, elem in enumerate(data):
            data[idx] = expand_env(elem, env, ignore_missing)
        return data

    # all other non-string types are left alone
    elif not is_string(data):
        return data

    # handle string expansion, which is what we really care about
    if '$' not in data:
        return to_type(data)

    # convert from `abc.$FOO.def` to `abc${FOO}.def` to simplify parsing (only
    # one version we need to search for)
    data = re.sub(r"\$([A-Za-z0-9_]+)", r"${\1}", data)

    # fall back to process env if no other expansion dict is specified
    if not env:
        env = os.environ

    # strings are not expanded in place - create a new one to fill.
    # iterate over the orginial string as long as there is something to expand
    ret = ''
    while data:

        data = ReString(data)

        # idea     :   pre     ${  Vari_ABLE            : val     } post
        # captures :  (   )(?    (                  )(?  (     ))  )(  )
        # indexes  :  1          2                       3          4
        with data // r'(.*?)(?:\${([A-Z][a-zA-Z0-9_]+)(?::([^}]+))?})(.*)' \
            as res:

            if not res:
                ret += data
                break

            pre  = res[0]
            key  = res[1]
            val  = res[2]
            post = res[3]

            if not ignore_missing and key not in env:
                raise ValueError('cannot expand $%s' % key)

            if pre  is None: pre  = ''
            if val  is None: val  = ''
            if post is None: post = ''

            val = env.get(key, val)

            if key and not pre and not post and not val:
                # we had something to expand, and that expansion is all there is
                # in the key, and the expand failed - then the result it not an
                # empty string but None
                return None

            ret += pre
            ret += val

            data = ReString(post)

    return to_type(ret)


# ------------------------------------------------------------------------------
#
def stack():
    '''
    returns a dict with information about the currently active python
    interpreter and all radical modules (incl. version details)
    '''

    ret = {'sys'     : {'python'     : sys.version.split()[0],
                        'pythonpath' : os.environ.get('PYTHONPATH',  ''),
                        'virtualenv' : os.environ.get('VIRTUAL_ENV', '') or
                                       os.environ.get('CONDA_DEFAULT_ENV','')},
           'radical' : dict()
          }

    import radical
    path = radical.__path__
    if isinstance(path, list):
        path = path[0]

    if isinstance(path, str):
        rpath = path
    else:
        rpath = path._path                               # pylint: disable=W0212

    if isinstance(rpath, list):
        rpath = rpath[0]

    for mpath in glob.glob('%s/*' % rpath):

        if os.path.isdir(mpath):
            mname = 'radical.%s' % os.path.basename(mpath)
            try:    ret['radical'][mname] = import_module(mname).version_detail
            except: ret['radical'][mname] = '?'

    return ret


# ------------------------------------------------------------------------------
#
def get_size(obj, seen=None, strict=False):

    size   = sys.getsizeof(obj)
    obj_id = id(obj)

    if strict:
        # perform recursion checks
        if seen is None:
            seen = set()
        if obj_id in seen:
            return 0
        seen.add(obj_id)

    if isinstance(obj, dict):
        size += sum([get_size(v, seen, strict) for v in obj.values()])
        size += sum([get_size(k, seen, strict) for k in obj.keys()])

    elif hasattr(obj, '__dict__'):
        size += get_size(obj.__dict__, seen, strict)

    elif hasattr(obj, '__iter__') and \
        not isinstance(obj, (str, bytes, bytearray)):
        size += sum([get_size(i, seen, strict) for i in obj])

    return size


# ------------------------------------------------------------------------------
#
def dockerized():

    if os.path.exists('/.dockerenv'):
        return True
    return False


# ------------------------------------------------------------------------------
#
def get_radical_base(module=None):
    '''
    Several parts of the RCT stack store state on the file system.  This should
    usually be under `$HOME/.radical` - but that location is not always
    available or desireable.  We interpret the env variable `RADICAL_BASE_DIR`,
    and fall back to `pwd` if neither that nor `$HOME` exists.

    The optional `module` parameter will result in the respective subdir name to
    be appended.  The resulting dir is created (if it does not exist), and the
    name is returned.  Any `.` (dot) characters in `module` are replaced by
    slashes.  Leading `radical/` element is removed.
    '''

    if module:
        module = module.replace('.', '/')
        if module.startswith('radical/'):
            module = module[8:]

    base = os.environ.get("RADICAL_BASE_DIR")

    if not base or not os.path.isdir(base):
        base  = os.environ.get("HOME")

    if not base or not os.path.isdir(base):
        base  = os.environ.get("PWD")

    if not base or not os.path.isdir(base):
        base  = os.getcwd()

    if module: base += '/.radical/%s/' % module
    else     : base += '/.radical/'

    rec_makedir(base)

    return base


# ------------------------------------------------------------------------------
#
def rec_makedir(target):
    '''
    recursive makedir which ignores errors if dir already exists
    '''

    try:
        os.makedirs(target)

    except OSError as e:
        # ignore failure on existing directory
        if e.errno == errno.EEXIST and os.path.isdir(os.path.dirname(target)):
            pass
        else:
            raise


# ------------------------------------------------------------------------------
<|MERGE_RESOLUTION|>--- conflicted
+++ resolved
@@ -320,7 +320,22 @@
 
     if is_list(data): return data
     else            : return [data]
-<<<<<<< HEAD
+
+
+# ------------------------------------------------------------------------------
+#
+def to_type(data):
+
+    if not isinstance(data, str):
+        return data
+
+    try   : return(int(data))
+    except: pass
+
+    try   : return(float(data))
+    except: pass
+
+    return data
 
 
 # ------------------------------------------------------------------------------
@@ -351,60 +366,12 @@
     elif is_bytes(data) : return data.decode('utf-8')
     else:
         raise TypeError('cannot convert %s to string' % type(data))
-=======
-
-
-# ------------------------------------------------------------------------------
-#
-def to_type(data):
-
-    if not isinstance(data, str):
-        return data
-
-    try   : return(int(data))
-    except: pass
-
-    try   : return(float(data))
-    except: pass
-
-    return data
-
-
-# ------------------------------------------------------------------------------
-#
-def is_seq(data):
-    '''
-    tests if the given data is a sequence (but not a string)
-    '''
-    return hasattr(data, '__iter__') and not is_string(data)
-
-
-# ------------------------------------------------------------------------------
-#
-def is_string(data):
-    '''
-    tests if the given data are a `string` type
-    '''
-    return isinstance(data, str)
-
-
-# ------------------------------------------------------------------------------
-#
-def as_string(data):
-    '''
-    convert the given data to a UTF-8 decoded `string`.
-    '''
-    if   is_string(data): return data
-    elif is_bytes(data) : return data.decode('utf-8')
-    else:
-        raise TypeError('cannot convert %s to string' % type(data))
 
 
 # ------------------------------------------------------------------------------
 #
 def is_str(s):
     return isinstance(s, str)
->>>>>>> f7dd7f68
 
 
 # ------------------------------------------------------------------------------

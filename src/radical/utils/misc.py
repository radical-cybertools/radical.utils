--- conflicted
+++ resolved
@@ -3,10 +3,7 @@
 import sys
 import time
 import regex
-<<<<<<< HEAD
-=======
 import shlex
->>>>>>> 6aab81ca
 import socket
 import importlib
 import netifaces
@@ -581,8 +578,6 @@
 
 
 # ------------------------------------------------------------------------------
-<<<<<<< HEAD
-=======
 #
 def sh_callout(cmd, shell=False):
     '''
@@ -634,4 +629,3 @@
 
 
 # ------------------------------------------------------------------------------
->>>>>>> 6aab81ca

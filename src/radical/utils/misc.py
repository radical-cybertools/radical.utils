import os
import sys
import time
import regex
import signal
import socket
import netifaces
import threading
import url as ruu

# ------------------------------------------------------------------------------
#
def split_dburl(dburl, default_dburl=None) :
    """
    we split the url into the base mongodb URL, and the path element, whose
    first element is the database name, and the remainder is interpreted as
    collection id.
    """

    # if the given URL does not contain schema nor host, the default URL is used
    # as base, and the given URL string is appended to the path element.
    
    url = ruu.Url (dburl)

    if not url.schema and not url.host :
        url      = ruu.Url (default_dburl)
        url.path = dburl

    # NOTE: add other data base schemes here...
    if 'mongodb' not in url.schema.split('+'):
        raise ValueError ("url must be a 'mongodb://' or 'mongodb+ssl://' url, not '%s'" % dburl)

    host = url.host
    port = url.port
    path = url.path
    user = url.username
    pwd  = url.password
    ssl  = False

    if 'ssl' in url.schema.split('+'):
        ssl = True
        url.schema = 'mongodb'

    if not host:
        host = 'localhost'

    if  path.startswith ('/') :
        path = path[1:]
    path_elems = path.split ('/')

    dbname = None
    cname  = None
    pname  = None

    if  len(path_elems)  >  0 :
        dbname = path_elems[0]

    if  len(path_elems)  >  1 :
        dbname = path_elems[0]
        cname  = path_elems[1]

    if  len(path_elems)  >  2 :
        dbname = path_elems[0]
        cname  = path_elems[1]
        pname  = '.'.join (path_elems[2:])

    if  dbname == '.' : 
        dbname = None

    return [host, port, dbname, cname, pname, user, pwd, ssl]


# ------------------------------------------------------------------------------
#
def mongodb_connect (dburl, default_dburl=None) :
    """
    connect to the given mongodb, perform auth for the database (if a database
    was given).
    """

    try :
        import pymongo
    except ImportError :
        msg  = " \n\npymongo is not available -- install radical.utils with: \n\n"
        msg += "  (1) pip install --upgrade -e '.[pymongo]'\n"
        msg += "  (2) pip install --upgrade    'radical.utils[pymongo]'\n\n"
        msg += "to resolve that dependency (or install pymongo manually).\n"
        msg += "The first version will work for local installation, \n"
        msg += "the second one for installation from pypi.\n\n"
        raise ImportError (msg)

    [host, port, dbname, cname, pname, user, pwd, ssl] = split_dburl(dburl, default_dburl)

    mongo = pymongo.MongoClient (host=host, port=port, ssl=ssl)
    db    = None

    if  dbname :
        db = mongo[dbname]

        if  user and pwd :
            db.authenticate (user, pwd)


    else :

        # if no DB is given, we try to auth against all databases.
        for dbname in mongo.database_names () :
            try :
                mongo[dbname].authenticate (user, pwd)
            except Exception as e :
                pass 


    return mongo, db, dbname, cname, pname


# ------------------------------------------------------------------------------
#
def parse_file_staging_directives (directives) :
    """
    staging directives

       [local_path] [operator] [remote_path]

    local path: 
        * interpreted as relative to the application's working directory
        * must point to local storage (localhost)
    
    remote path
        * interpreted as relative to the job's working directory

    operator :
        * >  : stage to remote target, overwrite if exists
        * >> : stage to remote target, append    if exists
        * <  : stage to local  target, overwrite if exists
        * << : stage to local  target, append    if exists

    This method returns a tuple [src, tgt, op] for each given directive.  This
    parsing is backward compatible with the simple staging directives used
    previously -- any strings which do not contain staging operators will be
    interpreted as simple paths (identical for src and tgt), operation is set to
    '=', which must be interpreted in the caller context.  
    """

    bulk = True
    if  not isinstance (directives, list) :
        bulk       = False
        directives = [directives]

    ret = list()

    for directive in directives :

        if  not isinstance (directive, basestring) :
            raise TypeError ("file staging directives muct by of type string, "
                             "not %s" % type(directive))

        rs = regex.ReString (directive)

        if  rs // '^(?P<one>.+?)\s*(?P<op><|<<|>|>>)\s*(?P<two>.+)$' :
            res = rs.get ()
            ret.append ([res['one'], res['two'], res['op']])

        else :
            ret.append ([directive, directive, '='])

    if  bulk : return ret
    else     : return ret[0]


# ------------------------------------------------------------------------------
#
def time_stamp (spec) :

    if  isinstance (spec, int)   or \
        isinstance (spec, long)  or \
        isinstance (spec, float) :

        import datetime
        return datetime.datetime.utcfromtimestamp (spec)

    return spec


# ------------------------------------------------------------------------------
#
def time_diff (dt_abs, dt_stamp) :
    """
    return the time difference bewteen  two datetime 
    objects in seconds (incl. fractions).  Exceptions (like on improper data
    types) fall through.
    """

    delta = dt_stamp - dt_abs

    # make it easy to use seconds since epoch instead of datetime objects
    if  isinstance (delta, int)   or \
        isinstance (delta, long)  or \
        isinstance (delta, float) :
        return delta

    import datetime
    if  not isinstance  (delta, datetime.timedelta) :
        raise TypeError ("difference between '%s' and '%s' is not a .timedelta" \
                      % (type(dt_abs), type(dt_stamp)))

    # get seconds as float 
    seconds = delta.seconds + delta.microseconds/1E6
    return seconds


# ------------------------------------------------------------------------------
#
def all_pairs (iterable, n) :
    """
    [ABCD] -> [AB], [AC], [AD], [BC], [BD], [CD]
    """

    import itertools 
    return list(itertools.combinations (iterable, n))


# ------------------------------------------------------------------------------
#
def cluster_list (iterable, n) :
    """
    s -> (s0,s1,s2,...sn-1), (sn,sn+1,sn+2,...s2n-1), (s2n,s2n+1,s2n+2,...s3n-1), ...
    """

    from itertools import izip
    return izip(*[iter(iterable)]*n)


# ------------------------------------------------------------------------------
# From https://docs.python.org/release/2.3.5/lib/itertools-example.html
#
def window (seq, n=2) :
    """
    Returns a sliding window (of width n) over data from the iterable"
    s -> (s0,s1,...s[n-1]), (s1,s2,...,sn), ... 
    """

    from itertools import islice

    it = iter(seq)
    result = tuple(islice(it, n))

    if len(result) == n :
        yield result

    for elem in it :
        result = result[1:] + (elem,)
        yield result

# ------------------------------------------------------------------------------
# 
def round_to_base (value, base=1):
    """
    This method expects an integer or float value, and will round it to any
    given integer base.  For example:

      1.5, 2 -> 2
      3.5, 2 -> 4
      4.5, 2 -> 4

      11.5, 20 -> 20
      23.5, 20 -> 20
      34.5, 20 -> 40

    The default base is '1'.
    """

    return int(base * round(float(value) / base))


# ------------------------------------------------------------------------------
# 
def round_upper_bound (value):
    """
    This method expects an integer or float value, and will return an integer upper
    bound suitable for example to define plot ranges.  The upper bound is the
    smallest value larger than the input value which is a multiple of 1, 2 or
    5 times the order of magnitude (10**x) of the value.
    """

    bound = 0
    order = 0
    check = [1, 2, 5]

    while True:

        for c in check :

            bound = c*(10**order)

            if value < bound: 
                return bound

        order += 1


# ------------------------------------------------------------------------------
#
def islist(thing):
    """
    return True if a thing is a list thing, False otherwise
    """

    return isinstance(thing, list)


# ------------------------------------------------------------------------------
#
def tolist(thing):
    """
    return a non-list thing into a list thing
    """

    if islist(thing):
        return thing
    return [thing]


# ------------------------------------------------------------------------------
#
# to keep RU 2.6 compatible, we provide import_module which works around some
# quirks of __import__ when being used with dotted names. This is what the
# python docs recommend to use.  This basically steps down the module path and
# loads the respective submodule until arriving at the target.
#
def import_module(name):

    mod = __import__(name)
    for s in name.split('.')[1:]:
        mod = getattr(mod, s)
    return mod


# ------------------------------------------------------------------------------
#
def gettid():
    """
    Python is not able to give us the native thread ID.  We thus use a syscall
    to do so.  Since this is not portable, we fall back to None in case of error
    (Hi MacOS).
    """
    try:
        import ctypes
        SYS_gettid = 186
        libc = ctypes.cdll.LoadLibrary('libc.so.6')
        return int(libc.syscall(SYS_gettid))
    except:
        return None


# ------------------------------------------------------------------------------
#
_hostname = None
def get_hostname():
    """
    Look up the hostname
    """

    global _hostname
    if not _hostname:

        if socket.gethostname().find('.')>=0:
            _hostname = socket.gethostname()

        else:
            _hostname = socket.gethostbyaddr(socket.gethostname())[0]

    return _hostname
    

# ------------------------------------------------------------------------------
#
_hostip = None
def get_hostip(req=None, logger=None):
    """
    Look up the ip number for a given requested interface name.
    If interface is not given, do some magic.
    """

    AF_INET = netifaces.AF_INET

    # We create a ordered preference list, consisting of:
    #   - given arglist
    #   - white list (hardcoded preferred interfaces)
    #   - black_list (hardcoded unfavorable interfaces)
    #   - all others (whatever is not in the above)
    # Then this list is traversed, we check if the interface exists and has an
    # IP address.  The first match is used.

    if req: 
        if not isinstance(req, list):
            req = [req]
    else:
        req = []

    white_list = [
            'ipogif0', # Cray's
            'br0',     # SuperMIC
            'eth0',    # desktops etc.
            'wlan0'    # laptops etc.
            ]

    black_list = [
            'lo',      # takes the 'inter' out of the 'net'
            'sit0'     # ?
            ]

    all  = netifaces.interfaces()
    rest = [iface for iface in all \
                   if iface not in req and \
                      iface not in white_list and \
                      iface not in black_list]

    preflist = req + white_list + black_list + rest

    for iface in preflist:

        if iface not in all:
            if logger:
                logger.debug('check iface %s: does not exist', iface)
            continue

        info = netifaces.ifaddresses(iface)
        if AF_INET not in info:
            if logger:
                logger.debug('check iface %s: no information', iface)
            continue

        if not len(info[AF_INET]):
            if logger:
                logger.debug('check iface %s: insufficient information', iface)
            continue

        if not info[AF_INET][0].get('addr'):
            if logger:
                logger.debug('check iface %s: disconnected', iface)
            continue

      
        ip = info[AF_INET][0].get('addr')
        if logger:
            logger.debug('check iface %s: ip is %s', iface, ip)
        break

    _hostip = ip
    return ip


# ------------------------------------------------------------------------------
#
<<<<<<< HEAD
def watch_condition(cond, target=None, timeout=None, interval=0.1):
    """
    Watch a given condition (a callable) until it returns the target value, and
    return that value.  Stop watching on timeout, in that case return None.  The
    condition is tested approximately every 'interval' seconds.
    """
    
    start = time.time()
    while True:
        ret = cond()
        if ret == target:
            return ret
        if timeout and time.time() > start+timeout:
            return None
        time.sleep(interval)
=======
def name2env(name):
    """
    convert a name of the for 'radical.pilot' to an env vare base named
    'RADICAL_PILOT'.
    """
    
    return name.replace('.', '_').upper()
>>>>>>> 2006f0eb


# ------------------------------------------------------------------------------
<|MERGE_RESOLUTION|>--- conflicted
+++ resolved
@@ -453,7 +453,6 @@
 
 # ------------------------------------------------------------------------------
 #
-<<<<<<< HEAD
 def watch_condition(cond, target=None, timeout=None, interval=0.1):
     """
     Watch a given condition (a callable) until it returns the target value, and
@@ -469,7 +468,10 @@
         if timeout and time.time() > start+timeout:
             return None
         time.sleep(interval)
-=======
+
+
+# ------------------------------------------------------------------------------
+#
 def name2env(name):
     """
     convert a name of the for 'radical.pilot' to an env vare base named
@@ -477,7 +479,6 @@
     """
     
     return name.replace('.', '_').upper()
->>>>>>> 2006f0eb
-
-
-# ------------------------------------------------------------------------------
+
+
+# ------------------------------------------------------------------------------

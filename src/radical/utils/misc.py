--- conflicted
+++ resolved
@@ -8,12 +8,8 @@
 import importlib
 import netifaces
 
-<<<<<<< HEAD
-import url as ruu
-=======
 import subprocess as sp
 import url        as ruu
->>>>>>> 0775faa6
 
 
 # ------------------------------------------------------------------------------

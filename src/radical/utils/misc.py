
import re
import os
import sys
import time
import socket
import pkgutil
import datetime
import itertools
import netifaces

<<<<<<< HEAD
from .url      import Url
=======
from .         import url       as ruu
>>>>>>> 2b52ef26
from .ru_regex import ReString


# ------------------------------------------------------------------------------
#
def split_dburl(dburl, default_dburl=None):
    '''
    we split the url into the base mongodb URL, and the path element, whose
    first element is the database name, and the remainder is interpreted as
    collection id.
    '''

    # if the given URL does not contain schema nor host, the default URL is used
    # as base, and the given URL string is appended to the path element.

    url = Url(dburl)

    if not url.schema and not url.host:
        url      = Url(default_dburl)
        url.path = dburl

    # NOTE: add other data base schemes here...
    if 'mongodb' not in url.schema.split('+'):
        raise ValueError("expected 'mongodb[+ssl]://' url, not '%s'" % dburl)

    host = url.host
    port = url.port
    path = url.path
    user = url.username
    pwd  = url.password
    ssl  = False

    if 'ssl' in url.schema.split('+'):
        ssl = True
        url.schema = 'mongodb'

    if not host:
        host = 'localhost'

    if  path.startswith('/'):
        path = path[1:]
    path_elems = path.split('/')

    dbname = None
    cname  = None
    pname  = None

    if  len(path_elems)  >  0:
        dbname = path_elems[0]

    if  len(path_elems)  >  1:
        dbname = path_elems[0]
        cname  = path_elems[1]

    if  len(path_elems)  >  2:
        dbname = path_elems[0]
        cname  = path_elems[1]
        pname  = '.'.join(path_elems[2:])

    if  dbname == '.':
        dbname = None

    return [host, port, dbname, cname, pname, user, pwd, ssl]


# ------------------------------------------------------------------------------
#
def mongodb_connect(dburl, default_dburl=None):
    '''
    connect to the given mongodb, perform auth for the database (if a database
    was given).
    '''

    try:
        import pymongo
    except ImportError:
        msg  = " \n\npymongo is not available -- install radical.utils with: \n\n"
        msg += "  (1) pip install --upgrade -e '.[pymongo]'\n"
        msg += "  (2) pip install --upgrade    'radical.utils[pymongo]'\n\n"
        msg += "to resolve that dependency (or install pymongo manually).\n"
        msg += "The first version will work for local installation, \n"
        msg += "the second one for installation from pypi.\n\n"
        raise ImportError(msg)

    [host, port, dbname, cname, pname,
           user, pwd,    ssl] = split_dburl(dburl, default_dburl)

    mongo = pymongo.MongoClient(host=host, port=port, ssl=ssl)
    db    = None

    if  dbname:
        db = mongo[dbname]

        if  user and pwd:
            db.authenticate(user, pwd)

    else:

        # if no DB is given, we try to auth against all databases.
        for dbname in mongo.database_names():
            try:
                mongo[dbname].authenticate(user, pwd)
            except Exception:
                pass

    return mongo, db, dbname, cname, pname


# ------------------------------------------------------------------------------
#
def parse_file_staging_directives(directives):
    '''
    staging directives

       [local_path] [operator] [remote_path]

    local path:
        * interpreted as relative to the application's working directory
        * must point to local storage (localhost)

    remote path
        * interpreted as relative to the job's working directory

    operator :
        * >  : stage to remote target, overwrite if exists
        * >> : stage to remote target, append    if exists
        * <  : stage to local  target, overwrite if exists
        * << : stage to local  target, append    if exists

    This method returns a tuple [src, tgt, op] for each given directive.  This
    parsing is backward compatible with the simple staging directives used
    previously -- any strings which do not contain staging operators will be
    interpreted as simple paths (identical for src and tgt), operation is set to
    '=', which must be interpreted in the caller context.
    '''

    bulk = True
    if  not isinstance(directives, list):
        bulk       = False
        directives = [directives]

    ret = list()

    for directive in directives:

        if  not is_str(directive):
            raise TypeError("file staging directives muct by of type string, "
                            "not %s" % type(directive))

        rs = ReString(directive)

        if  rs // '^(?P<one>.+?)\s*(?P<op><|<<|>|>>)\s*(?P<two>.+)$':
            res = rs.get()
            ret.append([res['one'], res['two'], res['op']])

        else:
            ret.append([directive, directive, '='])

    if  bulk: return ret
    else    : return ret[0]


# ------------------------------------------------------------------------------
#
def time_stamp(spec):

    if  isinstance(spec, int) or \
        isinstance(spec, float)  :

        return datetime.datetime.utcfromtimestamp(spec)

    return spec


# ------------------------------------------------------------------------------
#
def time_diff(dt_abs, dt_stamp):
    '''
    return the time difference bewteen  two datetime
    objects in seconds (incl. fractions).  Exceptions (like on improper data
    types) fall through.
    '''

    delta = dt_stamp - dt_abs

    # make it easy to use seconds since epoch instead of datetime objects
    if  isinstance(delta, int) or \
        isinstance(delta, float)  :
        return delta

    if  not isinstance(delta, datetime.timedelta):
        raise TypeError("difference between '%s' and '%s' is not a .timedelta"
                     % (type(dt_abs), type(dt_stamp)))

    # get seconds as float
    seconds = delta.seconds + delta.microseconds / 1E6
    return seconds


# ------------------------------------------------------------------------------
#
def all_pairs(iterable, n):
    '''
    [ABCD] -> [AB], [AC], [AD], [BC], [BD], [CD]
    '''

    return list(itertools.combinations(iterable, n))


# ------------------------------------------------------------------------------
#
def cluster_list(iterable, n):
    '''
    s -> [ s0,  s1,    s2,    ... sn-1  ], 
         [ sn,  sn+1,  sn+2,  ... s2n-1 ], 
         [ s2n, s2n+1, s2n+2, ... s3n-1 ], 
         ...
    '''

    return itertools.izip(*[iter(iterable)] * n)


# ------------------------------------------------------------------------------
# From https://docs.python.org/release/2.3.5/lib/itertools-example.html
#
def window(seq, n=2):
    '''
    Returns a sliding window (of width n) over data from the iterable"
    s -> (s0,s1,...s[n-1]), (s1,s2,...,sn), ...
    '''

    it = iter(seq)
    result = tuple(itertools.islice(it, n))

    if len(result) == n:
        yield result

    for elem in it:
        result = result[1:] + (elem,)
        yield result


# ------------------------------------------------------------------------------
#
def round_to_base(value, base=1):
    '''
    This method expects an integer or float value, and will round it to any
    given integer base.  For example:

      1.5, 2 -> 2
      3.5, 2 -> 4
      4.5, 2 -> 4

      11.5, 20 -> 20
      23.5, 20 -> 20
      34.5, 20 -> 40

    The default base is '1'.
    '''

    return int(base * round(float(value) / base))


# ------------------------------------------------------------------------------
#
def round_upper_bound(value):
    '''
    This method expects an integer or float value, and will return an integer upper
    bound suitable for example to define plot ranges.  The upper bound is the
    smallest value larger than the input value which is a multiple of 1, 2 or
    5 times the order of magnitude (10**x) of the value.
    '''

    bound = 0
    order = 0
    check = [1, 2, 5]

    while True:

        for c in check:

            bound = c * (10**order)

            if value < bound:
                return bound

        order += 1


# ------------------------------------------------------------------------------
#
def islist(thing):
    '''
    return True if a thing is a list thing, False otherwise
    '''

    return isinstance(thing, list)


# ------------------------------------------------------------------------------
#
def tolist(thing):
    '''
    return a non-list thing into a list thing
    '''

    if islist(thing):
        return thing
    return [thing]


# ------------------------------------------------------------------------------
#
is_list = islist  # FIXME
to_list = tolist  # FIXME
def is_str(s):
    return isinstance(s, basestring)


# ------------------------------------------------------------------------------
#
# to keep RU 2.6 compatible, we provide import_module which works around some
# quirks of __import__ when being used with dotted names. This is what the
# python docs recommend to use.  This basically steps down the module path and
# loads the respective submodule until arriving at the target.
#
# FIXME: should we cache this?
#
def import_module(name):

    mod = __import__(name)
    for s in name.split('.')[1:]:
        mod = getattr(mod, s)
    return mod


# ------------------------------------------------------------------------------
#
# as import_module, but without the import part :-P
#
# FIXME: should we cache this?
#
def find_module(name):

    package = pkgutil.get_loader(name)

    if not package:
        return None

    return package.filename


# ------------------------------------------------------------------------------
#
_hostname = None


def get_hostname():
    '''
    Look up the hostname
    '''

    global _hostname
    if not _hostname:

        if socket.gethostname().find('.') >= 0:
            _hostname = socket.gethostname()
        else:
            _hostname = socket.gethostbyaddr(socket.gethostname())[0]

    return _hostname


# ------------------------------------------------------------------------------
#
_hostip = None


def get_hostip(req=None, logger=None):
    '''
    Look up the ip number for a given requested interface name.
    If interface is not given, do some magic.
    '''

    global _hostip
    if _hostip:
        return _hostip

    AF_INET = netifaces.AF_INET

    # We create a ordered preference list, consisting of:
    #   - given arglist
    #   - white list (hardcoded preferred interfaces)
    #   - black_list (hardcoded unfavorable interfaces)
    #   - all others (whatever is not in the above)
    # Then this list is traversed, we check if the interface exists and has an
    # IP address.  The first match is used.

    if req: 
        if not isinstance(req, list):
            req = [req]
    else:
        req = []

    white_list = [
                  'ipogif0',  # Cray's
                  'br0',      # SuperMIC
                  'eth0',     # desktops etc.
                  'wlan0'     # laptops etc.
                 ]

    black_list = [
                  'lo',      # takes the 'inter' out of the 'net'
                  'sit0'     # ?
                 ]

    all  = netifaces.interfaces()
    rest = [iface for iface in all
                   if iface not in req and
                      iface not in white_list and
                      iface not in black_list]

    preflist = req + white_list + rest

    for iface in preflist:

        if iface not in all:
            if logger:
                logger.debug('check iface %s: does not exist', iface)
            continue

        info = netifaces.ifaddresses(iface)
        if AF_INET not in info:
            if logger:
                logger.debug('check iface %s: no information', iface)
            continue

        if not len(info[AF_INET]):
            if logger:
                logger.debug('check iface %s: insufficient information', iface)
            continue

        if not info[AF_INET][0].get('addr'):
            if logger:
                logger.debug('check iface %s: disconnected', iface)
            continue

        ip = info[AF_INET][0].get('addr')
        if logger:
            logger.debug('check iface %s: ip is %s', iface, ip)

        if ip:
            _hostip = ip
            return ip

    raise RuntimeError('could not determine ip on %s' % preflist)


# ------------------------------------------------------------------------------
#
def watch_condition(cond, target=None, timeout=None, interval=0.1):
    '''
    Watch a given condition (a callable) until it returns the target value, and
    return that value.  Stop watching on timeout, in that case return None.  The
    condition is tested approximately every 'interval' seconds.
    '''

    start = time.time()
    while True:
        ret = cond()
        if ret == target:
            return ret
        if timeout and time.time() > start + timeout:
            return None
        time.sleep(interval)


# ------------------------------------------------------------------------------
#
def name2env(name):
    '''
    convert a name of the for 'radical.pilot' to an env vare base named
    'RADICAL_PILOT'.
    '''

    return name.replace('.', '_').upper()


# ------------------------------------------------------------------------------
#
def get_env_ns(key, ns, default=None):
    '''
    get an environment setting within a namespace.  For example. 

        get_env_ns('verbose', 'radical.pilot.umgr'), 

    will return the value of the first found env variable from the following
    sequence:

        RADICAL_PILOT_UMGR_LOG_LVL
        RADICAL_PILOT_LOG_LVL
        RADICAL_LOG_LVL

    or 'None' if none of the above is set.  The given `name` and `key` are
    converted to upper case, dots are replaced by underscores.

    Note that an environment variable set with

        export RADICAL_LOG_LVL=

    (ie. without an explicit, non-empty value) will be returned as an empty
    string.
    '''

    ns     = name2env(ns)
    key    = name2env(key)
    base   = ''
    checks = list()
    for elem in ns.split('_'):
        base += elem + '_'
        check = base + key
        checks.append(check)

    for check in reversed(checks):
        if check in os.environ:
            val = os.environ[check]
            return val

    return default


# ------------------------------------------------------------------------------
#
def expand_env(data, env=None, ignore_missing=True):
    '''
    expand the given string (`data`) with environment variables.  If `env` is
    provided, use that env disctionary for expansion instead of `os.environ`.

    The replacement is performed for the following variable specs 

        assume  `export BAR=bar`:

            $BAR      : foo_$BAR_baz   -> foo_bar_baz
            ${BAR}    : foo_${BAR}_baz -> foo_bar_baz
            $(BAR:buz): foo_${BAR}_baz -> foo_bar_baz

        assume `unset BAR`, `ignore_missing=True`

            $BAR      : foo_$BAR_baz   -> foo__baz
            ${BAR}    : foo_${BAR}_baz -> foo__baz
            $(BAR:buz): foo_${BAR}_baz -> foo_buz_baz

        assume `unset BAR`, `ignore_missing=False`

            $BAR      : foo_$BAR_baz   -> ValueError('cannot expand $BAR')
            ${BAR}    : foo_${BAR}_baz -> ValueError('cannot expand $BAR')
            $(BAR:buz): foo_${BAR}_baz -> foo_buz_baz
    '''

    if not data:
        return data

    if '$' not in data:
        return data

    # convert from `abc.$FOO.def` to `abc${FOO}.def` to s implify parsing
    data = re.sub(r"\$([A-Za-z0-9_]+)", r"${\1}", data)

    if not env:
        env = os.environ

    ret = ''
    while data:

        data = ReString(data)

        # idea     :   pre     ${  Vari_ABLE            : val     } post
        # captures :  (   )(?    (                  )(?  (     ))  )(  )
        # indexes  :  1          2                       3          4
        with data // r'(.*?)(?:\${([A-Z][a-zA-Z0-9_]+)(?::([^}]+))?})(.*)' \
            as res:

            if not res:
                ret += data
                break

            pre  = res[0]
            key  = res[1]
            val  = res[2]
            post = res[3]

            if pre  is None: pre  = ''
            if val  is None: val  = ''
            if post is None: post = ''

            val = env.get(key, val)

            ret += pre
            ret += val

            data = ReString(post)

    return ret


# ------------------------------------------------------------------------------
#
def stack():

    ret = {'sys'     : {'python'     : sys.version.split()[0],
                        'pythonpath' : os.environ.get('PYTHONPATH',  ''),
                        'virtualenv' : os.environ.get('VIRTUAL_ENV', '') or
                                       os.environ.get('CONDA_DEFAULT_ENV','')}, 
           'radical' : dict()
          }


    modules = ['radical.utils', 
               'radical.saga', 
               'radical.pilot', 
               'radical.entk',
               'radical.analytics']

    for mod in modules:
        try:
            tmp = import_module(mod)
            ret['radical'][mod] = tmp.version_detail
        except:
            pass

    return ret


# ------------------------------------------------------------------------------
#
def get_size(obj, seen=None, strict=False):

    size   = sys.getsizeof(obj)
    obj_id = id(obj)

    if strict:
        # perform recursion checks
        if seen is None:
            seen = set()
        if obj_id in seen:
            return 0
        seen.add(obj_id)

    if isinstance(obj, dict):
        size += sum([get_size(v, seen, strict) for v in obj.values()])
        size += sum([get_size(k, seen, strict) for k in obj.keys()])

    elif hasattr(obj, '__dict__'):
        size += get_size(obj.__dict__, seen, strict)

    elif hasattr(obj, '__iter__') and not isinstance(obj, (str, bytes, bytearray)):
        size += sum([get_size(i, seen, strict) for i in obj])

    return size


# ------------------------------------------------------------------------------
#
def dockerized():

    if os.path.exists('/.dockerenv'):
        return True
    return False


# ------------------------------------------------------------------------------
#
def get_radical_base(module=None):
    '''
    Several parts of the RCT stack store state on the file system.  This should
    usually be under `$HOME/.radical` - but that location is not always
    available or desireable.  We interpret the env variable `RADICAL_BASE_DIR`,
    and fall back to `pwd` if neither that nor `$HOME` exists.

    The optional `module` parameter will result in the respective subdir name to
    be appended.  The resulting dir is created (if it does not exist), and the
    name is returned.
    '''


    base = os.environ.get("RADICAL_BASE_DIR")

    if not base or not os.path.isdir(base):
        base  = os.environ.get("HOME")

    if not base or not os.path.isdir(base):
        base  = os.environ.get("PWD")

    if not base or not os.path.isdir(base):
        base  = os.getcwd()

    if module: base += '/.radical/%s/' % module
    else     : base += '/.radical/'

    if not os.path.isdir(base):
        os.makedirs(base)

    return base


# ------------------------------------------------------------------------------
<|MERGE_RESOLUTION|>--- conflicted
+++ resolved
@@ -9,11 +9,7 @@
 import itertools
 import netifaces
 
-<<<<<<< HEAD
 from .url      import Url
-=======
-from .         import url       as ruu
->>>>>>> 2b52ef26
 from .ru_regex import ReString
 
 


__author__    = "Radical.Utils Development Team"
__copyright__ = "Copyright 2016, RADICAL@Rutgers"
__license__   = "MIT"


import os
import sys
import time
import signal
import socket
import threading       as mt
import multiprocessing as mp
import setproctitle    as spt

from .misc    import as_bytes, as_string
from .logger  import Logger
from .threads import Thread as ru_Thread
from .        import poll   as ru_poll


# ------------------------------------------------------------------------------
#
_ALIVE_MSG     = 'alive'  # message to use as alive signal
_START_TIMEOUT = 20.0     # time to wait for process startup signal.
                          # startup signal: 'alive' message on the socketpair;
                          # is sent in both directions to ensure correct setup
_WATCH_TIMEOUT = 0.2      # time between thread and process health polls.
                          # health poll: check for recv, error and abort
                          # on the socketpair; is done in a watcher thread.
_STOP_TIMEOUT  = 2.0      # time between temination signal and killing child
_BUFSIZE       = 1024     # default buffer size for socket recvs


# ------------------------------------------------------------------------------
#
def pid_watcher(pid=None, tgt=None, timeout=0.1, sig=None, uid=None):
    '''
    Watch the given `pid` in a separate thread, and if it disappears, kill the
    process with `tgt`, too.  The spwned thread is a daemon thread and does
    not need joining - it will disappear once it has done its job, or once the
    parent process dies - whichever happens first.

    We use `kill(pid, 0)` to test watched process' health, which will raise an
    exception if no process with `pid` exists, and otherwise has no side
    effects.  While this has a race condition on PID reuse, the advantages
    outweight that slim rarcing probability which has only the timout window to
    happen (which is unlikely even on a very busy system with limited PID
    range):
      - very lightweigt with little runtime overhead;
      - does not need a cooperative process; and
      - does not suffer from Python level process management bugs.
    '''

    if not pid: pid = os.getppid()
    if not tgt: tgt = os.getpid()
    if not sig: sig = signal.SIGKILL
    if not uid: uid = '?'

    def _watch():

        try:
            while True:
              # sys.stderr.write('--- %s watches %s\n' % (uid, pid))
              # sys.stderr.flush()
                time.sleep(timeout)
                os.kill(pid, 0)

        except OSError:
          # sys.stderr.write('--- watcher for %s kills %s\n' % (pid, tgt))
          # sys.stderr.flush()
            os.kill(tgt, sig)

        except:
          # sys.stderr.write('--- watcher for %s failed: %s\n' % (pid, e))
          # sys.stderr.flush()
            pass

    if pid == 1:
        sys.stderr.write('refuse to watch init process [1]\n')
        sys.stderr.flush()
        return
      # raise ValueError('refuse to watch init process [1]')

  # sys.stderr.write('--- %s [%s] watches %s n' % (uid, tgt, pid))
  # sys.stderr.flush()

    watcher = mt.Thread(target=_watch)
    watcher.daemon = True
    watcher.start()


# ------------------------------------------------------------------------------
#
class Process(mp.Process):
    '''
    This `Process` class is a thin wrapper around `mp.Process` which
    specifically manages the process lifetime in a more cautious and copperative
    way than the base class: *no* attempt on signal handling is made, we expect
    to exclusively communicate between parent and child via a socket.
    A separate thread in both processes will watch that socket: if the socket
    disappears, we interpret that as the other process being terminated, and
    begin process termination, too.

    NOTE: At this point we do not implement the full `mp.Process` constructor.

    The class also implements a number of initialization and finalization
    methods which can be overloaded by any deriving class.  While this can at
    first be a confusing richness of methods to overload, it significantly
    simplifies the implementation of non-trivial child processes.  By default,
    none of the initialized and finalizers needs to be overloaded.

    An important semantic difference are the `start()` and `stop()` methods:
    both accept an optional `timeout` parameter, and both guarantee that the
    child process successfully started and completed upon return, respectively.
    If that does not happen within the given timeout, an exception is raised.
    Not that the child startup is *only* considered complete once all of its
    initialization methods have been completed -- the start timeout value must
    thus be chosen very carefully.  Note further that the *parent*
    initialization methods are also part of the `start()` invocation, and must
    also be considered when choosing the timeout value.  Parent initializers
    will only be executed once the child is known to be alive, and the parent
    can thus expect the child bootstrapping to be completed (avoiding the need
    for additional handshakes etc).  Any error in child or parent initialization
    will result in an exception, and the child will be terminated.

    Along the same lines, the parent and child finalizers are executed in the
    `stop()` method, prompting similar considerations for the `timeout` value.

    Any class which derives from this Process class *must* overload the
    'work_cb()` method.  That method is repeatedly called by the child process'
    main loop, until:

      - an exception occurs (causing the child to fail with an error)
      - `False` is returned by `work_cb()` (child finishes w/o error)
    '''

    # TODO: We should switch to fork/*exec*, if possible.


    # --------------------------------------------------------------------------
    #
    def __init__(self, name, log=None):

        # At this point, we only initialize members which we need before start
        self._ru_name      = name  # use for setproctitle
        self._ru_childname = self._ru_name + '.child'

        # make sure we have a valid logger
        self._ru_set_logger(log)

        # ... or are *shared* between parent and child process.
        self._ru_ppid = os.getpid()    # get parent process ID

        # most importantly, we create a socketpair.  Both parent and child will
        # watch one end of that socket, which thus acts as a lifeline between
        # the processes, to detect abnormal termination in the process tree.
        # The socket is also used to send messages back and forth.
        self._ru_sp = socket.socketpair(socket.AF_UNIX, socket.SOCK_STREAM, 0)

        # note that some members are only really initialized when calling the
        # `start()`/`run()` methods, and the various initializers.
        self._ru_spawned     = None           # set in start(), run()
        self._ru_is_parent   = None           # set in start()
        self._ru_is_child    = None           # set in run()
        self._ru_endpoint    = None           # socket endpoint for sent/recv
        self._ru_term        = None           # set to terminate watcher
        self._ru_initialized = False          # set to signal bootstrap success
        self._ru_terminating = False          # set to signal active termination
        self._ru_watcher     = None           # watcher thread
        self._ru_poller      = None           # select.Poll wrapper
        self._ru_things_lock = mt.Lock()      # lock for the above
        self._ru_things      = dict()         # registry of threads created in
                                              # (parent or child) process

        # FIXME: assert that start() was called for some / most methods

        # base class initialization
        super(Process, self).__init__(name=self._ru_name)

        # we don't want processes to linger around, waiting for children to
        # terminate, and thus create sub-processes as daemons.
        #
      # NOTE: this requires the `patchy.mc_patchface()` fix in `start()`.
      #
      # self.daemon = True


    # --------------------------------------------------------------------------
    #
    @property
    def ru_name(self):
        return self._ru_name


    # --------------------------------------------------------------------------
    #
    @property
    def ru_childname(self):
        return self._ru_childname


    # --------------------------------------------------------------------------
    #
    def _ru_set_logger(self, log=None):

        self._ru_log = log

        if not self._ru_log:
            # if no logger is passed down, log to null (FIXME)
            self._ru_log = Logger('radical.util.process', level='DEBUG')
            self._ru_log.debug('name: %s' % self._ru_name)


    # --------------------------------------------------------------------------
    #
    def _ru_msg_send(self, msg):
        '''
        send new message to self._ru_endpoint.  We make sure that the
        message is not larger than the _BUFSIZE define in the RU source code.
        '''

        if not self._ru_spawned:
            # no child, no communication channel
            info = "%s\ncan't communicate w/o child %s -> %s [%s]" \
                    % (msg, os.getpid(), self.pid, self._ru_name)
          # sys.stderr.write('%s' % info)
          # sys.stderr.flush()
            raise RuntimeError(info)

        # NOTE:  this method should only be called by the watcher thread, which
        #        owns the endpoint.
        # FIXME: BUFSIZE should not be hardcoded
        # FIXME: check for socket health

        if len(msg) > _BUFSIZE:
          # sys.stderr.write('! %s' % info)
          # sys.stderr.flush()
            raise ValueError('message is larger than %s: %s' % (_BUFSIZE, msg))

        self._ru_log.info('send message: [%s] %s', self._ru_name, msg)
        try:
          # sys.stderr.write('>')
          # sys.stderr.flush()
            self._ru_endpoint.send(as_bytes(msg))
          # sys.stderr.write('<')
          # sys.stderr.flush()
        except Exception as e:
          # sys.stderr.write('! %s' % str(e))
            # this should only happen once the EP is done for - terminate
            self._ru_log.warning('send failed (%s) - terminate', e)
            if self._ru_term is not None:
                self._ru_term.set()



    # --------------------------------------------------------------------------
    #
    def _ru_msg_recv(self, size=_BUFSIZE, timeout=None):
        '''
        receive a message from self._ru_endpoint.  We only check for messages
        of *up to* `size`.

        This call is non-blocking: if no message is available, return an empty
        string.
        '''

        if not self._ru_spawned:
            # no child, no communication channel
            raise RuntimeError("can't communicate w/o child")

        # NOTE:  this method should only be called by the watcher thread, which
        #        owns the endpoint (no lock used!)
        # FIXME: BUFSIZE should not be hardcoded
        # FIXME: check for socket health

        try:
            if timeout:
                self._ru_endpoint.settimeout(timeout)
            msg = as_string(self._ru_endpoint.recv(size))
            self._ru_log.info('recv message: %s', msg)
            return msg

        except socket.timeout:
            self._ru_log.warning('recv timed out')

        except Exception as e:
            # this should only happen once the EP is done for - terminate
            self._ru_log.warning('recv failed (%s) - terminate', e)
            if self._ru_term:
                self._ru_term.set()


    # --------------------------------------------------------------------------
    #
    def _ru_watch(self):
        '''
        When `start()` is called, the parent process will create a socket pair.
        after fork, one end of that pair will be watched by the parent and
        client, respectively, in separate watcher threads.  If any error
        condition or hangup is detected on the socket, it is assumed that the
        process on the other end died, and termination is initiated.

        Since the watch happens in a subthread, any termination requires the
        attention and cooperation of the main thread.  No attempt is made on
        interrupting the main thread, we only set self._ru_term which needs to
        be checked by the main threads in certain intervals.
        '''

        # we watch sockets and threads as long as we live, ie. until the main
        # thread sets `self._ru_term`.
        try:

            self._ru_poller = ru_poll.poll(logger=self._ru_log)
            self._ru_poller.register(self._ru_endpoint,
                    ru_poll.POLLIN  | ru_poll.POLLERR | ru_poll.POLLHUP)
                 #  ru_poll.POLLPRI | ru_poll.POLLNVAL)

            last = 0.0  # we never watched anything until now
            while not self._ru_term.is_set() :

                # only do any watching if time is up
                now = time.time()
                if now - last < _WATCH_TIMEOUT:
                    time.sleep(0.1)  # FIXME: configurable, load tradeoff
                    continue

                if  not self._ru_watch_socket() or \
                    not self._ru_watch_things()    :
                    return

                last = now

                # FIXME: also *send* any pending messages to the child.
              # # check if any messages need to be sent.
              # while True:
              #     try:
              #         msg = self._ru_msg_out.get_nowait()
              #         self._ru_msg_send(msg)
              #
              #     except Queue.Empty:
              #         # nothing more to send
              #         break


        except:
            # mayday... mayday...
            self._ru_log.exception('watcher failed')

        finally:
            # no matter why we fell out of the loop: let the other end of the
            # socket know by closing the socket endpoint.

            # Fix radical-cybertools/radical.utils issue #120
            # We need to call SHUTDOWN before we close the socket...
            # From: https://docs.python.org/2/howto/sockets.html#disconnecting
            self._ru_log.info('watcher closes')
            self._ru_endpoint.shutdown(socket.SHUT_RDWR)
            self._ru_endpoint.close()
            self._ru_poller.close()

            # `self.stop()` will be called from the main thread upon checking
            # `self._ru_term` via `self.is_alive()`.
            # FIXME: check
            self._ru_term.set()


    # --------------------------------------------------------------------------
    #
    def _ru_watch_socket(self):

        # check health of parent/child relationship
        events = self._ru_poller.poll(0.1)   # block just a little
        for _,event in events:

            # for alive checks, we poll socket state for
            #   * data:   some message from the other end, logged
            #   * error:  child failed   - terminate
            #   * hangup: child finished - terminate

            # check for messages
            if event & ru_poll.POLLIN:

                # we get a message!
                #
                # FIXME: BUFSIZE should not be hardcoded
                # FIXME: we do nothing with the message yet, should be
                #        stored in a message queue.

                msg = self._ru_msg_recv(_BUFSIZE)
                self._ru_log.info('message received: %s' % msg)

                if msg in [None, '']:
                    self._ru_log.warning('no message, parent closed ep!')
                    return False

                elif msg.strip() == 'STOP':
                    self._ru_log.info('STOP received: %s' % msg)
                    return False

            # check for error conditions
            if  event & ru_poll.POLLHUP or  \
                event & ru_poll.POLLERR     :

                # something happened on the other end, we are about to die
                # out of solidarity (or panic?).
                self._ru_log.warning('endpoint disappeard')
                return False

          # if event & ru_poll.POLLPRI:
          #     self._ru_log.info('POLLPRI : %s', self._ru_endpoint.fileno())
          # if event & ru_poll.POLLNVAL:
          #     self._ru_log.info('POLLNVAL: %s', self._ru_endpoint.fileno())

        time.sleep(0.1)

      # self._ru_log.debug('endpoint watch ok')
        return True


    # --------------------------------------------------------------------------
    #
    def register_watchable(self, thing):
        '''
        Add an object to watch.  If the object is at any point found to be not
        alive (`thing.is_alive()` returns `False`), an exception is raised which
        will cause the watcher thread to terminate, and will thus also terminate
        this `ru.Process` instance.  All registered things will be terminated on
        `stop()`.

        The given `thing` is expected to have these four methods/properties

          - `thing.is_alive()`  -- perform health check
          - `thing.name`        -- a unique name identifying the thing
          - `thing.stop()`      -- method to terminate thing on regular shutdown
          - `thing.join()`      -- method to collect   thing on regular shutdown

        `thing.stop()` and `thing.join()` are expected to accept a timeout
        parameter, and are expected to raise exceptions if the operation fails.

        In other words, `things` are really expected to be radical.utils threads
        and processes, but we don't enforce this in terms of type checks.
        '''

        assert(thing.is_alive)
        assert(thing.name)
        assert(thing.stop)
        assert(thing.join)

        with self._ru_things_lock:
            if thing.name in self._ru_things:
                raise ValueError('already watching %s' % thing.name)
            self._ru_things[thing.name] = thing


    # --------------------------------------------------------------------------
    #
    def unregister_watchable(self, name):

        with self._ru_things_lock:
            if name not in self._ru_things:
                raise ValueError('%s is not watched' % name)

            del(self._ru_things[name])


    # --------------------------------------------------------------------------
    #
    def _ru_watch_things(self):

        with self._ru_things_lock:
<<<<<<< HEAD
            for tname,thing in self._ru_things.items():
=======
            for _,thing in self._ru_things.items():
>>>>>>> 989abe6b
                if not thing.is_alive():
                    self._ru_log.warning('%s died')
                    return False

        return True


    # --------------------------------------------------------------------------
    #
    def start(self, spawn=True, timeout=None):           # pylint: disable=W0221
        '''
        Overload the `mp.Process.start()` method, and block (with timeout) until
        the child signals to be alive via a message over our socket pair.  Also
        run all initializers.

        If spawn is set to `False`, then no child process is actually created,
        but the parent initializers will be executed nonetheless.

        '''

        self._ru_log.debug('start process')

        if timeout is None:
            timeout = _START_TIMEOUT

        # Daemon processes can't fork child processes in Python, because...
        # Well, they just can't.  We want to use daemons though to avoid hanging
        # processes if, for some reason, communication of termination conditions
        # fails.
        #
        # Patchy McPatchface to the rescue (no, I am not kidding): we remove
        # that useless assert (of all things!) on the fly.
        #
        # NOTE: while this works, we seem to have the socketpair-based detection
        #       stable enough to not need the monkeypatch.
        #
      # _daemon_fork_patch = '''\
      #     *** process_orig.py  Sun Nov 20 20:02:23 2016
      #     --- process_fixed.py Sun Nov 20 20:03:33 2016
      #     ***************
      #     *** 5,12 ****
      #           assert self._popen is None, 'cannot start a process twice'
      #           assert self._parent_pid == os.getpid(), \\
      #                  'can only start a process created by current process'
      #     -     assert not _current_process._daemonic, \\
      #     -            'daemonic processes are not allowed to have children'
      #           _cleanup()
      #           if self._Popen is not None:
      #               Popen = self._Popen
      #     --- 5,10 ----
      #     '''
      #
      # import patchy
      # patchy.mc_patchface(mp.Process.start, _daemon_fork_patch)

        if spawn:
            # start `self.run()` in the child process, and wait for it's
            # initalization to finish, which will send the 'alive' message.
            super(Process, self).start()
            self._ru_spawned = True


        # this is the parent now - set role flags.
        self._ru_is_parent = True
        self._ru_is_child  = False

        # select different ends of the socketpair for further communication.
        self._ru_endpoint  = self._ru_sp[0]
        self._ru_sp[1].close()

        # from now on we need to invoke `self.stop()` for clean termination.
        # Having said that: the daemonic watcher thread and the socket lifeline
        # to the child should ensure that both will terminate in all cases, but
        # possibly somewhat delayed and abruptly.
        #
        # Either way: use a try/except to ensure `stop()` being called.
        try:

            if self._ru_spawned:
                # we expect an alive message message from the child, within
                # timeout
                #
                # NOTE: If the child does not bootstrap fast enough, the timeout
                #       will kick in, and the child will be considered dead,
                #       failed and/or hung, and will be terminated!  Timeout can
                #       be set as parameter to the `start()` method.
                msg = self._ru_msg_recv(size=len(_ALIVE_MSG), timeout=timeout)

                if not msg:
                    raise RuntimeError('child %s failed to come up [%ss]' %
                                       (self._ru_childname, msg))

                elif msg != _ALIVE_MSG:
                    # attempt to read remainder of message and barf
                    msg += self._ru_msg_recv()
                    raise RuntimeError('%s got unexpected message (%s) [%s]' %
                                       (self._ru_name, msg, timeout))


            # When we got the alive messages, only then will we call the parent
            # initializers.  This way those initializers can make some
            # assumptions about successful child startup.
            self._ru_initialize()

        except Exception as e:
            self._ru_log.exception('initialization failed (%s)' % e)
            self.stop()
            raise

        # if we got this far, then all is well, we are done.
        if self._ru_spawned:
            self._ru_log.debug('process class started child')
        else:
            self._ru_log.debug('process class started (no child)')

        # child is alive and initialized, parent is initialized, watcher thread
        # is started - Wohoo!


    # --------------------------------------------------------------------------
    #
    def run(self):
        '''
        This method MUST NOT be overloaded!

        This is the workload of the child process.  It will first call the child
        initializers and then repeatedly call `self.work_cb()`, until being
        terminated.  When terminated, it will call the child finalizers and
        exit.  Note that the child will also terminate once `work_cb()` returns
        `False`.

        The implementation of `work_cb()` needs to make sure that this process
        is not spinning idly -- if there is nothing to do in `work_cb()` at any
        point in time, the routine should at least sleep for a fraction of
        a second or something.

        Child finalizers are only guaranteed to get called on `self.stop()` --
        a hard kill via `self.terminate()` may or may not be able to trigger to
        run the child finalizers.

        The child process will automatically terminate (incl. finalizer calls)
        when the parent process dies. It is thus not possible to create daemon
        or orphaned processes -- which is an explicit purpose of this
        implementation.
        '''

        # FIXME: ensure that this is not overloaded

        # this is the child now - set role flags
        self._ru_is_parent = False
        self._ru_is_child  = True
        self._ru_spawned   = True

        # select different ends of the socketpair for further communication.
        self._ru_endpoint  = self._ru_sp[1]
        self._ru_sp[0].close()

        # set child name based on name given in c'tor, and use as proctitle
        self._ru_name = self._ru_childname
        spt.setproctitle(self._ru_name)

        try:
            # we consider the invocation of the child initializers to be part of
            # the bootstrap process, which includes starting the watcher thread
            # to watch the parent's health (via the socket health).
            try:
                self._ru_initialize()

            except BaseException as e:
                self._ru_log.exception('abort: %s', repr(e))
                self._ru_msg_send('error: %s' % repr(e))
              # sys.stderr.write('initialization error in %s: %s\n'
              #                 % (self._ru_name, repr(e)))
              # sys.stderr.flush()
                if self._ru_term is not None:
                    self._ru_term.set()

            # initialization done - we only now send the alive signal, so the
            # parent can make some assumptions about the child's state
            if not self._ru_term.is_set():
                self._ru_log.info('send alive')
                self._ru_msg_send(_ALIVE_MSG)

            # enter the main loop and repeatedly call 'work_cb()'.
            #
            # If `work_cb()` ever returns `False`, we break out of the loop to
            # call the finalizers and terminate.
            #
            # In each iteration, we also check if the socket is still open -- if
            # it is closed, we assume the parent to be dead and terminate (break
            # the loop).  We consider the socket closed if `self._ru_term` was
            # set by the watcher thread.
            while not self._ru_term.is_set() and \
                      self._parent_is_alive()    :

                # des Pudel's Kern
                if not self.work_cb():
                    self._ru_msg_send('work finished')
                    break

        except BaseException as e:

            # This is a very global except, also catches
            # sys.exit(), keyboard interrupts, etc.
            # Ignore pylint and PEP-8, we want it this way!
            self._ru_log.exception('abort: %s', repr(e))
            try:
                self._ru_msg_send('abort: %s' % repr(e))
            except Exception as e:
                self._ru_log.exception('abort info not sent: %s', repr(e))

        try:
            # note that we always try to call the finalizers, even if an
            # exception got raised during initialization or in the work loop
            # initializers failed for some reason or the other...
            self._ru_finalize()

        except BaseException as e:
            self._ru_log.error('finalization error: %s' % repr(e))
            try:
                self._ru_msg_send('finalize: %s' % repr(e))
            except Exception as e2:
                self._ru_log.exception('finalize error not sent: %s', repr(e2))

        try:
            self._ru_msg_send('terminating')
        except Exception as e:
            self._ru_log.warning('term msg error not sent: %s', repr(e))

        # tear down child watcher
        if self._ru_watcher:
            self._ru_term.set()
            self._ru_watcher.join(_STOP_TIMEOUT)

        # stop all things we watch
        with self._ru_things_lock:
            for tname,thing in self._ru_things.items():
                try:
                    thing.stop(timeout=_STOP_TIMEOUT)
                except Exception as e:
                    self._ru_log.exception('Could not stop %s [%s]', tname, e)

        # All watchables should have stopped.  For some of them,
        # `stop()` will have implied `join()` already - but an additional
        # `join()` will cause little overhead, so we don't bother
        # distinguishing.

        with self._ru_things_lock:
            for tname,thing in self._ru_things.items():
                try:
                    thing.join(timeout=_STOP_TIMEOUT)
                except Exception as e:
                    self._ru_log.exception('3 could not join %s [%s]', tname, e)

        # all is done and said - begone!
        sys.exit(0)


    # --------------------------------------------------------------------------
    #
    def stop(self, timeout=None):
        '''
        `stop()` is symmetric to `start()`, in that it can only be called by the
        parent process.  It MUST be called from the main thread.  Both
        conditions are asserted.  If a subthread or the child needs to trigger
        the termination of the parent, it should simply terminate/exit its own
        scope, and let the parent detect that via its watcher thread.  That will
        eventually cause `is_alive()` to return `False`, signalling the
        application that `stop()` should be called.

        This method sets the thread termination signal, and call `stop()` on all
        watchables.  It then calls `join()` on all watchables, with the given
        timeout, and then also joins the child process with the given timeout.

        If any of the join calls fails or times out, an exception will be
        raised.  All join's will be attempted though, to collect as many threads
        and processes as possible.


        NOTE: `stop()` implies `join()`!  Use `terminate()` if that is not
              wanted.  Terminate will not stop watchables though.

        NOTE: The given timeout is, as described above, applied multiple times,
        once for the child process, and once for each watchable.
        '''

        # FIXME: we can't really use destructors to make sure stop() is called,
        #        but we should consider using `__enter__`/`__leave__` scopes to
        #        ensure clean termination.

        # FIXME: This method should reduce to
        #           self.terminate(timeout)
        #           self.join(timeout)
        #        ie., we should move some parts to `terminate()`.

        if not timeout:
            timeout = _STOP_TIMEOUT

        # make sure we don't recurse
        if self._ru_terminating:
            return
        self._ru_terminating = True

      # if not is_main_thread():
      #     self._ru_log.info('reroute stop to main thread %s' % self._ru_name)
      #     sys.exit()

        self._ru_log.info('parent stops child  %s -> %s [%s]', os.getpid(),
                self.pid, self._ru_name)
        if self._ru_spawned:
            self._ru_msg_send('STOP')

        # keep a list of error messages for an eventual exception message
        errors = list()

        # call parent finalizers
        self._ru_finalize()

        # tear down watcher - we wait for it to shut down, to avoid races
        if self._ru_watcher:
            self._ru_term.set()
            self._ru_watcher.stop(timeout)

        # stop all things we watch
        with self._ru_things_lock:
            for tname,thing in self._ru_things.items():
                try:
                    thing.stop(timeout=timeout)
                except Exception as e:
                    errors.append('could not stop %s [%s]' % (tname, e))

        # process termination is only relevant for the parent, and only if
        # a child was actually spawned
        if self._ru_is_parent and self._ru_spawned:

            # stopping the watcher will close the socket, and the child should
            # begin termination immediately.  Well, whenever it realizes the
            # socket is gone, really.  We wait for that termination to complete.
            super(Process, self).join(timeout)

            # make sure child is gone
            if super(Process, self).is_alive():
                self._ru_log.warn('failed to stop child - term: %s -> %s [%s]',
                                  os.getpid(), self.pid, self._ru_name)
                self.terminate()  # hard kill
                super(Process, self).join(timeout)

          # # check again
          # if super(Process, self).is_alive():
          #     # we threat join errors as non-fatal here - at this point, there
          #     # is not much we can do other than calling `terminate()#join()`
          #     # -- which is exactly what we just did.
<<<<<<< HEAD
          #     self._ru_log.warning('could not join child process %s', self.pid)
=======
          #     self._ru_log.warning('could not join child proc %s', self.pid)
>>>>>>> 989abe6b

        # meanwhile, all watchables should have stopped, too.  For some of them,
        # `stop()` will have implied `join()` already - but an additional
        # `join()` will cause little overhead, so we don't bother
        # distinguishing.
        with self._ru_things_lock:
            for tname,thing in self._ru_things.items():
                try:
                    thing.join(timeout=timeout)
                except Exception as e:
                    self._ru_log.exception('could not join %s [%s]', tname, e)
                    errors.append('could not join %s [%s]' % (tname, e))

        # don't exit - but signal if the child or any watchables survived
        if errors:
            for error in errors:
                self._ru_log.error(error)
            raise RuntimeError(errors)


    # --------------------------------------------------------------------------
    #
    def join(self, timeout=None):

      # raise RuntimeError('call stop instead!')
      #
      # we can't really raise the exception above, as the mp module calls this
      # join via `at_exit`.  Which kind of explains hangs on unterminated
      # children...
      #
      # FIXME: not that `join()` w/o `stop()` will not call the parent
      #        finalizers.  We should call those in both cases, but only once.
      # FIXME: `join()` should probably block by default

        if not timeout:
            timeout = _STOP_TIMEOUT

        assert(self._ru_is_parent)

        if self._ru_spawned:
            super(Process, self).join(timeout=timeout)


    # --------------------------------------------------------------------------
    #
    def _ru_initialize(self):
        '''
        Perform basic settings, then call common and parent/child initializers.
        '''

        try:
            # private initialization
            self._ru_term = mt.Event()

            # call parent and child initializers, respectively
            if self._ru_is_parent:
                self.ru_initialize_common()
                self.ru_initialize_parent()

                self._ru_initialize_common()
                self._ru_initialize_parent()

            elif self._ru_is_child:
                self.ru_initialize_common()
                self.ru_initialize_child()

                self._ru_initialize_common()
                self._ru_initialize_child()

            self._ru_initialized = True

        except Exception:
            self._ru_log.exception('initialization error')
            raise


    # --------------------------------------------------------------------------
    #
    def _ru_initialize_common(self):

        pass


    # --------------------------------------------------------------------------
    #
    def _ru_initialize_parent(self):

        if not self._ru_spawned:
            # no child, so we won't need a watcher either
            return

        # Start a separate thread which watches our end of the socket.  If that
        # thread detects any failure on that socket, it will set
        # `self._ru_term`, to signal its demise and prompt an exception from
        # the main thread.
        #
        # NOTE: For several reasons, the watcher thread has no valid/stable
        #       means of directly signaling the main thread of any error
        #       conditions, it is thus necessary to manually check the child
        #       state from time to time, via `self.is_alive()`.
        #
        # NOTE: https://bugs.python.org/issue1856  (01/2008)
        #       `sys.exit()` can segfault Python if daemon threads are active.
        #       https://bugs.python.org/issue21963 (07/2014)
        #       This will not be fixed in python 2.x.
        #
        #       We make the Watcher thread a daemon anyway:
        #
        #       - when `sys.exit()` is called in a child process, we don't care
        #         about the process anymore anyway, and all terminfo data are
        #         sent to the parent anyway.
        #       - when `sys.exit()` is called in the parent on unclean shutdown,
        #         the same holds.
        #       - when `sys.exit()` is called in the parent on clean shutdown,
        #         then the watcher threads should already be terminated when the
        #         `sys.exit()` invocation happens
        #
        # FIXME: check the conditions above
        #
        # FIXME: move to _ru_initialize_common
        #
        self._ru_watcher = ru_Thread(name='%s.watch' % self._ru_name,
                                     target=self._ru_watch,
                                     log=self._ru_log)
        self._ru_watcher.start()

        self._ru_log.info('child is alive')


    # --------------------------------------------------------------------------
    #
    def _ru_initialize_child(self):

        # TODO: should we also get an alive from parent?
        #
        # FIXME: move to _ru_initialize_common
        #

        self._ru_log.info('child (me) initializing')

        # start the watcher thread
        self._ru_watcher = ru_Thread(name='%s.watch' % self._ru_name,
                                     target=self._ru_watch,
                                     log=self._ru_log)
        self._ru_watcher.start()

        self._ru_log.info('child (me) is alive')


    # --------------------------------------------------------------------------
    #
    def ru_initialize_common(self):
        '''
        This method can be overloaded, and will then be executed *once* during
        `start()`, for both the parent and the child process (individually).  If
        this fails on either side, the process startup is considered failed.
        '''

        self._ru_log.debug('ru_initialize_common (NOOP)')


    # --------------------------------------------------------------------------
    #
    def ru_initialize_parent(self):
        '''
        This method can be overloaded, and will then be executed *once* during
        `start()`, in the parent process.  If this fails, the process startup is
        considered failed.
        '''

        self._ru_log.debug('ru_initialize_parent (NOOP)')


    # --------------------------------------------------------------------------
    #
    def ru_initialize_child(self):
        '''
        This method can be overloaded, and will then be executed *once* during
        `start()`, in the child process.  If this fails, the process startup is
        considered failed.
        '''

        self._ru_log.debug('ru_initialize_child (NOOP)')


    # --------------------------------------------------------------------------
    #
    def _ru_finalize(self):
        '''
        Call common and parent/child initializers.

        Note that finalizers are called in inverse order of initializers.
        '''

        try:
            # call parent and child finalizers, respectively
            if self._ru_is_parent:
                self.ru_finalize_parent()
                self.ru_finalize_common()

                self._ru_finalize_parent()
                self._ru_finalize_common()

            elif self._ru_is_child:
                self.ru_finalize_child()
                self.ru_finalize_common()

                self._ru_finalize_child()
                self._ru_finalize_common()

        except Exception as e:
            self._ru_log.exception('finalization error')
            raise RuntimeError('finalize: %s' % repr(e))


    # --------------------------------------------------------------------------
    #
    def _ru_finalize_common(self):

        pass


    # --------------------------------------------------------------------------
    #
    def _ru_finalize_parent(self):

        pass


    # --------------------------------------------------------------------------
    #
    def _ru_finalize_child(self):

        pass


    # --------------------------------------------------------------------------
    #
    def ru_finalize_common(self):
        '''
        This method can be overloaded, and will then be executed *once* during
        `stop()` or process child termination, in the parent process, in both
        the parent and the child process (individually).
        '''

        self._ru_log.debug('ru_finalize_common (NOOP)')


    # --------------------------------------------------------------------------
    #
    def ru_finalize_parent(self):
        '''
        This method can be overloaded, and will then be executed *once* during
        `stop()` or process child termination, in the parent process.
        '''

        self._ru_log.debug('ru_finalize_parent (NOOP)')


    # --------------------------------------------------------------------------
    #
    def ru_finalize_child(self):
        '''
        This method can be overloaded, and will then be executed *once* during
        `stop()` or process child termination, in the child process.
        '''

        self._ru_log.debug('ru_finalize_child (NOOP)')


    # --------------------------------------------------------------------------
    #
    def work_cb(self):
        '''
        This method MUST be overloaded.  It represents the workload of the
        process, and will be called over and over again.

        This has several implications:

          * `work_cb()` needs to enforce any call rate limits on its own!
          * in order to terminate the child, `work_cb()` needs to either raise
            an exception, or call `sys.exit()` (which actually also raises an
            exception).

        Before the first invocation, `self.ru_initialize_child()` will be
        called.  After the last invocation, `self.ru_finalize_child()` will be
        called, if possible.  The latter will not always be possible if the
        child is terminated by a signal, such as when the parent process calls
        `child.terminate()` -- `child.stop()` should be used instead.

        The overloaded method MUST return `True` or `False` -- the child will
        continue to work upon `True`, and otherwise (on `False`) begin
        termination.
        '''

        raise NotImplementedError('ru.Process.work_cb() MUST be overloaded')


    # --------------------------------------------------------------------------
    #
    def is_alive(self, strict=True):                     # pylint: disable=W0221
        '''
        Check if the child process is still alive, and also ensure that
        termination is not yet initiated.  If `strict` is set (default), then
        only the process state is checked.
        '''

        if not self._ru_spawned:
            # its not an error if the child was never spawned.
            alive = True

        elif self._ru_is_child:
            # if this  *is* the child, then it's alive
            alive = True

        else:
            # this is the parent, and it spawned: check for real
            alive = super(Process, self).is_alive()
            if not alive:
                self._ru_log.warning('super: alive check failed [%s]', alive)

        if self._ru_term is None:
            # child is not yet started
            self._ru_log.warning('startup: alive check failed [%s]', alive)
            return False

        termed = self._ru_term.is_set()


        if strict: return alive
        else     : return alive and not termed


    # --------------------------------------------------------------------------
    #
    def is_valid(self, term=True):
        '''
        This method provides a self-check, and will call `stop()` if that check
        fails and `term` is set.  If `term` is not set, the return value of
        `is_alive()` is passed through.

        The check will basically assert that `is_alive()` is `True`.   The
        purpose is to call this check frequently, e.g. at the begin of each
        method invocation and during longer loops, as to catch failing
        sub-processes or threads and to then terminate.

        This method will always return True if `start()` was not called, yet.
        '''

        if self._ru_terminating or not self._ru_initialized:
            self._ru_log.debug('alive check in term')
            return True

        alive = self.is_alive(strict=False)

        if not alive and term:
<<<<<<< HEAD
            self._ru_log.warning('alive check: proc invalid - stop [%s - %s]', alive, term)
=======
            self._ru_log.warning('alive check: stop [%s - %s]', alive, term)
>>>>>>> 989abe6b
            self.stop()
        else:
            return alive


    # --------------------------------------------------------------------------
    #
    def _parent_is_alive(self):
        '''
        This private method checks if the parent process is still alive.  This
        obviously only makes sense when being called in the child process.

        Note that there exists a (however unlikely) race: PIDs are reused, and
        the process could be replaced by another process with the same PID
        inbetween tests.  We thus also except *all* exception, including
        permission errors, to capture at least some of those races.
        '''

        # This method is an additional fail-safety check to the socketpair
        # watching performed by the watcher thread -- either one should
        # actually suffice.

        assert(self._ru_is_child)

        try:
            os.kill(self._ru_ppid, 0)
            return True

        except OSError:
            return False


# ------------------------------------------------------------------------------
<|MERGE_RESOLUTION|>--- conflicted
+++ resolved
@@ -469,11 +469,7 @@
     def _ru_watch_things(self):
 
         with self._ru_things_lock:
-<<<<<<< HEAD
-            for tname,thing in self._ru_things.items():
-=======
             for _,thing in self._ru_things.items():
->>>>>>> 989abe6b
                 if not thing.is_alive():
                     self._ru_log.warning('%s died')
                     return False
@@ -826,11 +822,7 @@
           #     # we threat join errors as non-fatal here - at this point, there
           #     # is not much we can do other than calling `terminate()#join()`
           #     # -- which is exactly what we just did.
-<<<<<<< HEAD
-          #     self._ru_log.warning('could not join child process %s', self.pid)
-=======
           #     self._ru_log.warning('could not join child proc %s', self.pid)
->>>>>>> 989abe6b
 
         # meanwhile, all watchables should have stopped, too.  For some of them,
         # `stop()` will have implied `join()` already - but an additional
@@ -1187,11 +1179,7 @@
         alive = self.is_alive(strict=False)
 
         if not alive and term:
-<<<<<<< HEAD
-            self._ru_log.warning('alive check: proc invalid - stop [%s - %s]', alive, term)
-=======
             self._ru_log.warning('alive check: stop [%s - %s]', alive, term)
->>>>>>> 989abe6b
             self.stop()
         else:
             return alive

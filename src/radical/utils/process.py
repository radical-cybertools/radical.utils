
__author__    = "Radical.Utils Development Team"
__copyright__ = "Copyright 2016, RADICAL@Rutgers"
__license__   = "MIT"


import os
import sys
import time
import socket
import threading       as mt
import multiprocessing as mp
import setproctitle    as spt

from .logger  import get_logger
from .threads import Thread as ru_Thread
from .        import poll   as ru_poll


# ------------------------------------------------------------------------------
#
_ALIVE_MSG     = 'alive'  # message to use as alive signal
_START_TIMEOUT = 20.0     # time to wait for process startup signal.
                          # startup signal: 'alive' message on the socketpair;
                          # is sent in both directions to ensure correct setup
_WATCH_TIMEOUT = 0.2      # time between thread and process health polls.
                          # health poll: check for recv, error and abort
                          # on the socketpair; is done in a watcher thread.
<<<<<<< HEAD
_STOP_TIMEOUT  = 3.0      # time between temination signal and killing child
_BUFSIZE       = 1024*10  # default buffer size for socket recvs
=======
_STOP_TIMEOUT  = 2.0     # time between temination signal and killing child
_BUFSIZE       = 1024     # default buffer size for socket recvs
>>>>>>> 3748ea3f


# ------------------------------------------------------------------------------
#
class Process(mp.Process):
    '''
    This `Process` class is a thin wrapper around `mp.Process` which
    specifically manages the process lifetime in a more cautious and copperative
    way than the base class: *no* attempt on signal handling is made, we expect
    to exclusively communicate between parent and child via a socket.
    A separate thread in both processes will watch that socket: if the socket
    disappears, we interpret that as the other process being terminated, and
    begin process termination, too.

    NOTE: At this point we do not implement the full `mp.Process` constructor.

    The class also implements a number of initialization and finalization
    methods which can be overloaded by any deriving class.  While this can at
    first be a confusing richness of methods to overload, it significantly
    simplifies the implementation of non-trivial child processes.  By default,
    none of the initialized and finalizers needs to be overloaded.

    An important semantic difference are the `start()` and `stop()` methods:
    both accept an optional `timeout` parameter, and both guarantee that the
    child process successfully started and completed upon return, respectively.
    If that does not happen within the given timeout, an exception is raised.
    Not that the child startup is *only* considered complete once all of its
    initialization methods have been completed -- the start timeout value must
    thus be chosen very carefully.  Note further that the *parent*
    initialization methods are also part of the `start()` invocation, and must
    also be considered when choosing the timeout value.  Parent initializers
    will only be executed once the child is known to be alive, and the parent
    can thus expect the child bootstrapping to be completed (avoiding the need
    for additional handshakes etc).  Any error in child or parent initialization
    will result in an exception, and the child will be terminated.

    Along the same lines, the parent and child finalizers are executed in the
    `stop()` method, prompting similar considerations for the `timeout` value.

    Any class which derives from this Process class *must* overload the 'work_cb()`
    method.  That method is repeatedly called by the child process' main loop,
    until:
      - an exception occurs (causing the child to fail with an error)
      - `False` is returned by `work_cb()` (causing the child to finish w/o error)
    '''

    # TODO: We should switch to fork/*exec*, if possible.


    # --------------------------------------------------------------------------
    #
    def __init__(self, name, log=None):

        # At this point, we only initialize members which we need before start
        self._ru_name      = name  # use for setproctitle
        self._ru_childname = self._ru_name + '.child'

        # make sure we have a valid logger
        self._ru_set_logger(log)

        # ... or are *shared* between parent and child process.
        self._ru_ppid = os.getpid()    # get parent process ID

        # most importantly, we create a socketpair.  Both parent and child will
        # watch one end of that socket, which thus acts as a lifeline between
        # the processes, to detect abnormal termination in the process tree.
        # The socket is also used to send messages back and forth.
        self._ru_sp = socket.socketpair(socket.AF_UNIX, socket.SOCK_STREAM, 0)

        # note that some members are only really initialized when calling the
        # `start()`/`run()` methods, and the various initializers.
        self._ru_spawned     = None           # set in start(), run()
        self._ru_is_parent   = None           # set in start()
        self._ru_is_child    = None           # set in run()
        self._ru_endpoint    = None           # socket endpoint for sent/recv
        self._ru_term        = None           # set to terminate watcher
        self._ru_initialized = False          # set to signal bootstrap success
        self._ru_terminating = False          # set to signal active termination
        self._ru_watcher     = None           # watcher thread
        self._ru_things_lock = mt.Lock()      # lock for the above
        self._ru_things      = dict()         # registry of threads created in
                                              # (parent or child) process

        # FIXME: assert that start() was called for some / most methods

        # when cprofile is requested but not available,
        # we complain, but continue unprofiled
        self._ru_cprofile = False
        if self._ru_name in os.environ.get('RADICAL_CPROFILE', '').split(':'):
            try:
                self._ru_log.error('enable cprofile for %s', self._ru_name)
                import cprofile
                self._ru_cprofile = True
            except:
                self._ru_log.error('cannot import cprofile - disable')

        # base class initialization
        super(Process, self).__init__(name=self._ru_name)

        # we don't want processes to linger around, waiting for children to
        # terminate, and thus create sub-processes as daemons.
        #
      # NOTE: this requires the `patchy.mc_patchface()` fix in `start()`.
      #
      # self.daemon = True


    # --------------------------------------------------------------------------
    #
    @property
    def ru_name(self):
        return self._ru_name


    # --------------------------------------------------------------------------
    #
    @property
    def ru_childname(self):
        return self._ru_childname


    # --------------------------------------------------------------------------
    #
    def _ru_set_logger(self, log=None):

        self._ru_log = log

        if not self._ru_log:
            # if no logger is passed down, log to null (FIXME)
            self._ru_log = get_logger('radical.util.process', target='2')
            self._ru_log.debug('name: %s' % self._ru_name)


    # --------------------------------------------------------------------------
    #
    def _ru_msg_send(self, msg):
        '''
        send new message to self._ru_endpoint.  We make sure that the
        message is not larger than the _BUFSIZE define in the RU source code.
        '''

        if not self._ru_spawned:
            # no child, no communication channel
            info = "=== = %s\n=== = can't communicate w/o child %s -> %s [%s]" \
                    % (msg, os.getpid(), self.pid, self._ru_name)
            self._ru_log.debug(info)
            print info
            raise RuntimeError("can't communicate w/o child (%s -> %s [%s]",
                    os.getpid(), self.pid, self._ru_name)

        # NOTE:  this method should only be called by the watcher thread, which
        #        owns the endpoint.
        # FIXME: BUFSIZE should not be hardcoded
        # FIXME: check for socket health

        if len(msg) > _BUFSIZE:
            raise ValueError('message is larger than %s: %s' % (_BUFSIZE, msg))

        self._ru_log.info('send message: [%s] %s', self._ru_name, msg)
        try:
            self._ru_endpoint.send(msg)
        except Exception as e:
            # this should only happen once the EP is done for - terminate
            self._ru_log.warn('send failed (%s) - terminate', e)
            self._ru_term.set()



    # --------------------------------------------------------------------------
    #
    def _ru_msg_recv(self, size=_BUFSIZE, timeout=None):
        '''
        receive a message from self._ru_endpoint.  We only check for messages
        of *up to* `size`.

        This call is non-blocking: if no message is available, return an empty
        string.
        '''

        if not self._ru_spawned:
            # no child, no communication channel
            raise RuntimeError("can't communicate w/o child")

        # NOTE:  this method should only be called by the watcher thread, which
        #        owns the endpoint (no lock used!)
        # FIXME: BUFSIZE should not be hardcoded
        # FIXME: check for socket health

        try:
            if timeout:
                self._ru_endpoint.settimeout(timeout)
            msg = self._ru_endpoint.recv(size)
            self._ru_log.info('recv message: %s', msg)
            return msg

        except socket.timeout:
            self._ru_log.warn('recv timed out')
            return ''
        except Exception as e:
            # this should only happen once the EP is done for - terminate
            self._ru_log.warn('recv failed (%s) - terminate', e)
            self._ru_term.set()


    # --------------------------------------------------------------------------
    #
    def _ru_watch(self):
        '''
        When `start()` is called, the parent process will create a socket pair.
        after fork, one end of that pair will be watched by the parent and
        client, respectively, in separate watcher threads.  If any error
        condition or hangup is detected on the socket, it is assumed that the
        process on the other end died, and termination is initiated.

        Since the watch happens in a subthread, any termination requires the
        attention and cooperation of the main thread.  No attempt is made on
        interrupting the main thread, we only set self._ru_term which needs to
        be checked by the main threads in certain intervals.
        '''

        # we watch sockets and threads as long as we live, ie. until the main
        # thread sets `self._ru_term`.
        try:

            self._ru_poller = ru_poll.poll(logger=self._log)
            self._ru_poller.register(self._ru_endpoint,
                    ru_poll.POLLIN  | ru_poll.POLLERR | ru_poll.POLLHUP)
                 #  ru_poll.POLLPRI | ru_poll.POLLNVAL)

            last = 0.0  # we never watched anything until now
            while not self._ru_term.is_set() :

                # only do any watching if time is up
                now = time.time()
                if now - last < _WATCH_TIMEOUT:
                    time.sleep(0.1)  # FIXME: configurable, load tradeoff
                    continue

                if  not self._ru_watch_socket() or \
                    not self._ru_watch_things()    :
                    return

                last = now

                # FIXME: also *send* any pending messages to the child.
              # # check if any messages need to be sent.
              # while True:
              #     try:
              #         msg = self._ru_msg_out.get_nowait()
              #         self._ru_msg_send(msg)
              #
              #     except Queue.Empty:
              #         # nothing more to send
              #         break


        except Exception as e:
            # mayday... mayday...
            self._ru_log.exception('watcher failed')

        finally:
            # no matter why we fell out of the loop: let the other end of the
            # socket know by closing the socket endpoint.

            # Fix radical-cybertools/radical.utils issue #120
            # We need to call SHUTDOWN before we close the socket...
            # From: https://docs.python.org/2/howto/sockets.html#disconnecting
            self._ru_log.info('watcher closes')
            self._ru_endpoint.shutdown(socket.SHUT_RDWR)
            self._ru_endpoint.close()
            self._ru_poller.close()

            # `self.stop()` will be called from the main thread upon checking
            # `self._ru_term` via `self.is_alive()`.
            # FIXME: check
            self._ru_term.set()


    # --------------------------------------------------------------------------
    #
    def _ru_watch_socket(self):

        # check health of parent/child relationship
        events = self._ru_poller.poll(0.1)   # block just a little
        for _,event in events:

            # for alive checks, we poll socket state for
            #   * data:   some message from the other end, logged
            #   * error:  child failed   - terminate
            #   * hangup: child finished - terminate

            # check for messages
            if event & ru_poll.POLLIN:

                # we get a message!
                #
                # FIXME: BUFSIZE should not be hardcoded
                # FIXME: we do nothing with the message yet, should be
                #        stored in a message queue.
                
                msg = self._ru_msg_recv(_BUFSIZE)
                self._ru_log.info('message received: %s' % msg)
                if msg == '':
                    self._ru_log.warn('message received is an empty string, assuming parent closed endpoint')
                    return False

                if msg.strip() == 'STOP':
                    self._ru_log.info('STOP received: %s' % msg)
                    return False

            # check for error conditions
            if  event & ru_poll.POLLHUP or  \
                event & ru_poll.POLLERR     :

                # something happened on the other end, we are about to die
                # out of solidarity (or panic?).
                self._ru_log.warn('endpoint disappeard')
                return False

          # if event & ru_poll.POLLPRI:
          #     self._ru_log.info('POLLPRI : %s', self._ru_endpoint.fileno())
          # if event & ru_poll.POLLNVAL:
          #     self._ru_log.info('POLLNVAL: %s', self._ru_endpoint.fileno())

        time.sleep(0.1)

      # self._ru_log.debug('endpoint watch ok')
        return True


    # --------------------------------------------------------------------------
    #
    def register_watchable(self, thing):
        '''
        Add an object to watch.  If the object is at any point found to be not
        alive (`thing.is_alive()` returns `False`), an exception is raised which
        will cause the watcher thread to terminate, and will thus also terminate
        this `ru.Process` instance.  All registered things will be terminated on
        `stop()`.

        The given `thing` is expected to have these four methods/properties

          - `thing.is_alive()`  -- perform health check
          - `thing.name`        -- a unique name identifying the thing
          - `thing.stop()`      -- method to terminate thing on regular shutdown
          - `thing.join()`      -- method to collect   thing on regular shutdown

        `thing.stop()` and `thing.join()` are expected to accept a timeout
        parameter, and are expected to raise exceptions if the operation fails.

        In other words, `things` are really expected to be radical.utils threads
        and processes, but we don't enforce this in terms of type checks.
        '''

        assert(thing.is_alive)
        assert(thing.name)
        assert(thing.stop)
        assert(thing.join)

        with self._ru_things_lock:
            if thing.name in self._ru_things:
                raise ValueError('already watching %s' % thing.name)
            self._ru_things[thing.name] = thing


    # --------------------------------------------------------------------------
    #
    def unregister_watchable(self, name):

        with self._ru_things_lock:
            if name not in self._ru_things:
                raise ValueError('%s is not watched' % name)

            del(self._ru_things[name])


    # --------------------------------------------------------------------------
    #
    def _ru_watch_things(self):

        with self._ru_things_lock:
            for tname,thing in self._ru_things.iteritems():
                if not thing.is_alive():
                    self._ru_log.warn('%s died')
                    return False

        return True


    # --------------------------------------------------------------------------
    #
    def start(self, spawn=True, timeout=None):
        '''
        Overload the `mp.Process.start()` method, and block (with timeout) until
        the child signals to be alive via a message over our socket pair.  Also
        run all initializers.

        If spawn is set to `False`, then no child process is actually created,
        but the parent initializers will be executed nonetheless.

        '''

        self._ru_log.debug('start process')

        if timeout is None:
            timeout = _START_TIMEOUT

        # Daemon processes can't fork child processes in Python, because...
        # Well, they just can't.  We want to use daemons though to avoid hanging
        # processes if, for some reason, communication of termination conditions
        # fails.
        #
        # Patchy McPatchface to the rescue (no, I am not kidding): we remove
        # that useless assert (of all things!) on the fly.
        #
        # NOTE: while this works, we seem to have the socketpair-based detection
        #       stable enough to not need the monkeypatch.
        #
      # _daemon_fork_patch = '''\
      #     *** process_orig.py  Sun Nov 20 20:02:23 2016
      #     --- process_fixed.py Sun Nov 20 20:03:33 2016
      #     ***************
      #     *** 5,12 ****
      #           assert self._popen is None, 'cannot start a process twice'
      #           assert self._parent_pid == os.getpid(), \\
      #                  'can only start a process object created by current process'
      #     -     assert not _current_process._daemonic, \\
      #     -            'daemonic processes are not allowed to have children'
      #           _cleanup()
      #           if self._Popen is not None:
      #               Popen = self._Popen
      #     --- 5,10 ----
      #     '''
      #
      # import patchy
      # patchy.mc_patchface(mp.Process.start, _daemon_fork_patch)

        if spawn:
            # start `self.run()` in the child process, and wait for it's
            # initalization to finish, which will send the 'alive' message.
            super(Process, self).start()
            self._ru_spawned = True


        # this is the parent now - set role flags.
        self._ru_is_parent = True
        self._ru_is_child  = False

        # select different ends of the socketpair for further communication.
        self._ru_endpoint  = self._ru_sp[0]
        self._ru_sp[1].close()

        # from now on we need to invoke `self.stop()` for clean termination.
        # Having said that: the daemonic watcher thread and the socket lifeline
        # to the child should ensure that both will terminate in all cases, but
        # possibly somewhat delayed and abruptly.
        #
        # Either way: use a try/except to ensure `stop()` being called.
        try:

            if self._ru_spawned:
                # we expect an alive message message from the child, within
                # timeout
                #
                # NOTE: If the child does not bootstrap fast enough, the timeout
                #       will kick in, and the child will be considered dead,
                #       failed and/or hung, and will be terminated!  Timeout can
                #       be set as parameter to the `start()` method.
                msg = self._ru_msg_recv(size=len(_ALIVE_MSG), timeout=timeout)

                if not msg:
                    raise RuntimeError('child %s failed to come up [%ss]' %
                                       (self._ru_childname, msg))

                elif msg != _ALIVE_MSG:
                    # attempt to read remainder of message and barf
                    msg += self._ru_msg_recv()
                    raise RuntimeError('%s got unexpected message (%s) [%s]' % 
                                       (self._ru_name, msg, timeout))


            # When we got the alive messages, only then will we call the parent
            # initializers.  This way those initializers can make some
            # assumptions about successful child startup.
            self._ru_initialize()

        except Exception as e:
            self._ru_log.exception('initialization failed (%s)' % e)
            self.stop()
            raise

        # if we got this far, then all is well, we are done.
        if self._ru_spawned:
            self._ru_log.debug('process class started child')
        else:
            self._ru_log.debug('process class started (no child)')

        # child is alive and initialized, parent is initialized, watcher thread
        # is started - Wohoo!


    # --------------------------------------------------------------------------
    #
    def run(self):
        '''
        This method MUST NOT be overloaded!

        This is the workload of the child process.  It will first call the child
        initializers and then repeatedly call `self.work_cb()`, until being
        terminated.  When terminated, it will call the child finalizers and
        exit.  Note that the child will also terminate once `work_cb()` returns
        `False`.

        The implementation of `work_cb()` needs to make sure that this process is
        not spinning idly -- if there is nothing to do in `work_cb()` at any point
        in time, the routine should at least sleep for a fraction of a second or
        something.

        Child finalizers are only guaranteed to get called on `self.stop()` --
        a hard kill via `self.terminate()` may or may not be able to trigger to
        run the child finalizers.

        The child process will automatically terminate (incl. finalizer calls)
        when the parent process dies. It is thus not possible to create daemon
        or orphaned processes -- which is an explicit purpose of this
        implementation.
        '''

        # if no profiling is wanted, we just run the workload and exit
        if not self._ru_cprofile:
            self._run()

        # otherwise we run under the profiler, obviously
        else:
            import cprofile
            cprofiler = cprofile.Profile()
            cprofiler.runcall(self._run)
            cprofiler.dump_stats('%s.cprof' % (self._ru_name))


    # --------------------------------------------------------------------------
    #
    def _run(self):

        # FIXME: ensure that this is not overloaded

        # this is the child now - set role flags
        self._ru_is_parent = False
        self._ru_is_child  = True
        self._ru_spawned   = True

        # select different ends of the socketpair for further communication.
        self._ru_endpoint  = self._ru_sp[1]
        self._ru_sp[0].close()

        # set child name based on name given in c'tor, and use as proctitle
        self._ru_name = self._ru_childname
        spt.setproctitle(self._ru_name)

        try:
            # we consider the invocation of the child initializers to be part of
            # the bootstrap process, which includes starting the watcher thread
            # to watch the parent's health (via the socket health).
            try:
                self._ru_initialize()

            except BaseException as e:
                self._ru_log.exception('abort: %s', repr(e))
                self._ru_msg_send('error: %s' % repr(e))
              # sys.stderr.write('initialization error in %s: %s\n' % (self._ru_name, repr(e)))
              # sys.stderr.flush()
                self._ru_term.set()

            # initialization done - we only now send the alive signal, so the
            # parent can make some assumptions about the child's state
            if not self._ru_term.is_set():
                self._ru_log.info('send alive')
                self._ru_msg_send(_ALIVE_MSG)

            # enter the main loop and repeatedly call 'work_cb()'.
            #
            # If `work_cb()` ever returns `False`, we break out of the loop to call the
            # finalizers and terminate.
            #
            # In each iteration, we also check if the socket is still open -- if it
            # is closed, we assume the parent to be dead and terminate (break the
            # loop).  We consider the socket closed if `self._ru_term` was set
            # by the watcher thread.
            while not self._ru_term.is_set() and \
                      self._parent_is_alive()    :

                # des Pudel's Kern
                if not self.work_cb():
                    self._ru_msg_send('work finished')
                    break

        except BaseException as e:

            # This is a very global except, also catches
            # sys.exit(), keyboard interrupts, etc.
            # Ignore pylint and PEP-8, we want it this way!
            self._ru_log.exception('abort: %s', repr(e))
            try:
                self._ru_msg_send('abort: %s' % repr(e))
            except Exception as e:
                self._ru_log.exception('abort info not sent: %s', repr(e))

        try:
            # note that we always try to call the finalizers, even if an
            # exception got raised during initialization or in the work loop
            # initializers failed for some reason or the other...
            self._ru_finalize()

        except BaseException as e:
            self._ru_log.exception('finalization error')
            try:
                self._ru_msg_send('finalize: %s' % repr(e))
            except Exception as e:
                self._ru_log.exception('finalize error not sent: %s', repr(e))

        try:
            self._ru_msg_send('terminating')
        except Exception as e:
            self._ru_log.warn('term msg error not sent: %s', repr(e))

        # tear down child watcher
        if self._ru_watcher:
            self._ru_term.set()
            self._ru_watcher.join(_STOP_TIMEOUT)

        # stop all things we watch
        with self._ru_things_lock:
            for tname,thing in self._ru_things.iteritems():
                try:
                    thing.stop(timeout=_STOP_TIMEOUT)
                except Exception as e:
                    self._ru_log.exception('Could not stop %s [%s]', tname, e)

        # All watchables should have stopped.  For some of them,
        # `stop()` will have implied `join()` already - but an additional
        # `join()` will cause little overhead, so we don't bother
        # distinguishing.

        with self._ru_things_lock:
            for tname,thing in self._ru_things.iteritems():
                try:
                    thing.join(timeout=_STOP_TIMEOUT)
                except Exception as e:
                    self._ru_log.exception('3 could not join %s [%s]', tname, e)

        # all is done and said - begone!
        sys.exit(0)


    # --------------------------------------------------------------------------
    #
    def stop(self, timeout=None):
        '''
        `stop()` is symmetric to `start()`, in that it can only be called by the
        parent process.  It MUST be called from the main thread.  Both
        conditions are asserted.  If a subthread or the child needs to trigger
        the termination of the parent, it should simply terminate/exit its own
        scope, and let the parent detect that via its watcher thread.  That will
        eventually cause `is_alive()` to return `False`, signalling the
        application that `stop()` should be called.

        This method sets the thread termination signal, and call `stop()` on all
        watchables.  It then calls `join()` on all watchables, with the given
        timeout, and then also joins the child process with the given timeout.

        If any of the join calls fails or times out, an exception will be
        raised.  All join's will be attempted though, to collect as many threads
        and processes as possible.


        NOTE: `stop()` implies `join()`!  Use `terminate()` if that is not
              wanted.  Terminate will not stop watchables though.

        NOTE: The given timeout is, as described above, applied multiple times,
        once for the child process, and once for each watchable.
        '''

        # FIXME: we can't really use destructors to make sure stop() is called,
        #        but we should consider using `__enter__`/`__leave__` scopes to
        #        ensure clean termination.

        # FIXME: This method should reduce to
        #           self.terminate(timeout)
        #           self.join(timeout)
        #        ie., we should move some parts to `terminate()`.

        if not timeout:
            timeout = _STOP_TIMEOUT

        # make sure we don't recurse
        if self._ru_terminating:
            return
        self._ru_terminating = True

      # if not is_main_thread():
      #     self._ru_log.info('reroute stop to main thread (%s)' % self._ru_name)
      #     sys.exit()

        self._ru_log.info('parent stops child  %s -> %s [%s]', os.getpid(),
                self.pid, self._ru_name)
        if self._ru_spawned:
            self._ru_msg_send('STOP')

        # keep a list of error messages for an eventual exception message
        errors = list()

        # call parent finalizers
        self._ru_finalize()

        # tear down watcher - we wait for it to shut down, to avoid races
        if self._ru_watcher:
            self._ru_term.set()
            self._ru_watcher.stop(timeout)

        # stop all things we watch
        with self._ru_things_lock:
            for tname,thing in self._ru_things.iteritems():
                try:
                    thing.stop(timeout=timeout)
                except Exception as e:
                    errors.append('could not stop %s [%s]' % (tname, e))

        # process termination is only relevant for the parent, and only if
        # a child was actually spawned
        if self._ru_is_parent and self._ru_spawned:

            # stopping the watcher will close the socket, and the child should
            # begin termination immediately.  Well, whenever it realizes the
            # socket is gone, really.  We wait for that termination to complete.
            super(Process, self).join(timeout)

            # make sure child is gone
            if super(Process, self).is_alive():
                self._ru_log.warn('failed to stop child - terminate: %s -> %s [%s]', os.getpid(), self.pid, self._ru_name)
                self.terminate()  # hard kill
                super(Process, self).join(timeout)

          # # check again
          # if super(Process, self).is_alive():
          #     # we threat join errors as non-fatal here - at this point, there
          #     # is not much we can do other than calling `terminate()#join()`
          #     # -- which is exactly what we just did.
          #     self._ru_log.warn('could not join child process %s', self.pid)

        # meanwhile, all watchables should have stopped, too.  For some of them,
        # `stop()` will have implied `join()` already - but an additional
        # `join()` will cause little overhead, so we don't bother
        # distinguishing.
        with self._ru_things_lock:
            for tname,thing in self._ru_things.iteritems():
                try:
                    thing.join(timeout=timeout)
                except Exception as e:
                    self._ru_log.exception('could not join %s [%s]', tname, e)
                    errors.append('could not join %s [%s]' % (tname, e))

        # don't exit - but signal if the child or any watchables survived
        if errors:
            for error in errors:
                self._ru_log.error(error)
            raise RuntimeError(errors)


    # --------------------------------------------------------------------------
    #
    def join(self, timeout=None):

      # raise RuntimeError('call stop instead!')
      #
      # we can't really raise the exception above, as the mp module calls this
      # join via `at_exit`.  Which kind of explains hangs on unterminated
      # children...
      #
      # FIXME: not that `join()` w/o `stop()` will not call the parent finalizers.
      #        We should call those in both cases, but only once.
      # FIXME: `join()` should probably block by default

        if not timeout:
            timeout = _STOP_TIMEOUT

        assert(self._ru_is_parent)

        if self._ru_spawned:
            super(Process, self).join(timeout=timeout)


    # --------------------------------------------------------------------------
    #
    def _ru_initialize(self):
        '''
        Perform basic settings, then call common and parent/child initializers.
        '''

        try:
            # private initialization
            self._ru_term = mt.Event()

            # call parent and child initializers, respectively
            if self._ru_is_parent:
                self.ru_initialize_common()
                self.ru_initialize_parent()

                self._ru_initialize_common()
                self._ru_initialize_parent()

            elif self._ru_is_child:
                self.ru_initialize_common()
                self.ru_initialize_child()

                self._ru_initialize_common()
                self._ru_initialize_child()

            self._ru_initialized = True

        except Exception as e:
            self._ru_log.exception('initialization error')
            raise


    # --------------------------------------------------------------------------
    #
    def _ru_initialize_common(self):

        pass


    # --------------------------------------------------------------------------
    #
    def _ru_initialize_parent(self):

        if not self._ru_spawned:
            # no child, so we won't need a watcher either
            return

        # Start a separate thread which watches our end of the socket.  If that
        # thread detects any failure on that socket, it will set
        # `self._ru_term`, to signal its demise and prompt an exception from
        # the main thread.
        #
        # NOTE: For several reasons, the watcher thread has no valid/stable
        #       means of directly signaling the main thread of any error
        #       conditions, it is thus necessary to manually check the child
        #       state from time to time, via `self.is_alive()`.
        #
        # NOTE: https://bugs.python.org/issue1856  (01/2008)
        #       `sys.exit()` can segfault Python if daemon threads are active.
        #       https://bugs.python.org/issue21963 (07/2014)
        #       This will not be fixed in python 2.x.
        #
        #       We make the Watcher thread a daemon anyway:
        #
        #       - when `sys.exit()` is called in a child process, we don't care
        #         about the process anymore anyway, and all terminfo data are
        #         sent to the parent anyway.
        #       - when `sys.exit()` is called in the parent on unclean shutdown,
        #         the same holds.
        #       - when `sys.exit()` is called in the parent on clean shutdown,
        #         then the watcher threads should already be terminated when the
        #         `sys.exit()` invocation happens
        #
        # FIXME: check the conditions above
        #
        # FIXME: move to _ru_initialize_common
        #
        self._ru_watcher = ru_Thread(name='%s.watch' % self._ru_name,
                                     target=self._ru_watch,
                                     log=self._ru_log)
        self._ru_watcher.start()

        self._ru_log.info('child is alive')


    # --------------------------------------------------------------------------
    #
    def _ru_initialize_child(self):

        # TODO: should we also get an alive from parent?
        #
        # FIXME: move to _ru_initialize_common
        #

        self._ru_log.info('child (me) initializing')

        # start the watcher thread
        self._ru_watcher = ru_Thread(name='%s.watch' % self._ru_name,
                                     target=self._ru_watch,
                                     log=self._ru_log)
        self._ru_watcher.start()

        self._ru_log.info('child (me) is alive')


    # --------------------------------------------------------------------------
    #
    def ru_initialize_common(self):
        '''
        This method can be overloaded, and will then be executed *once* during
        `start()`, for both the parent and the child process (individually).  If
        this fails on either side, the process startup is considered failed.
        '''

        self._ru_log.debug('ru_initialize_common (NOOP)')


    # --------------------------------------------------------------------------
    #
    def ru_initialize_parent(self):
        '''
        This method can be overloaded, and will then be executed *once* during
        `start()`, in the parent process.  If this fails, the process startup is
        considered failed.
        '''

        self._ru_log.debug('ru_initialize_parent (NOOP)')


    # --------------------------------------------------------------------------
    #
    def ru_initialize_child(self):
        '''
        This method can be overloaded, and will then be executed *once* during
        `start()`, in the child process.  If this fails, the process startup is
        considered failed.
        '''

        self._ru_log.debug('ru_initialize_child (NOOP)')


    # --------------------------------------------------------------------------
    #
    def _ru_finalize(self):
        '''
        Call common and parent/child initializers.

        Note that finalizers are called in inverse order of initializers.
        '''

        try:
            # call parent and child finalizers, respectively
            if self._ru_is_parent:
                self.ru_finalize_parent()
                self.ru_finalize_common()

                self._ru_finalize_parent()
                self._ru_finalize_common()

            elif self._ru_is_child:
                self.ru_finalize_child()
                self.ru_finalize_common()

                self._ru_finalize_child()
                self._ru_finalize_common()

        except Exception as e:
            self._ru_log.exception('finalization error')
            raise RuntimeError('finalize: %s' % repr(e))


    # --------------------------------------------------------------------------
    #
    def _ru_finalize_common(self):

        pass


    # --------------------------------------------------------------------------
    #
    def _ru_finalize_parent(self):

        pass


    # --------------------------------------------------------------------------
    #
    def _ru_finalize_child(self):

        pass


    # --------------------------------------------------------------------------
    #
    def ru_finalize_common(self):
        '''
        This method can be overloaded, and will then be executed *once* during
        `stop()` or process child termination, in the parent process, in both
        the parent and the child process (individually).
        '''

        self._ru_log.debug('ru_finalize_common (NOOP)')


    # --------------------------------------------------------------------------
    #
    def ru_finalize_parent(self):
        '''
        This method can be overloaded, and will then be executed *once* during
        `stop()` or process child termination, in the parent process.
        '''

        self._ru_log.debug('ru_finalize_parent (NOOP)')


    # --------------------------------------------------------------------------
    #
    def ru_finalize_child(self):
        '''
        This method can be overloaded, and will then be executed *once* during
        `stop()` or process child termination, in the child process.
        '''

        self._ru_log.debug('ru_finalize_child (NOOP)')


    # --------------------------------------------------------------------------
    #
    def work_cb(self):
        '''
        This method MUST be overloaded.  It represents the workload of the
        process, and will be called over and over again.

        This has several implications:

          * `work_cb()` needs to enforce any call rate limits on its own!
          * in order to terminate the child, `work_cb()` needs to either raise an
            exception, or call `sys.exit()` (which actually also raises an
            exception).

        Before the first invocation, `self.ru_initialize_child()` will be called.
        After the last invocation, `self.ru_finalize_child()` will be called, if
        possible.  The latter will not always be possible if the child is
        terminated by a signal, such as when the parent process calls
        `child.terminate()` -- `child.stop()` should be used instead.

        The overloaded method MUST return `True` or `False` -- the child will
        continue to work upon `True`, and otherwise (on `False`) begin
        termination.
        '''

        raise NotImplementedError('ru.Process.work_cb() MUST be overloaded')


    # --------------------------------------------------------------------------
    #
    def is_alive(self, strict=True):
        '''
        Check if the child process is still alive, and also assert that
        termination is not yet initiated.  If `strict` is set (default), then
        only the process state is checked.
        '''

        if not self._ru_spawned:
            # its not an error if the child was never spawned.
            alive = True

        elif self._ru_is_child:
            # if this  *is* the child, then it's alive
            alive = True

        else:
            # this is the parent, and it spawned: check for real
            # NOTE: assert removed for performance
          # assert(self._ru_spawned)
          # assert(self._ru_is_parent)
            alive = super(Process, self).is_alive()
            if not alive:
                self._ru_log.warn('super: alive check failed [%s]', alive)

        if self._ru_term is None:
            # child is not yet started
            self._ru_log.warn('startup: alive check failed [%s]', alive)
            return False

        termed = self._ru_term.is_set()


        if strict: return alive
        else     : return alive and not termed


    # --------------------------------------------------------------------------
    #
    def is_valid(self, term=True):
        '''
        This method provides a self-check, and will call `stop()` if that check
        fails and `term` is set.  If `term` is not set, the return value of
        `is_alive()` is passed through.

        The check will basically assert that `is_alive()` is `True`.   The
        purpose is to call this check frequently, e.g. at the begin of each
        method invocation and during longer loops, as to catch failing
        sub-processes or threads and to then terminate.

        This method will always return True if `start()` was not called, yet.
        '''

        if self._ru_terminating or not self._ru_initialized:
            self._ru_log.debug('alive check in term')
            return True

        alive = self.is_alive(strict=False)

        if not alive and term:
            self._ru_log.warn('alive check: proc invalid - stop [%s - %s]', alive, term)
            self.stop()
        else:
            return alive


    # --------------------------------------------------------------------------
    #
    def _parent_is_alive(self):
        '''
        This private method checks if the parent process is still alive.  This
        obviously only makes sense when being called in the child process.

        Note that there exists a (however unlikely) race: PIDs are reused, and
        the process could be replaced by another process with the same PID
        inbetween tests.  We thus also except *all* exception, including
        permission errors, to capture at least some of those races.
        '''

        # This method is an additional fail-safety check to the socketpair
        # watching performed by the watcher thread -- either one should
        # actually suffice.

        assert(self._ru_is_child)

        try:
            os.kill(self._ru_ppid, 0)
            return True

        except:
            return False


# ------------------------------------------------------------------------------
<|MERGE_RESOLUTION|>--- conflicted
+++ resolved
@@ -26,13 +26,8 @@
 _WATCH_TIMEOUT = 0.2      # time between thread and process health polls.
                           # health poll: check for recv, error and abort
                           # on the socketpair; is done in a watcher thread.
-<<<<<<< HEAD
-_STOP_TIMEOUT  = 3.0      # time between temination signal and killing child
-_BUFSIZE       = 1024*10  # default buffer size for socket recvs
-=======
 _STOP_TIMEOUT  = 2.0     # time between temination signal and killing child
 _BUFSIZE       = 1024     # default buffer size for socket recvs
->>>>>>> 3748ea3f
 
 
 # ------------------------------------------------------------------------------

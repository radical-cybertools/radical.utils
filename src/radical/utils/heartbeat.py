--- conflicted
+++ resolved
@@ -151,15 +151,12 @@
 
                 if now - last > self._timeout:
 
-<<<<<<< HEAD
                     if self._log:
                         self._log.warn('hb %s tout  %s: %.1f - %.1f > %1.f',
                                        self._uid, uid, now, last, self._timeout)
-=======
                   # if self._log:
                   #     self._log.warn('hb %s tout  %s: %.1f - %.1f > %1.f',
                   #                    self._uid, uid, now, last, self._timeout)
->>>>>>> 1692174c
 
                     ret = None
                     if self._timeout:


import os
import sys
import time
import pprint
import signal
import thread
import random
import threading
import traceback

from .misc import gettid

# --------------------------------------------------------------------
#
def get_trace():

    trace = sys.exc_info ()[2]

    if  trace :
        stack           = traceback.extract_tb  (trace)
        traceback_list  = traceback.format_list (stack)
        return "".join (traceback_list)

    else :
        stack           = traceback.extract_stack ()
        traceback_list  = traceback.format_list (stack)
        return "".join (traceback_list[:-1])


# ------------------------------------------------------------------------------
#
class DebugHelper (object) :
    """
    When instantiated, and when "RADICAL_DEBUG" is set in the environment, this
    class will install a signal handler for SIGUSR1.  When that signal is
    received, a stacktrace for all threads is printed to stdout.
    We also check if SIGINFO is available, which is generally bound to CTRL-T.

    Additionally, a call to 'dh.fs_block(info=None)' will create a file system
    based barrier: it will create a unique file in /tmp/ (based on 'name' if
    given), and dump the stack trace and any 'info' into it.  It then waits
    until that file has changed (touched or removed etc), and then returns.  The
    wait is a simple pull based 'os.stat()' (once per sec).
    """

    # --------------------------------------------------------------------------
    #
    def __init__ (self, name=None, info=None):
        """
        name: string to identify fs barriers
        info: static info to dump into fs barriers
        """

        self._name       = name
        self._info       = info

        if not self._name:
            self._name = str(id(self))

        if 'MainThread' not in threading.current_thread().name:
            # python only supports signals in main threads :/
            return

        if 'RADICAL_DEBUG' in os.environ :
            signal.signal(signal.SIGUSR1, print_stacktraces) # signum 30
            signal.signal(signal.SIGQUIT, print_stacktraces) # signum  3

            try:
                assert signal.SIGINFO
                signal.signal(signal.SIGINFO, print_stacktraces) # signum 29
            except AttributeError as e:
                pass


    # --------------------------------------------------------------------------
    #
    def fs_block(self, info=None):
        """
        Dump state, info in barrier file, and wait for it tou be touched or
        read or removed, then continue.  Leave no trace.
        """

        if not 'RADICAL_DEBUG' in os.environ:
            return

        try:
            pid = os.getpid()
            tid = threading.currentThread().ident

            fs_barrier = "/tmp/ru.dh.%s.%s.%s" % (self._name, pid, tid)
            fs_handle  = open(fs_barrier, 'w+')
            fs_handle.seek(0,0)
            fs_handle.write("\nSTACK TRACE:\n%s\n%s\n" % (time.time(), get_trace()))
            fs_handle.write("\nSTATIC INFO:\n%s\n\n" % pprint.pformat(self._info))
            fs_handle.write("\nINFO:\n%s\n\n" % pprint.pformat(info))
            fs_handle.flush()

            new = os.stat(fs_barrier)
            old = new

            while old == new:
                new = os.stat(fs_barrier)
                time.sleep(1)

            fs_handle.close()
            os.unlink(fs_barrier)

        except Exception as e:
            # we don't care (much)...
            print get_trace()
            print e
            pass


# ------------------------------------------------------------------------------
#
def print_stacktraces(signum=None, sigframe=None):
    """
    signum, sigframe exist to satisfy signal handler signature requirements
    """

    this_tid = threading.currentThread().ident

    # if multiple processes (ie. a process group) get the signal, then all
    # traces are mixed together.  Thus we waid 'pid%100' milliseconds, in
    # the hope that this will stagger the prints.
    pid = int(os.getpid())
    time.sleep((pid%100)/1000)

    out  = "===============================================================\n"
    out += "RADICAL Utils -- Debug Helper -- Stacktraces\n"
    out += os.popen('ps -efw --forest | grep " %s " | grep -v grep' % pid).read()
    try:
        info = get_stacktraces()
    except Exception as e:
        out += 'skipping frame (%s)' % e
        info = None

    if info:
        for tid,tname in info:

            if tid == this_tid : marker = '[active]'
            else               : marker = ''
            out += "---------------------------------------------------------------\n"
            out += "Thread: %s %s\n" % (tname, marker)
            out += "  PID : %s \n"   % os.getpid()
            out += "  TID : %s \n"   % tid
            for fname,lineno,method,code in info[tid,tname]:

                if code: code = code.strip()
                else   : code = '<no code>'

              # # [:-1]: .py vs. .pyc :/
              # if not (__file__[:-1] in fname and \
              #         method in ['get_stacktraces', 'print_stacktraces']):
                if method not in ['get_stacktraces', 'print_stacktraces']:
                    out += "  File: %s, line %d, in %s\n" % (fname, lineno, method)
                    out += "        %s\n" % code

    out += "==============================================================="

    sys.stdout.write("%s\n" % out)

    if 'RADICAL_DEBUG' in os.environ:
        with open('/tmp/ru.stacktrace.%s.log' % pid, 'w') as f:
            f.write ("%s\n" % out)


# --------------------------------------------------------------------------
#
def get_stacktraces():

    id2name = {}
    for th in threading.enumerate():
        id2name[th.ident] = th.name

    ret = dict()
    for tid, stack in sys._current_frames().items():
        if tid in id2name:
            ret[tid,id2name[tid]] = traceback.extract_stack(stack)
        else:
            ret[tid,'noname'] = traceback.extract_stack(stack)

    return ret


# --------------------------------------------------------------------------
#
def print_stacktrace(msg=None):

    if not msg:
        msg = ''

    pid  = int(os.getpid())
    out  = "--------------\n"
    out += "RADICAL Utils -- Stacktrace [%s] [%s]\n" % (pid, threading.currentThread().name)
    out += "%s\n" % msg
    out += os.popen('ps -efw --forest | grep " %s " | grep -v grep' % pid).read()
    for line in get_stacktrace():
        out += line.strip()
        out += "\n"
    out += "--------------\n"

    sys.stdout.write(out)


# --------------------------------------------------------------------------
#
def print_exception_trace(msg=None):

    if not msg:
        msg = ''

    pid  = int(os.getpid())
    out  = "--------------\n"
    out += "RADICAL Utils -- Stacktrace [%s] [%s]\n" % (pid, threading.currentThread().name)
    out += "%s\n" % msg
    out += os.popen('ps -efw --forest | grep " %s " | grep -v grep' % pid).read()
    for line in traceback.format_exc().split('\n'):
        out += line.strip()
        out += "\n"
    out += "--------------\n"

    sys.stdout.write(out)


# --------------------------------------------------------------------------
#
def get_stacktrace():

    return traceback.format_stack()[:-1]


# ------------------------------------------------------------------------------
#
def get_caller_name(skip=2):
    """
    Get a name of a caller in the format module.class.method

    `skip` specifies how many levels of stack to skip while getting caller
    name. skip=1 means "who calls me", skip=2 "who calls my caller" etc.

    An empty string is returned if skipped levels exceed stack height

    Kudos: http://stackoverflow.com/questions/2654113/ \
            python-how-to-get-the-callers-method-name-in-the-called-method
    """
    import inspect

    stack = inspect.stack()
    start = 0 + skip
    if len(stack) < start + 1:
        return ''

    parentframe = stack[start][0]

    name   = []
    module = inspect.getmodule(parentframe)

    # `modname` can be None when frame is executed directly in console
    # TODO(techtonik): consider using __main__
    if module:
        name.append(module.__name__)

    # detect classname
    if 'self' in parentframe.f_locals:
        name.append(parentframe.f_locals['self'].__class__.__name__)

    codename = parentframe.f_code.co_name

    if codename != '<module>':  # top level usually
        name.append(codename)   # function or a method

    del parentframe

    return ".".join(name)


# ------------------------------------------------------------------------------
#
_raise_on_state = dict()
_raise_on_lock  = threading.Lock()
def raise_on(tag, log=None, msg=None):
    """
    The purpose of this method is to artificially trigger error conditions for
    testing purposes, for example when handling the n'th unit, getting the n'th
    heartbeat signal, etc.  

    The tag parameter is interpreted as follows: on the `n`'th invocation of
    this method with any given `tag`, an exception is raised, and the counter
    for that tag is reset.
    
    The limit `n` is set via an environment variable `RU_RAISE_ON_<tag>`, with
    `tag` in upper casing.  The environment will only be inspected during the
    first invocation of the method with any given tag.  The tag counter is
    process-local, but is shared amongst threads of that process.
    """

    global _raise_on_state
    global _raise_on_lock

    with _raise_on_lock:

        if tag not in _raise_on_state:
            env = os.environ.get('RU_RAISE_ON_%s' % tag.upper())
            if env and env.startswith('RANDOM_'):
                # env is rnd spec
                rate  = (float(env[7:]) / 100.0)
                limit = 1
            elif env:
                # env is int
                rate  = 1
                limit = int(env)
            else:
                # no env set
                rate  = 1
                limit = 0

            _raise_on_state[tag] = { 
                    'count' : 0,
<<<<<<< HEAD
                    'limit' : int(os.environ.get('RU_RAISE_ON_%s' % tag.upper(), 0))
=======
                    'rate'  : rate,
                    'limit' : limit
>>>>>>> 9cbb9bf4
                    }
            
        _raise_on_state[tag]['count'] += 1

        count = _raise_on_state[tag]['count']
        limit = _raise_on_state[tag]['limit']
        rate  = _raise_on_state[tag]['rate']

<<<<<<< HEAD
        if msg: info = '%s [%s / %s] [%s]' % (tag, count, limit, msg)
        else  : info = '%s [%s / %s]'      % (tag, count, limit     )
=======
        if log: log.debug('raise_on checked   %s [%s / %s]' % (tag, count, limit))
      # else:   print     'raise_on checked   %s [%s / %s]' % (tag, count, limit)
>>>>>>> 9cbb9bf4

        if log: log.debug('raise_on checked   %s' , info)
        else:   print     'raise_on checked   %s' % info

<<<<<<< HEAD
        if limit and count == limit:
            if log: log.error('raise_on triggered %s' , info)
            else:   print     'raise_on triggered %s' % info
=======
            if rate == 1:
                val = limit
            else:
                val = random.random()
                if val > rate:
                    if log: log.warn('raise_on untriggered %s [%s / %s]' % (tag, val, rate))
                  # else:   print   ('raise_on untriggered %s [%s / %s]' % (tag, val, rate))
                    return

            if log: log.warn('raise_on triggered %s [%s]' % (tag, val))
          # else:   print    'raise_on triggered %s [%s]' % (tag, val)
>>>>>>> 9cbb9bf4

            # reset counter and raise exception
            _raise_on_state[tag]['count'] = 0
            raise RuntimeError('raise_on for %s [%s]' % (tag, val))


# ------------------------------------------------------------------------------
#
def attach_pudb(logger=None):

    host = '127.0.0.1'
  # host = gethostip()
    tid  = gettid()
    port = tid + 10000

    if logger:
        logger.info('debugger open: telnet %s %d', host, port)
    else:
        print 'debugger open: telnet %s %d' % (host, port)

    import pudb
    import signal
    pudb.DEFAULT_SIGNAL = signal.SIGALRM

    from pudb.remote import set_trace
    set_trace(host=host, port=port, term_size=(200, 50))


# ------------------------------------------------------------------------------
<|MERGE_RESOLUTION|>--- conflicted
+++ resolved
@@ -319,12 +319,8 @@
 
             _raise_on_state[tag] = { 
                     'count' : 0,
-<<<<<<< HEAD
-                    'limit' : int(os.environ.get('RU_RAISE_ON_%s' % tag.upper(), 0))
-=======
                     'rate'  : rate,
                     'limit' : limit
->>>>>>> 9cbb9bf4
                     }
             
         _raise_on_state[tag]['count'] += 1
@@ -333,22 +329,13 @@
         limit = _raise_on_state[tag]['limit']
         rate  = _raise_on_state[tag]['rate']
 
-<<<<<<< HEAD
         if msg: info = '%s [%s / %s] [%s]' % (tag, count, limit, msg)
         else  : info = '%s [%s / %s]'      % (tag, count, limit     )
-=======
-        if log: log.debug('raise_on checked   %s [%s / %s]' % (tag, count, limit))
-      # else:   print     'raise_on checked   %s [%s / %s]' % (tag, count, limit)
->>>>>>> 9cbb9bf4
 
         if log: log.debug('raise_on checked   %s' , info)
         else:   print     'raise_on checked   %s' % info
 
-<<<<<<< HEAD
         if limit and count == limit:
-            if log: log.error('raise_on triggered %s' , info)
-            else:   print     'raise_on triggered %s' % info
-=======
             if rate == 1:
                 val = limit
             else:
@@ -360,7 +347,6 @@
 
             if log: log.warn('raise_on triggered %s [%s]' % (tag, val))
           # else:   print    'raise_on triggered %s [%s]' % (tag, val)
->>>>>>> 9cbb9bf4
 
             # reset counter and raise exception
             _raise_on_state[tag]['count'] = 0

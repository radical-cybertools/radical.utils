
import os
import sys
import time
import pprint
import signal
import thread
import threading
import traceback

from .misc import gettid

# --------------------------------------------------------------------
#
def get_trace():

    trace = sys.exc_info ()[2]

    if  trace :
        stack           = traceback.extract_tb  (trace)
        traceback_list  = traceback.format_list (stack)
        return "".join (traceback_list)

    else :
        stack           = traceback.extract_stack ()
        traceback_list  = traceback.format_list (stack)
        return "".join (traceback_list[:-1])


# ------------------------------------------------------------------------------
#
class DebugHelper (object) :
    """
    When instantiated, and when "RADICAL_DEBUG" is set in the environment, this
    class will install a signal handler for SIGUSR1.  When that signal is
    received, a stacktrace for all threads is printed to stdout.
    We also check if SIGINFO is available, which is generally bound to CTRL-T.

    Additionally, a call to 'dh.fs_block(info=None)' will create a file system
    based barrier: it will create a unique file in /tmp/ (based on 'name' if
    given), and dump the stack trace and any 'info' into it.  It then waits
    until that file has changed (touched or removed etc), and then returns.  The
    wait is a simple pull based 'os.stat()' (once per sec).
    """

    # --------------------------------------------------------------------------
    #
    def __init__ (self, name=None, info=None):
        """
        name: string to identify fs barriers
        info: static info to dump into fs barriers
        """

        self._name       = name
        self._info       = info

        if not self._name:
            self._name = str(id(self))

        if 'MainThread' not in threading.current_thread().name:
            # python only supports signals in main threads :/
            return

        if 'RADICAL_DEBUG' in os.environ :
            signal.signal(signal.SIGUSR1, print_stacktraces) # signum 30
            signal.signal(signal.SIGQUIT, print_stacktraces) # signum  3

            try:
                assert signal.SIGINFO
                signal.signal(signal.SIGINFO, print_stacktraces) # signum 29
            except AttributeError as e:
                pass


    # --------------------------------------------------------------------------
    #
    def fs_block(self, info=None):
        """
        Dump state, info in barrier file, and wait for it tou be touched or
        read or removed, then continue.  Leave no trace.
        """

        if not 'RADICAL_DEBUG' in os.environ:
            return

        try:
            pid = os.getpid()
            tid = threading.currentThread().ident

            fs_barrier = "/tmp/ru.dh.%s.%s.%s" % (self._name, pid, tid)
            fs_handle  = open(fs_barrier, 'w+')
            fs_handle.seek(0,0)
            fs_handle.write("\nSTACK TRACE:\n%s\n%s\n" % (time.time(), get_trace()))
            fs_handle.write("\nSTATIC INFO:\n%s\n\n" % pprint.pformat(self._info))
            fs_handle.write("\nINFO:\n%s\n\n" % pprint.pformat(info))
            fs_handle.flush()

            new = os.stat(fs_barrier)
            old = new

            while old == new:
                new = os.stat(fs_barrier)
                time.sleep(1)

            fs_handle.close()
            os.unlink(fs_barrier)

        except Exception as e:
            # we don't care (much)...
            print get_trace()
            print e
            pass


# ------------------------------------------------------------------------------
#
def print_stacktraces(signum=None, sigframe=None):
    """
    signum, sigframe exist to satisfy signal handler signature requirements
    """

    this_tid = threading.currentThread().ident

    # if multiple processes (ie. a process group) get the signal, then all
    # traces are mixed together.  Thus we waid 'pid%100' milliseconds, in
    # the hope that this will stagger the prints.
    pid = int(os.getpid())
    time.sleep((pid%100)/1000)

    out  = "===============================================================\n"
    out += "RADICAL Utils -- Debug Helper -- Stacktraces\n"
    out += os.popen('ps -efw --forest | grep " %s " | grep -v grep' % pid).read()
    try:
        info = get_stacktraces()
    except Exception as e:
        out += 'skipping frame (%s)' % e
        info = None

    if info:
        for tid,tname in info:

            if tid == this_tid : marker = '[active]'
            else               : marker = ''
            out += "---------------------------------------------------------------\n"
            out += "Thread: %s %s\n" % (tname, marker)
            out += "  PID : %s \n"   % os.getpid()
            out += "  TID : %s \n"   % tid
            for fname,lineno,method,code in info[tid,tname]:

                if code: code = code.strip()
                else   : code = '<no code>'

              # # [:-1]: .py vs. .pyc :/
              # if not (__file__[:-1] in fname and \
              #         method in ['get_stacktraces', 'print_stacktraces']):
                if method not in ['get_stacktraces', 'print_stacktraces']:
                    out += "  File: %s, line %d, in %s\n" % (fname, lineno, method)
                    out += "        %s\n" % code

    out += "==============================================================="

    sys.stdout.write("%s\n" % out)

    if 'RADICAL_DEBUG' in os.environ:
        with open('/tmp/ru.stacktrace.%s.log' % pid, 'w') as f:
            f.write ("%s\n" % out)

    return True


# --------------------------------------------------------------------------
#
def get_stacktraces():

    id2name = {}
    for th in threading.enumerate():
        id2name[th.ident] = th.name

    ret = dict()
    for tid, stack in sys._current_frames().items():
        if tid in id2name:
            ret[tid,id2name[tid]] = traceback.extract_stack(stack)
        else:
            ret[tid,'noname'] = traceback.extract_stack(stack)

    return ret


# --------------------------------------------------------------------------
#
def print_stacktrace(msg=None):

    if not msg:
        msg = ''

    pid  = int(os.getpid())
    out  = "--------------\n"
    out += "RADICAL Utils -- Stacktrace [%s] [%s]\n" % (pid, threading.currentThread().name)
    out += "%s\n" % msg
    out += os.popen('ps -efw --forest | grep " %s " | grep -v grep' % pid).read()
    for line in get_stacktrace():
        out += line.strip()
        out += "\n"
    out += "--------------\n"

    sys.stdout.write(out)


# --------------------------------------------------------------------------
#
def print_exception_trace(msg=None):

    if not msg:
        msg = ''

    pid  = int(os.getpid())
    out  = "--------------\n"
    out += "RADICAL Utils -- Stacktrace [%s] [%s]\n" % (pid, threading.currentThread().name)
    out += "%s\n" % msg
    out += os.popen('ps -efw --forest | grep " %s " | grep -v grep' % pid).read()
    for line in traceback.format_exc().split('\n'):
        out += line.strip()
        out += "\n"
    out += "--------------\n"

    sys.stdout.write(out)


# --------------------------------------------------------------------------
#
def get_stacktrace():

    return traceback.format_stack()[:-1]


# ------------------------------------------------------------------------------
#
def get_caller_name(skip=2):
    """
    Get a name of a caller in the format module.class.method

    `skip` specifies how many levels of stack to skip while getting caller
    name. skip=1 means "who calls me", skip=2 "who calls my caller" etc.

    An empty string is returned if skipped levels exceed stack height

    Kudos: http://stackoverflow.com/questions/2654113/ \
            python-how-to-get-the-callers-method-name-in-the-called-method
    """
    import inspect

    stack = inspect.stack()
    start = 0 + skip
    if len(stack) < start + 1:
        return ''

    parentframe = stack[start][0]

    name   = []
    module = inspect.getmodule(parentframe)

    # `modname` can be None when frame is executed directly in console
    # TODO(techtonik): consider using __main__
    if module:
        name.append(module.__name__)

    # detect classname
    if 'self' in parentframe.f_locals:
        name.append(parentframe.f_locals['self'].__class__.__name__)

    codename = parentframe.f_code.co_name

    if codename != '<module>':  # top level usually
        name.append(codename)   # function or a method

    del parentframe

    return ".".join(name)


# ------------------------------------------------------------------------------
#
<<<<<<< HEAD
_raise_on_state = dict()
_raise_on_lock  = threading.Lock()
def raise_on(tag, log=None):
    """
    The purpose of this method is to artificially trigger error conditions for
    testing purposes, for example when handling the n'th unit, getting the n'th
    heartbeat signal, etc.  

    The tag parameter is interpreted as follows: on the `n`'th invocation of
    this method with any given `tag`, an exception is raised, and the counter
    for that tag is rest.
    
    The limit `n` is set via an environment variable `RU_RAISE_ON_<tag>`, with
    `tag` in upper casing.  The environment will only be inspected during the
    first invocation of the method with any given tag.  The tag counter is
    process local, but is shared amongst threads of that process.
    """

    global _raise_on_state
    global _raise_on_lock

    with _raise_on_lock:

        if tag not in _raise_on_state:
            _raise_on_state[tag] = { 
                    'count' : 0,
                    'limit' : os.environ.get('RU_RAISE_ON_%s' % tag.upper(), 0) 
                    }
            
        _raise_on_state[tag]['count'] += 1

        count = _raise_on_state[tag]['count']
        limit = _raise_on_state[tag]['limit']

        if log: log.debug('raise_on checked   %s [%s / %s]' % (tag, count, limit))
        else:   print     'raise_on checked   %s [%s / %s]' % (tag, count, limit)

        if limit and count == limit:

            if log: log.error('raise_on triggered %s [%s]' % (tag, limit))
            else:   print     'raise_on triggered %s [%s]' % (tag, limit)

            # reset counter and raise exception
            _raise_on_state[tag]['count'] = 0
            raise RuntimeError('raise_on for %s [%s]' % (tag, limit))

=======
def attach_pudb(logger=None):

    host = '127.0.0.1'
  # host = gethostip()
    tid  = gettid()
    port = tid + 10000

    if logger:
        logger.info('debugger open: telnet %s %d', host, port)
    else:
        print 'debugger open: telnet %s %d' % (host, port)

    import pudb
    import signal
    pudb.DEFAULT_SIGNAL = signal.SIGALRM

    from pudb.remote import set_trace
    set_trace(host=host, port=port, term_size=(200, 50))
>>>>>>> d7a16219


# ------------------------------------------------------------------------------
<|MERGE_RESOLUTION|>--- conflicted
+++ resolved
@@ -280,7 +280,6 @@
 
 # ------------------------------------------------------------------------------
 #
-<<<<<<< HEAD
 _raise_on_state = dict()
 _raise_on_lock  = threading.Lock()
 def raise_on(tag, log=None):
@@ -327,7 +326,9 @@
             _raise_on_state[tag]['count'] = 0
             raise RuntimeError('raise_on for %s [%s]' % (tag, limit))
 
-=======
+
+# ------------------------------------------------------------------------------
+#
 def attach_pudb(logger=None):
 
     host = '127.0.0.1'
@@ -346,7 +347,6 @@
 
     from pudb.remote import set_trace
     set_trace(host=host, port=port, term_size=(200, 50))
->>>>>>> d7a16219
-
-
-# ------------------------------------------------------------------------------
+
+
+# ------------------------------------------------------------------------------

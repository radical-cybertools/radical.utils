--- conflicted
+++ resolved
@@ -4,16 +4,10 @@
 __license__   = 'MIT'
 
 
-<<<<<<< HEAD
-import threading
-from . import lockable
-from . import singleton
-=======
 import threading as mt
 
 from .lockable  import Lockable
 from .singleton import Singleton
->>>>>>> 989abe6b
 
 
 # ------------------------------------------------------------------------------
@@ -26,17 +20,10 @@
 
 # ------------------------------------------------------------------------------
 #
-<<<<<<< HEAD
-@lockable.Lockable
-class ObjectCache(object, metaclass=singleton.Singleton):
-
-    """
-=======
 @Lockable
 class ObjectCache(object, metaclass=Singleton):
 
     '''
->>>>>>> 989abe6b
     This is a singleton object caching class -- it maintains a reference
     counted registry of existing objects.
     '''
@@ -134,12 +121,7 @@
 
                     if  self._timeout:
                         # delay actual removeal by _timeout seconds
-<<<<<<< HEAD
-                        threading.Timer(self._timeout,
-                                        self._rem_obj, [oid]).start()
-=======
                         mt.Timer(self._timeout, self._rem_obj, [oid]).start()
->>>>>>> 989abe6b
 
                     else:
                         # immediate removeal

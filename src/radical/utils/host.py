
__author__    = 'RADICAL-Cybertools Team'
__copyright__ = 'Copyright 2021, The RADICAL-Cybertools Team'
__license__   = 'MIT'

import collections
import math
import netifaces
import socket

from functools import reduce

from .misc   import as_list, ru_open
from .config import DefaultConfig


# ------------------------------------------------------------------------------
#
_hostname = None


def get_hostname():
    """Look up the hostname."""

    global _hostname                                     # pylint: disable=W0603
    if not _hostname:

        _hostname = socket.getfqdn()

    return _hostname


# ------------------------------------------------------------------------------
#
def get_hostip(req=None, log=None):
    """Look up the IP address for a given requested interface name.
    If interface is not given, do some magic."""

<<<<<<< HEAD
    global _hostip                                       # pylint: disable=W0603

=======
>>>>>>> eb69b214
    AF_INET = netifaces.AF_INET

    # We create an ordered preference list, consisting of:
    #   - given arglist
    #   - white list (hardcoded preferred interfaces)
    #   - black_list (hardcoded unfavorable interfaces)
    #   - all others (whatever is not in the above)
    # Then this list is traversed, we check if the interface exists and has an
    # IP address.  The first match is used.

    if not req:
        req = DefaultConfig().get('iface')

    req = as_list(req)

    white_list = [
        'ens1f1',   # amarel
        'ib0',      # infiniband   # NOTE: unusable on Amarel, use `req` there!
        'hsn0',     # Frontier (HPE Cray EX)
        'ipogif0',  # Cray's
        'br0',      # SuperMIC
        'eth0',     # desktops etc.
        'wlan0'     # laptops etc.
    ]

    black_list = [
        'lo',       # takes the 'inter' out of the 'net'
        'sit0'      # ?
    ]

    # default value is cached
    if not req and _hostip:
        return _hostip

    ifaces = netifaces.interfaces()
    rest   = [iface for iface in ifaces
                     if iface not in req        and
                        iface not in white_list and
                        iface not in black_list]

    preflist = req + white_list + rest

    for iface in preflist:

        if iface not in ifaces:
            if log:
                log.debug('check iface %s: does not exist', iface)
            continue

        info = netifaces.ifaddresses(iface)
        if AF_INET not in info:
            if log:
                log.debug('check iface %s: no information', iface)
            continue

        if not len(info[AF_INET]):
            if log:
                log.debug('check iface %s: insufficient information', iface)
            continue

        if not info[AF_INET][0].get('addr'):
            if log:
                log.debug('check iface %s: disconnected', iface)
            continue

        ip = info[AF_INET][0].get('addr')
        if log:
            log.debug('check iface %s: ip is %s', iface, ip)

<<<<<<< HEAD
        if not req and ip:
            _hostip = ip

=======
>>>>>>> eb69b214
        return ip

    return '127.0.0.1'


# ------------------------------------------------------------------------------
#
def create_hostfile(sandbox, name, hostlist, sep=' ', impaired=False):

    hostlist = as_list(hostlist)
    filename = '%s/%s.hosts' % (sandbox or '.', name)
    with ru_open(filename, 'w', encoding='utf8') as fout:

        if not impaired:
            # create dict: {'host1': x, 'host2': y}
            counter = collections.Counter(hostlist)
            # convert it into an ordered dict,
            count_dict = collections.OrderedDict(sorted(counter.items(),
                                                        key=lambda h: h[0]))

            hosts = ['%s%s%d' % (h, sep, c) for h, c in count_dict.items()]
            fout.write('\n'.join(hosts) + '\n')

        else:
            # write entry "hostN\nhostM\n"
            fout.write('\n'.join(hostlist) + '\n')

    # return the filename, caller is responsible for cleaning up
    return filename


# ------------------------------------------------------------------------------
#
def compress_hostlist(hostlist):

    # create dict: {'host1': x, 'host2': y}
    count_dict = dict(collections.Counter(hostlist))
    # find the gcd of the host counts (gcd of a list of numbers)
    host_gcd = reduce(math.gcd, set(count_dict.values()))

    # divide host counts by the gcd
    for host in count_dict:
        count_dict[host] /= host_gcd

    # recreate a list of hosts based on the normalized dict
    hosts = []
    for host, count in count_dict.items():
        hosts.extend([host] * int(count))

    # sort the list for readability
    hosts.sort()

    return hosts


# ------------------------------------------------------------------------------
#
def get_hostlist_by_range(hoststring, prefix='', width=0):
    """Convert string with host IDs into list of hosts.

    Example: Cobalt RM would have host template as 'nid%05d'
                get_hostlist_by_range('1-3,5', prefix='nid', width=5) =>
                ['nid00001', 'nid00002', 'nid00003', 'nid00005']
    """

    if not hoststring.replace('-', '').replace(',', '').isnumeric():
        raise ValueError('non numeric set of ranges (%s)' % hoststring)

    host_ids = []
    id_width = 0

    for num in hoststring.split(','):
        num_range = num.split('-')

        if len(num_range) > 1:
            num_lo, num_hi = num_range
            if not num_lo or not num_hi:
                raise ValueError('incorrect range format (%s)' % num)
            host_ids.extend(list(range(int(num_lo), int(num_hi) + 1)))

        else:
            host_ids.append(int(num_range[0]))

        id_width = max(id_width, *[len(n) for n in num_range])

    width = width or id_width
    return ['%s%0*d' % (prefix, width, hid) for hid in host_ids]


# ------------------------------------------------------------------------------
#
def get_hostlist(hoststring):
    """Convert string with hosts (IDs within brackets) into list of hosts.

    Example: 'node-b1-[1-3,5],node-c1-4,node-d3-3,node-k[10-12,15]' =>
             ['node-b1-1', 'node-b1-2', 'node-b1-3', 'node-b1-5',
              'node-c1-4', 'node-d3-3',
              'node-k10', 'node-k11', 'node-k12', 'node-k15']
    """

    output = []

    hoststring += ','
    host_group  = []

    idx, idx_stop = 0, len(hoststring)
    while idx != idx_stop:

        comma_idx   = hoststring.find(',', idx)
        bracket_idx = hoststring.find('[', idx)

        if comma_idx >= 0 and (bracket_idx == -1 or comma_idx < bracket_idx):

            if host_group:
                prefix = hoststring[idx:comma_idx]
                if prefix:
                    for h_idx in range(len(host_group)):
                        host_group[h_idx] += prefix
                output.extend(host_group)
                del host_group[:]

            else:
                output.append(hoststring[idx:comma_idx])

            idx = comma_idx + 1

        elif bracket_idx >= 0 and (comma_idx == -1 or bracket_idx < comma_idx):

            prefix = hoststring[idx:bracket_idx]
            if not host_group:
                host_group.append(prefix)
            else:
                for h_idx in range(len(host_group)):
                    host_group[h_idx] += prefix

            closed_bracket_idx = hoststring.find(']', bracket_idx)
            range_set = hoststring[(bracket_idx + 1):closed_bracket_idx]

            host_group_ = []
            for prefix in host_group:
                host_group_.extend(get_hostlist_by_range(range_set, prefix))
            host_group = host_group_

            idx = closed_bracket_idx + 1

    return output


# --------------------------------------------------------------------------
#
def is_localhost(host: str) -> bool:
    '''
    Returns `True` if given hostname is localhost, `False` otherwise.
    '''

    if not host:
        return True

    elif host == 'localhost':
        return True

    else:
        sockhost = socket.gethostname()
        while sockhost:
            if host == sockhost:
                return True
            sockhost = '.'.join(sockhost.split('.')[1:])

    return False


# ------------------------------------------------------------------------------
<|MERGE_RESOLUTION|>--- conflicted
+++ resolved
@@ -36,11 +36,6 @@
     """Look up the IP address for a given requested interface name.
     If interface is not given, do some magic."""
 
-<<<<<<< HEAD
-    global _hostip                                       # pylint: disable=W0603
-
-=======
->>>>>>> eb69b214
     AF_INET = netifaces.AF_INET
 
     # We create an ordered preference list, consisting of:
@@ -71,10 +66,6 @@
         'sit0'      # ?
     ]
 
-    # default value is cached
-    if not req and _hostip:
-        return _hostip
-
     ifaces = netifaces.interfaces()
     rest   = [iface for iface in ifaces
                      if iface not in req        and
@@ -110,12 +101,6 @@
         if log:
             log.debug('check iface %s: ip is %s', iface, ip)
 
-<<<<<<< HEAD
-        if not req and ip:
-            _hostip = ip
-
-=======
->>>>>>> eb69b214
         return ip
 
     return '127.0.0.1'

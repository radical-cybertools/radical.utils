
# pylint: disable=raise-missing-from

# ------------------------------------------------------------------------------
#
# We provide a base class for all kinds of dict-like data objects in the RCT
# stack: resource configs, agent configs, job descriptions, task descriptions,
# pilot descriptions, workload descriptions etc.  That class provides:
#
#   - dict like API
#   - public dict keys exposed as attributes
#   - schema based type definitions
#   - optional runtime type checking
#

import copy

from .misc       import as_list, as_tuple
from .misc       import is_string
from .misc       import expand_env as ru_expand_env
from .dict_mixin import DictMixin, dict_merge
from .json_io    import write_json


# ------------------------------------------------------------------------------
#
class Munch(DictMixin):

    _self_default = False

    # --------------------------------------------------------------------------
    #
    def __init__(self, from_dict=None):
        '''
        create a munchified dictionary (tree) from `from_dict`.

        from_dict: data to be used for initialization

        NOTE: the names listed below are valid keys when used via the
              dictionary API, and can also be *set* via the property API, but
              they cannot be *queried* via the property API as their names
              conflict with the class method names:

                  as_dict
                  clear
                  get
                  has_key
                  items
                  iterkeys
                  itervalues
                  keys
                  popitem
                  setdefault
                  update
                  values
                  verify

              Names with a leading underscore are not supported.
        '''

        if not hasattr(self, '_check'):
            # check type checking on set
            self._check = False

        if not hasattr(self, '_cast'):
            # attempt to cast on type mismatch
            self._cast = True

        if not hasattr(self, '_schema'):
            self._schema = dict()
          # raise RuntimeError('class %s has no schema defined' % self.__name__)

        if hasattr(self, '_schema_extend'):
            self._schema.update(self._schema_extend)

        self._data = dict()

        if hasattr(self, '_defaults'):
            self.update(copy.deepcopy(self._defaults))

        if hasattr(self, '_defaults_extend'):
            self.update(copy.deepcopy(self._defaults_extend))

        self.update(from_dict)


    # --------------------------------------------------------------------------
    #
    def update(self, other):
        '''
        we overload `DictMixin.update()`: the call is used to ensure that
        sub-dicts are instantiated as their respective Munch-inheriting class
        types if so specified by the respective schema.  So, if the schema
        contains:

          {
            ...
            'foo': BarMunch
            ...
          }

        where `BarMunch` is a valid type in the scope of the schema definition
        which inherits from `ru.Munch`, then `update()` will ensure that the
        value for key `foo` is indeed of type `BarMunch`.  An error will be
        raised if (a) `BarMunch` does not have a single parameter constructor
        like `Munch`, or (b) the `data` value for `foo` cannot be used as
        `from_dict` parameter to the `BarMunch` constructor.
        '''

        if not other:
            return

        for k, v in other.items():
            if isinstance(v, dict):
                t = self._schema.get(k)
                if not t:
                    if self._self_default: t = type(self)
                    else                 : t = Munch
                if isinstance(t, type) and \
                        issubclass(t, Munch) and not issubclass(type(v), Munch):
                    # cast to expected Munch type
                    self._data.setdefault(k, t()).update(v)
                    continue
            self[k] = v


    # --------------------------------------------------------------------------
    #
    # base functionality for the DictMixin
    #
    def __getitem__(self, k):
        return self._data[k]

    def __setitem__(self, k, v):
        self._data[k] = self._verify_setter(k, v)

    def __delitem__(self, k):
        del self._data[k]

    def keys(self):
        return self._data.keys()

    def __deepcopy__(self, memo):
        # should return a new instance of the same type, not an original Munch,
        # otherwise if an instance of Munch-based has an attribute of another
        # Munch-based type then `verify` method will raise TypeError exception
        ret = type(self)()
        ret.update(copy.deepcopy(self._data))
        return ret


    # --------------------------------------------------------------------------
    #
    # base functionality for attribute access
    # TODO: Make optional
    #
    def __getattr__(self, k):

        if k.startswith('_'):
            return object.__getattribute__(self, k)

        data   = object.__getattribute__(self, '_data')
        schema = object.__getattribute__(self, '_schema')

        if   not  schema: return data.get(k)
        elif k in schema: return data.get(k)
        else            : return data[k]


    def __setattr__(self, k, v):

        if k.startswith('_'):
            return object.__setattr__(self, k, v)

        self._data[k] = self._verify_setter(k, v)


    def __delattr__(self, k):

        if k.startswith('_'):
            return object.__delattr__(self, k)

        del(self._data[k])


    def __dir__(self):

        return self._data.keys()


    # --------------------------------------------------------------------------
    #
    def __str__(self):

        return str(self._data)


    # --------------------------------------------------------------------------
    #
    def __repr__(self):

        return str(self)


    # --------------------------------------------------------------------------
    #
    @classmethod
    def _demunch_value(cls, v):
        return v.as_dict() if isinstance(v, Munch) else cls.demunch(v)

    @classmethod
    def demunch(cls, src):
        '''
        iterate given object and apply `Munch.as_dict()` to all munch type
        values, and return the result (effectively a shallow copy).
        '''
        if isinstance(src, dict):
            tgt = {k: cls._demunch_value(v) for k, v in src.items()}
        elif isinstance(src, list):
            tgt = [cls._demunch_value(x) for x in src]
        elif isinstance(src, tuple):
            tgt = tuple([cls._demunch_value(x) for x in src])
        else:
            tgt = src
        return tgt

    def as_dict(self):
        return self.demunch(self._data)


    # --------------------------------------------------------------------------
    #
    @classmethod
    def _verify_int(cls, k, v, t, cast):
<<<<<<< HEAD
        if v is None or isinstance(v, int): return v
=======
        if v is None: return
>>>>>>> cd1b7685
        if cast:
            try   : return int(v)
            except: raise TypeError('%s: expected int type for %s (%s)'
                                   % (cls.__name__, k, type(v)))
        else:
            if isinstance(v, int):
                return v
            raise TypeError('attribute type error for %s: expected %s, got %s'
                           % (k, t, type(v)))

    @classmethod
    def _verify_str(cls, k, v, t, cast):
<<<<<<< HEAD
        if v is None or isinstance(v, str): return v
=======
        if v is None: return
>>>>>>> cd1b7685
        if cast:
            try   : return str(v)
            except: raise TypeError('%s: expected str type for %s (%s)'
                                   % (cls.__name__, k, type(v)))
        else:
            if isinstance(v, str):
                return v
            raise TypeError('attribute type error for %s: expected %s, got %s'
                           % (k, t, type(v)))

    @classmethod
    def _verify_float(cls, k, v, t, cast):
<<<<<<< HEAD
        if v is None or isinstance(v, float): return v
=======
>>>>>>> cd1b7685
        if v is None: return
        if cast:
            try   : return float(v)
            except: raise TypeError('%s: expected float type for %s (%s)'
                                   % (cls.__name__, k, type(v)))
        else:
            if isinstance(v, float):
                return v
            raise TypeError('attribute type error for %s: expected %s, got %s'
                           % (k, t, type(v)))

    @classmethod
    def _verify_bool(cls, k, v, t, cast):
<<<<<<< HEAD
        if v is None or isinstance(v, bool): return v
=======
        if v is None: return
        if v              in [True, False]       : return v
>>>>>>> cd1b7685
        if cast:
            if str(v).lower() in ['true', 'yes', '1']: return True
            if str(v).lower() in ['false', 'no', '0']: return False
            raise TypeError('%s: expected bool type for %s (%s)'
                           % (cls.__name__, k, type(v)))
        else:
<<<<<<< HEAD
=======
            if isinstance(v, bool):
                return v
>>>>>>> cd1b7685
            raise TypeError('attribute type error for %s: expected %s, got %s'
                           % (k, t, type(v)))

    @classmethod
    def _verify_tuple(cls, k, v, t, cast):
        if v is None: return
        if cast:
            v = as_tuple(v)
            return tuple([cls._verify_kvt(k + ' tuple element', _v, t[0], cast)
                          for _v in v])
        else:
            if isinstance(v, tuple):
                return v
            raise TypeError('attribute type error for %s: expected %s, got %s'
                           % (k, t, type(v)))

    @classmethod
    def _verify_list(cls, k, v, t, cast):
        if v is None: return
        if cast:
            v = as_list(v)
            return [cls._verify_kvt(k + ' list element', _v, t[0], cast)
                    for _v in v]
        else:
            if isinstance(v, list):
                return v
            raise TypeError('attribute type error for %s: expected %s, got %s'
                           % (k, t, type(v)))

    @classmethod
    def _verify_dict(cls, k, v, t, cast):
        if v is None: return
        if cast:
            t_k = list(t.keys())[0]
            t_v = list(t.values())[0]
            return {cls._verify_kvt(_k, _k, t_k, cast) :
                    cls._verify_kvt(_k, _v, t_v, cast)
                        for _k, _v in v.items()}
        else:
            if isinstance(v, dict):
                return v
            raise TypeError('attribute type error for %s: expected %s, got %s'
                           % (k, t, type(v)))

    _verifiers = {
            int  : _verify_int.__func__,
            str  : _verify_str.__func__,
            float: _verify_float.__func__,
            bool : _verify_bool.__func__,
    }

    _verifier_keys = list(_verifiers.keys())

    @classmethod
    def _verify_kvt(cls, k, v, t, cast):
        if t is None              : return v
        if t in cls._verifier_keys: return cls._verifiers[t](cls, k, v, t, cast)
        if isinstance(t, tuple)   : return cls._verify_tuple(k, v, t, cast)
        if isinstance(t, list)    : return cls._verify_list(k, v, t, cast)
        if isinstance(t, dict)    : return cls._verify_dict(k, v, t, cast)
        if issubclass(t, Munch)   : return v.verify(t)
        return v
      # raise TypeError('%s: no verifier defined for type %s'
      #                % (cls.__name__, t))


    def verify(self, ctype=None):

        if ctype and not issubclass(type(self), ctype):
            raise TypeError('class type mismatch: %s >< %s'
                    % (type(self), ctype))

        if self._schema:
            for k, v in self._data.items():
                if k.startswith('__'):
                    continue
                if k not in self._schema:
                    raise TypeError('%s: key %s not in schema'
                                   % (type(self).__name__, k))
                self._data[k] = self._verify_kvt(k, v, self._schema[k],
                                                 self._cast)
        self._verify()
        return self


    # --------------------------------------------------------------------------
    #
    def _verify_setter(self, k, v):

<<<<<<< HEAD
=======

>>>>>>> cd1b7685
        if not self._check:
            # no type checking on set
            return v

        if self._schema:

            if k.startswith('__'):
                return v
            if k not in self._schema:
                raise TypeError('%s: key %s not in schema'
                               % (type(self).__name__, k))
            return self._verify_kvt(k, v, self._schema[k], self._cast)


    # --------------------------------------------------------------------------
    #
    def _verify(self):
        '''
        Can be overloaded
        '''
        pass



    # --------------------------------------------------------------------------
    #
    def merge(self, src, expand=True, env=None, policy='overwrite', log=None):
        '''
        merge the given munch into the existing config settings, overwriting
        any values which already existed
        '''

        if expand:
            # NOTE: expansion is done on reference, not copy
            ru_expand_env(src, env=env)

        dict_merge(self, src, policy=policy, log=log)


    # --------------------------------------------------------------------------
    #
    def write(self, fname):

        write_json(self.as_dict(), fname)


    # --------------------------------------------------------------------------
    #
    def query(self, key, default=None):
        '''
        For a query like

            munch.query('some.path.to.key', 'foo')

        this method behaves like:

            munch['some']['path']['to'].get('key', default='foo')
        '''

        if is_string(key): elems = key.split('.')
        else             : elems = key

        if not elems:
            raise ValueError('empty key on query')

        pos  = self
        path = list()
        for elem in elems:

            if not isinstance(pos, dict):
                raise KeyError('no such key [%s]' % '.'.join(path))

            if elem in pos: pos = pos[elem]
            else          : pos = None

            path.append(elem)

        if pos is None:
            pos = default

        return pos


# ------------------------------------------------------------------------------

demunch = Munch.demunch

# ------------------------------------------------------------------------------
<|MERGE_RESOLUTION|>--- conflicted
+++ resolved
@@ -232,11 +232,7 @@
     #
     @classmethod
     def _verify_int(cls, k, v, t, cast):
-<<<<<<< HEAD
         if v is None or isinstance(v, int): return v
-=======
-        if v is None: return
->>>>>>> cd1b7685
         if cast:
             try   : return int(v)
             except: raise TypeError('%s: expected int type for %s (%s)'
@@ -249,11 +245,7 @@
 
     @classmethod
     def _verify_str(cls, k, v, t, cast):
-<<<<<<< HEAD
         if v is None or isinstance(v, str): return v
-=======
-        if v is None: return
->>>>>>> cd1b7685
         if cast:
             try   : return str(v)
             except: raise TypeError('%s: expected str type for %s (%s)'
@@ -266,11 +258,7 @@
 
     @classmethod
     def _verify_float(cls, k, v, t, cast):
-<<<<<<< HEAD
         if v is None or isinstance(v, float): return v
-=======
->>>>>>> cd1b7685
-        if v is None: return
         if cast:
             try   : return float(v)
             except: raise TypeError('%s: expected float type for %s (%s)'
@@ -283,23 +271,13 @@
 
     @classmethod
     def _verify_bool(cls, k, v, t, cast):
-<<<<<<< HEAD
         if v is None or isinstance(v, bool): return v
-=======
-        if v is None: return
-        if v              in [True, False]       : return v
->>>>>>> cd1b7685
         if cast:
             if str(v).lower() in ['true', 'yes', '1']: return True
             if str(v).lower() in ['false', 'no', '0']: return False
             raise TypeError('%s: expected bool type for %s (%s)'
                            % (cls.__name__, k, type(v)))
         else:
-<<<<<<< HEAD
-=======
-            if isinstance(v, bool):
-                return v
->>>>>>> cd1b7685
             raise TypeError('attribute type error for %s: expected %s, got %s'
                            % (k, t, type(v)))
 
@@ -389,10 +367,6 @@
     #
     def _verify_setter(self, k, v):
 
-<<<<<<< HEAD
-=======
-
->>>>>>> cd1b7685
         if not self._check:
             # no type checking on set
             return v

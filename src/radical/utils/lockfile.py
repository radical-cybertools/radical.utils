
import os
import time
import errno

import threading as mt

<<<<<<< HEAD
from .misc import as_bytes
=======
from .misc   import as_bytes
from .debug  import get_caller_name
>>>>>>> 1082630c


# ------------------------------------------------------------------------------
#
class Lockfile(object):
    '''
    This class represents a lockfile.  On calling `open()` (or entering
    a resource context `with`), the lockfile is exclusively opened and locked.
    The returned object can be used for `read()`, `write()` and `seek()`
    operations, and the lock is only released on `close()` (or when leaving the
    resource context).

    If `delete=True` is specified on construction, then the lockfile is removed
    uppon `release()`, and the content is lost.  Only for this mode is it
    possible to obtain the current lock owner when using `get_owner()` while
    waiting for a lock owned by another process or thread - the call will return
    'unknown' otherwise.

    Note that the file offset is not shared between owner of the lock file
    - a newly acquired lock on the file should prompt a seek to the desired
    file location (the initial offset is '0').

    Example:

        with ru.Lockfile(fname) as lf0:
            lf0.write('test 0\n')

        with ru.Lockfile(fname) as lf1:
            lf1.lseek(0, os.SEEK_SET)
            lf1.write('test 1\n')

        with ru.Lockfile(fname) as lf2:
            lf2.lseek(0, os.SEEK_END)
            lf2.write('test 2\n')

            # raises a RuntimeError, as we won't be able to acquire the lock
            with ru.Lockfile(fname) as lf3:
                lf3.lseek(0, os.SEEK_END)
                lf3.write('test 3\n')

        with open(fname, 'r') as fin:
            data = fin.read()
            assert(data == 'test 1\ntest 2\n')

    Example:

        lf1 = ru.Lockfile(fname)
        lf2 = ru.Lockfile(fname)

        with lf1:
            lf1.write('test 0')

            with lf2(timeout=3):
                # we won't reach this, the `with` above will time out and raise
                lf2.write('test 0')


    Implementation:

    The implementation relies on cooperative locking: a process or thread which
    uses this API to lock a file will create a temporary file in the same
    directory (filename: `.<filename>.<pid>.<counter>` where `counter` is
    a process singleton).  On lock acquisition, we will attempt to create
    a symbolic link to the file `<filename>.lck`, which will only succeed if no
    other process or thread holds that lock.  On `release`, that symbolic gets
    removed; on object destruction, the temporary file gets removed.

    The private file will contain the name of the owner.  Any other process or
    thread can follow the `.<filename>.lck` symlink, open the link's target
    file, and read the name of the owner.  No attempt is made to avoid races
    between failure to acquire the lockfile and querying the current owner, so
    that information is not reliable, but intented to be an informative help for
    debugging and tracing purposes.

    Example:
        lf1 = ru.Lockfile(fname)
        lf2 = ru.Lockfile(fname)

        with lf1:
            lf1.write('test 0')

            try:
                lf2.acquire()  # timeout == None == 0.0
            except RuntimeError:
                print('lock is held by %s' % lf2.get_owner())
    '''

    _counter = 0
    _lock    = mt.Lock()


    # --------------------------------------------------------------------------
    #
    def __init__(self, fname, *args, **kwargs):
        '''
        The `args` and `kwargs` arguments are passed to `acquire()` when used in
        a `with Lockfile():` clause:

            with ru.Lockfile(fname, timeout=3) as lockfile:
                lockfile.write(data)

        '''

        kwargs.setdefault('delete', False)

        self._fname = fname
        self._fd    = None
        self._tlock = mt.Lock()

        if 'delete' in kwargs:
            self._delete = kwargs['delete']
            del(kwargs['delete'])
        else:
            self._delete = False

        self._args    = args
        self._kwargs  = kwargs

        # create a tempfile to be used for lock acquisition
        with Lockfile._lock:
            cnt = Lockfile._counter
            Lockfile._counter += 1


        fname_base = os.path.basename(self._fname)
        fname_dir  = os.path.dirname(self._fname)

        self._lck  = '%s/%s.lck'    % (fname_dir, fname_base)
        self._tmp  = '%s/.%s.%d.%d' % (fname_dir, fname_base, os.getpid(), cnt)

        # make sure our tmp file exists
        with open(self._tmp, 'w') as fout:
            fout.write('%s\n' % get_caller_name())


    # --------------------------------------------------------------------------
    #
    def __call__(self, *args, **kwargs):
        '''
        helper method to pass arguments while using the `with lock` clause:

            with lock(timeout=2, owner=foo):
                lock.write(data)
        '''

        self._args   = args
        self._kwargs = kwargs

        return self


    # --------------------------------------------------------------------------
    #
    def __enter__(self):

        self.acquire(*self._args, **self._kwargs)
        return self


    # --------------------------------------------------------------------------
    #
    def __exit__(self, foo, bar, baz):

        return self.release()


    # --------------------------------------------------------------------------
    #
    def acquire(self, timeout=None, owner=None):
        '''
        When the lock could not be acquired after `timeout` seconds, an
        `TimeoutError` is raised (i.e. an `OSError` with errno `ETIME`).  When
        `owner` is specified and the lockfile was created with `delete=True`,
        then that string will be passed to any other method which tries to
        acquire this lockfile while it is locked (see `get_owner()`).  If not
        specified, the `owner` string is set to `ru.get_caller_name()`.

        timeout:
            < 0 : wait forever
              0 : try locking once and raise `RuntimeError` on failure
            > 0 : try for that many seconds, and raise `TimeoutError` on failure
            None: same as 0

        '''

        if timeout is None:
            timeout = 0.0

        with self._tlock:

<<<<<<< HEAD
            if self._fd:
                raise RuntimeError('cannot call open twice')

            start = time.time()
            while True:

                try:
                    fd  = os.open(self._fname, os.O_RDWR | os.O_CREAT, 0o600)
                    ret = fcntl.flock(fd, fcntl.LOCK_EX | fcntl.LOCK_NB)

                    if not ret:
                        # fd is be valid and locked
                        self._fd = fd
                        return True

                    else:
                        # try again
                        if fd:
                            os.close(fd)
                        continue

                except IOError:
                    # try again
                    if fd:
                        os.close(fd)
                    continue

                if timeout is None:
                    continue  # never stop trying

                now = time.time()
                if now - start > timeout:
                    # timed out
                    return False

                time.sleep(0.1)

            assert(False), 'should never get here'


    # --------------------------------------------------------------------------
    #
    def locked(self):

        with self._tlock:

            if self._fd:
                return True

            return False
=======
        # pre-emptively record who wants to acquire the lock
        if not owner:
            owner = get_caller_name()

        with open(self._tmp, 'w') as fout:
            fout.write('%s\n' % owner)

        start = time.time()
        while True:
            # attempt to link self._tmp to self._lck.  Once that succeeds, open
            # the self._fnmame for read/write.

            try:
                os.symlink(self._tmp, self._lck)
                break  # link succeeded, we have the lock

            # if self._lck exists the above `link` will raise, and we try
            # again after a bit.  All other errors are fatal
            except OSError as e:

                # pylint: disable=W0707
                if not e.errno == errno.EEXIST:
                    raise

                if timeout == 0.0:
                    raise RuntimeError('failed to lock %s (%s)'
                                       % (self._fname, self.get_owner()))

                elif timeout > 0:
                    now = time.time()
                    if now - start > timeout:
                        raise TimeoutError(errno.ETIME, 'lock timeout for %s ()'
                                           % self._fname, self.get_owner())
                # try again
                time.sleep(0.1)  # FIXME: granulatiy?
                continue

        # the link succeeded, so open the file and break
        self._fd = os.open(self._fname, os.O_RDWR | os.O_CREAT)


    # --------------------------------------------------------------------------
    #
    def get_owner(self):
        '''
        That name of the current owner of the lockfile can be retrieved by any
        other process or thread which attempts to lock the same file.  This
        method returns `None` if the file is not currently locked.

        Note: this method may race against lock acquisition / release, and the
              information returned may be outdated.
        '''

        try:
            with open(self._lck, 'r') as fin:
                # strip newline
                return(fin.readline()[:-1])

        except OSError as e:
            if e.errno == errno.EEXIST:
                return None
            else:
                return 'unknown'
>>>>>>> 1082630c


    # --------------------------------------------------------------------------
    #
    def release(self):
        '''
        Release the lock on the file.  If `delete=True` was specified on
        construction, then the file (and all owner information) are removed.
        Once released, all other threads/processes waiting in the `acquire()`
        method call will compete for the lock, and one of them will obtain it.
        '''

<<<<<<< HEAD
        with self._tlock:
            if not self._fd:
                raise ValueError('lockfile is not open')

            fcntl.flock(self._fd, fcntl.LOCK_UN)
            os.close(self._fd)
            self._fd = None
=======
        if not self._fd:
            raise RuntimeError('lockfile is not open')

        # release the file handle
        os.close(self._fd)
        self._fd = None

        if self._delete:
            os.unlink(self._fname)

        # release the lock
        os.unlink(self._lck)
>>>>>>> 1082630c


    # --------------------------------------------------------------------------
    #
    def read(self, length):
        '''
        Read from the locked file at the current offset.  This method will raise
        an `RuntimeError` when being called without the file being locked.
        '''

        if not self._fd:
            raise RuntimeError('lockfile is not open')

        return os.read(self._fd, length)


    # --------------------------------------------------------------------------
    #
    def write(self, data):
        '''
        Write to the locked file at the current offset.  This method will raise
        an `RuntimeError` when being called without the file being locked.
        '''

        if not self._fd:
            raise RuntimeError('lockfile is not open')

        return os.write(self._fd, as_bytes(data))


    # --------------------------------------------------------------------------
    #
    def seek(self, pos, how):
        '''
        Same as `lseek()`
        '''

        return self.lseek(pos, how)


    # --------------------------------------------------------------------------
    #
    def lseek(self, pos, how):
        '''
        Change the offset at which the next read or write method is applied.
        The arguments are interpreted as documented by `os.lseek()`.
        '''

        if not self._fd:
            raise RuntimeError('lockfile is not open')

        return os.lseek(self._fd, pos, how)


    # --------------------------------------------------------------------------
    #
    def remove(self):

        try:    os.unlink(self._fname)
        except: pass


# ------------------------------------------------------------------------------
<|MERGE_RESOLUTION|>--- conflicted
+++ resolved
@@ -5,12 +5,8 @@
 
 import threading as mt
 
-<<<<<<< HEAD
-from .misc import as_bytes
-=======
-from .misc   import as_bytes
-from .debug  import get_caller_name
->>>>>>> 1082630c
+from .misc  import as_bytes
+from .debug import get_caller_name
 
 
 # ------------------------------------------------------------------------------
@@ -134,7 +130,6 @@
             cnt = Lockfile._counter
             Lockfile._counter += 1
 
-
         fname_base = os.path.basename(self._fname)
         fname_dir  = os.path.dirname(self._fname)
 
@@ -199,69 +194,12 @@
         if timeout is None:
             timeout = 0.0
 
-        with self._tlock:
-
-<<<<<<< HEAD
-            if self._fd:
-                raise RuntimeError('cannot call open twice')
-
-            start = time.time()
-            while True:
-
-                try:
-                    fd  = os.open(self._fname, os.O_RDWR | os.O_CREAT, 0o600)
-                    ret = fcntl.flock(fd, fcntl.LOCK_EX | fcntl.LOCK_NB)
-
-                    if not ret:
-                        # fd is be valid and locked
-                        self._fd = fd
-                        return True
-
-                    else:
-                        # try again
-                        if fd:
-                            os.close(fd)
-                        continue
-
-                except IOError:
-                    # try again
-                    if fd:
-                        os.close(fd)
-                    continue
-
-                if timeout is None:
-                    continue  # never stop trying
-
-                now = time.time()
-                if now - start > timeout:
-                    # timed out
-                    return False
-
-                time.sleep(0.1)
-
-            assert(False), 'should never get here'
-
-
-    # --------------------------------------------------------------------------
-    #
-    def locked(self):
-
-        with self._tlock:
-
-            if self._fd:
-                return True
-
-            return False
-=======
-        # pre-emptively record who wants to acquire the lock
         if not owner:
             owner = get_caller_name()
 
-        with open(self._tmp, 'w') as fout:
-            fout.write('%s\n' % owner)
-
         start = time.time()
         while True:
+
             # attempt to link self._tmp to self._lck.  Once that succeeds, open
             # the self._fnmame for read/write.
 
@@ -290,10 +228,24 @@
                 time.sleep(0.1)  # FIXME: granulatiy?
                 continue
 
+        # record who acquired the lock
+        with open(self._tmp, 'w') as fout:
+            fout.write('%s\n' % owner)
+
         # the link succeeded, so open the file and break
         self._fd = os.open(self._fname, os.O_RDWR | os.O_CREAT)
 
 
+    # --------------------------------------------------------------------------
+    #
+    def locked(self):
+
+        with self._tlock:
+
+            if self._fd:
+                return True
+
+            return False
     # --------------------------------------------------------------------------
     #
     def get_owner(self):
@@ -316,7 +268,6 @@
                 return None
             else:
                 return 'unknown'
->>>>>>> 1082630c
 
 
     # --------------------------------------------------------------------------
@@ -329,28 +280,19 @@
         method call will compete for the lock, and one of them will obtain it.
         '''
 
-<<<<<<< HEAD
         with self._tlock:
             if not self._fd:
-                raise ValueError('lockfile is not open')
-
-            fcntl.flock(self._fd, fcntl.LOCK_UN)
+                raise RuntimeError('lockfile is not open')
+
+            # release the file handle
             os.close(self._fd)
             self._fd = None
-=======
-        if not self._fd:
-            raise RuntimeError('lockfile is not open')
-
-        # release the file handle
-        os.close(self._fd)
-        self._fd = None
-
-        if self._delete:
-            os.unlink(self._fname)
-
-        # release the lock
-        os.unlink(self._lck)
->>>>>>> 1082630c
+
+            if self._delete:
+                os.unlink(self._fname)
+
+            # release the lock
+            os.unlink(self._lck)
 
 
     # --------------------------------------------------------------------------
@@ -361,10 +303,12 @@
         an `RuntimeError` when being called without the file being locked.
         '''
 
-        if not self._fd:
-            raise RuntimeError('lockfile is not open')
-
-        return os.read(self._fd, length)
+        with self._tlock:
+
+            if not self._fd:
+                raise RuntimeError('lockfile is not open')
+
+            return os.read(self._fd, length)
 
 
     # --------------------------------------------------------------------------
@@ -375,10 +319,12 @@
         an `RuntimeError` when being called without the file being locked.
         '''
 
-        if not self._fd:
-            raise RuntimeError('lockfile is not open')
-
-        return os.write(self._fd, as_bytes(data))
+        with self._tlock:
+
+            if not self._fd:
+                raise RuntimeError('lockfile is not open')
+
+            return os.write(self._fd, as_bytes(data))
 
 
     # --------------------------------------------------------------------------
@@ -399,18 +345,22 @@
         The arguments are interpreted as documented by `os.lseek()`.
         '''
 
-        if not self._fd:
-            raise RuntimeError('lockfile is not open')
-
-        return os.lseek(self._fd, pos, how)
+        with self._tlock:
+
+            if not self._fd:
+                raise RuntimeError('lockfile is not open')
+
+            return os.lseek(self._fd, pos, how)
 
 
     # --------------------------------------------------------------------------
     #
     def remove(self):
 
-        try:    os.unlink(self._fname)
-        except: pass
+        with self._tlock:
+            try:    os.unlink(self._fname)
+            except: pass
+            self._fd = None
 
 
 # ------------------------------------------------------------------------------

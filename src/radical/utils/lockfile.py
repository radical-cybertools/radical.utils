--- conflicted
+++ resolved
@@ -304,23 +304,11 @@
             os.close(self._fd)
             self._fd = None
 
-<<<<<<< HEAD
             if self._delete:
-                os.unlink(self._fname)
-=======
-        if self._delete:
-            self.remove()
->>>>>>> d1d2a80c
+                self.remove()
 
             # release the lock
             os.unlink(self._lck)
-
-
-    # --------------------------------------------------------------------------
-    #
-    def remove(self):
-
-        os.unlink(self._fname)
 
 
     # --------------------------------------------------------------------------

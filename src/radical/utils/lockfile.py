
import os
import time
import fcntl

<<<<<<< HEAD
import threading as mt
=======
from .misc import as_bytes
>>>>>>> f7dd7f68


# ------------------------------------------------------------------------------
#
class Lockfile(object):
    '''
    This class represents a lockfile.  On calling `open()` (or entering
    a resource context `with`), the lockfile is exclusively opened and locked.
    The returned object can be used for `read()`, `write()` and `seek()`
    operations, and the lock is only released on `close()` (or when leaving the
    resource context).

    Example:

        with ru.Lockfile(fname) as fd0:
            assert(fd0)
            fd0.write('test 0\n')

        with ru.Lockfile(fname) as fd1:
            assert(fd1)
            fd1.lseek(0, os.SEEK_SET)
            fd1.write('test 1\n')

        with ru.Lockfile(fname) as fd2:
            assert(fd2)
            fd2.lseek(0, os.SEEK_END)
            fd2.write('test 2\n')

            # this would raise a RuntimeError
          # with ru.Lockfile(fname) as fd3:
          #     fd3.lseek(0, os.SEEK_END)
          #     fd3.write('test 3\n')

        with open(fname, 'r') as fin:
            data = fin.read()
            assert(data == 'test 1\ntest 2\n')
    '''

    # --------------------------------------------------------------------------
    #
    def __init__(self, fname):

        self._fname = fname
        self._fd    = None
        self._tlock = mt.Lock()


    # --------------------------------------------------------------------------
    #
    def __enter__(self):

        self.acquire()
        return self


    # --------------------------------------------------------------------------
    #
    def __exit__(self, foo, bar, baz):

        return self.release()


    # --------------------------------------------------------------------------
    #
    def acquire(self, timeout=None):

        with self._tlock:

            if self._fd:
                raise RuntimeError('cannot call open twice')

            start = time.time()
            while True:

                try:
                    fd  = os.open(self._fname, os.O_RDWR | os.O_CREAT, 0o600)
                    ret = fcntl.flock(fd, fcntl.LOCK_EX | fcntl.LOCK_NB)

                    if not ret:
                        # fd is be valid and locked
                        self._fd = fd
                        return True

                    else:
                        # try again
                        if fd:
                            os.close(fd)
                        continue

                except IOError:
                    # try again
                    if fd:
                        os.close(fd)
                    continue

                if timeout is None:
                    continue  # never stop trying

                now = time.time()
                if now - start > timeout:
                    # timed out
                    return False

                time.sleep(0.1)

            assert(False), 'should never get here'


    # --------------------------------------------------------------------------
    #
    def locked(self):

        with self._tlock:

            if self._fd:
                return True

            return False


    # --------------------------------------------------------------------------
    #
    def release(self):

        with self._tlock:
            if not self._fd:
                raise ValueError('lockfile is not open')

            fcntl.flock(self._fd, fcntl.LOCK_UN)
            os.close(self._fd)
            self._fd = None


    # --------------------------------------------------------------------------
    #
    def read(self, length):

        if not self._fd:
            raise ValueError('lockfile is not open')

        return os.read(self._fd, length)


    # --------------------------------------------------------------------------
    #
    def write(self, data):

        if not self._fd:
            raise ValueError('lockfile is not open')

        return os.write(self._fd, as_bytes(data))


    # --------------------------------------------------------------------------
    #
    def seek(self, pos, how):

        return self.lseek(pos, how)


    # --------------------------------------------------------------------------
    #
    def lseek(self, pos, how):

        if not self._fd:
            raise ValueError('lockfile is not open')

        return os.lseek(self._fd, pos, how)


    # --------------------------------------------------------------------------
    #
    def remove(self):

        try:    os.unlink(self._fname)
        except: pass


# ------------------------------------------------------------------------------
<|MERGE_RESOLUTION|>--- conflicted
+++ resolved
@@ -3,11 +3,9 @@
 import time
 import fcntl
 
-<<<<<<< HEAD
 import threading as mt
-=======
+
 from .misc import as_bytes
->>>>>>> f7dd7f68
 
 
 # ------------------------------------------------------------------------------

--- conflicted
+++ resolved
@@ -45,16 +45,7 @@
 
         self.__initialized = True  # see self.__setattr__()
 
-<<<<<<< HEAD
-    def as_dict(self):
-        return  self._cfg
-
-    def __setitem__(self, key, value):
-        self.changed_values[key] = value
-        super(TestConfig, self).__setitem__(key, value)
-=======
         set_test_config(self)
->>>>>>> cf76f283
 
     # --------------------------------------------------------------------------
     #
@@ -73,16 +64,6 @@
         """Maps attributes to values.
         Only if we are initialised
         """
-<<<<<<< HEAD
-        if not self.__dict__.has_key('_D__initialized'):
-            # this test allows attributes to be set in the __init__ method
-            return dict.__setattr__(self, item, value)
-
-        elif self.__dict__.has_key(item):
-            # any normal attributes are handled normally
-            dict.__setattr__(self, item, value)
-
-=======
 
         # allow attributes to be set in the __init__ method
         if '_D__initialized' in self.__dict__:
@@ -93,7 +74,6 @@
             dict.__setattr__(self, item, value)
 
         # default
->>>>>>> cf76f283
         else:
             self.__setitem__(item, value)
 

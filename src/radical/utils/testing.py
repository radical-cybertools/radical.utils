
__author__    = 'Radical.Utils Development Team (Andre Merzky, Ole Weidner)'
__copyright__ = 'Copyright 2013, RADICAL@Rutgers'
__license__   = 'MIT'


import os
import sys

<<<<<<< HEAD
from .debug      import import_module
from .read_json  import read_json
=======
from .misc    import import_module
from .json_io import read_json
>>>>>>> d27dc3af


# ------------------------------------------------------------------------------
#
# when running under `pytest`, `sys.exit()` will trigger a test error, even if
# it is an expected call.  Mocking or monkeypatching `sys.exit()` removes the
# error, but will alter semantics so that the test becomes meaningless.  We thus
# switch to `pytest.exit()` if running under pytest.
#
# It is not easy to determine if we are running under pytest.  We thus assume
# that we are the only instance checking for that, and that the `pytest` module
# is imported somewhere in the interpreter before `ru` is imported.
_pytest_active = False

# check if pytest is loaded
for m in sys.modules:
    if 'pytest' in str(m):
        _pytest_active = True
        break

# check if we can import pytest
if _pytest_active:
    try:
        import pytest
    except ImportError:
        _pytest_active = False


def sys_exit(ret):
    '''
    call `pytest.exit(ret)` when running under pytest, `sys.exit(ret) otherwise
    '''

    global _pytest_active

    if _pytest_active:
        pytest.exit(ret)

    else:
        sys.exit(ret)

    assert(False)


# ------------------------------------------------------------------------------
#
# The currently active test configuration
#
_test_config = dict()


# ------------------------------------------------------------------------------
#
def get_test_config():
    '''
    If a test config is currently set, return it.  If not, attempt to load atest
    config for the given namespace, set is as active, and return it.
    '''

    return _test_config


# ------------------------------------------------------------------------------
#
def set_test_config(ns, cfg_name=None, cfg_section=None):
    '''
    Set a test config.  All subsequent calls to `get_test_config()` will
    retrieve the same configuration, until a new config is explicitly set with
    this method again.
    '''

    global _test_config                                  # pylint: disable=W0603
    _test_config = TestConfig(ns, cfg_name, cfg_section)


# ------------------------------------------------------------------------------
#
def add_test_config(ns, cfg_name, cfg_section=None):
    '''
    To an existing active config, add the contents of an additional test
    configuration.
    '''

    if not _test_config:
        raise RuntimeError('cannot add config, no active config is set')

    _test_config.add_config(ns, cfg_name, cfg_section)


# ------------------------------------------------------------------------------
#
class TestConfig(dict):
    '''
    This class represents a set of configurations for a test suite.  It usually
    contains parameters which tweak the tests toward specific environments and
    test cases, such as specific remote systems to interact with, specific
    backends to use, etc.

    The class expects test configurations to be deployed in the current Python
    installation (virtualenv, condaenv, etc.).  The namespace passed on
    construction is used to search for configurations under
    `$namespace/configs/tests/`, configuration files are expected to follow the
    naming scheme `test_$cfg_name.json`.  The json file is read and this object
    then behaves like a dictionary for those json data, but all top level keys
    in the dictionary are also exposed as object attributes.
    '''

    # --------------------------------------------------------------------------
    #
    def __init__(self, ns, cfg_name=None, cfg_section=None):

        if not cfg_name:
            cfg_name = 'default'

        self._ns  = ns
        self._cfg = self._load_config(ns, cfg_name, cfg_section)

        dict.__init__(self, self._cfg)

        self._initialized = True  # see self.__setattr__()


    # --------------------------------------------------------------------------
    #
    def _load_config(self, ns, cfg_name, cfg_section):

        mod   = import_module(ns)
        path  = '%s/configs/tests/' % os.path.dirname(mod.__file__)
        fname = '%s/test_%s.json'   % (path, cfg_name)

        if not os.path.isfile(fname):
            raise ValueError('no such config file %s' % fname)

        cfg = read_json(fname)

        if cfg_section:

            if cfg_section not in cfg:
                raise ValueError('no such config section %s' % cfg_section)

            cfg = cfg[cfg_section]

        return cfg


    # --------------------------------------------------------------------------
    #
    def add_config(self, ns, cfg_name, cfg_section):
        '''
        To the current config dict contents, add the content of the specified
        additional config file
        '''

        if ns != self._ns:
            raise ValueError('cannot merge configs from different name spaces')

        cfg = self._load_config(ns, cfg_name, cfg_section)

        for k,v in cfg.items():
            self._cfg[k] = v

        dict.__init__(self, self._cfg)


    # --------------------------------------------------------------------------
    #
    def __getattr__(self, item):
        '''
        default to None instead of raising
        '''
        try:
            return self.__getitem__(item)

        except KeyError:
            return None


    # --------------------------------------------------------------------------
    #
    def __setattr__(self, item, value):
        '''
        Maps attributes to values
        '''

        # allow attributes to be set in the __init__ method
        if self._initialized:
            return dict.__setattr__(self, item, value)

        # known attributes
        elif item in self.__dict__:
            dict.__setattr__(self, item, value)

        # default
        else:
            self.__setitem__(item, value)


# ------------------------------------------------------------------------------
<|MERGE_RESOLUTION|>--- conflicted
+++ resolved
@@ -7,13 +7,9 @@
 import os
 import sys
 
-<<<<<<< HEAD
-from .debug      import import_module
-from .read_json  import read_json
-=======
-from .misc    import import_module
+
+from .debug   import import_module
 from .json_io import read_json
->>>>>>> d27dc3af
 
 
 # ------------------------------------------------------------------------------

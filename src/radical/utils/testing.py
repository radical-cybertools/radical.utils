--- conflicted
+++ resolved
@@ -6,13 +6,8 @@
 
 import os
 
-<<<<<<< HEAD
-from . import read_json as rj
-=======
 from .misc       import import_module
 from .read_json  import read_json
-from .dict_mixin import DictMixin
->>>>>>> 8d89f0f3
 
 
 # ------------------------------------------------------------------------------
@@ -101,28 +96,12 @@
         path  = '%s/configs/tests/' % os.path.dirname(mod.__file__)
         fname = '%s/test_%s.json'   % (path, cfg_name)
 
-<<<<<<< HEAD
-        try:
-            module = __import__(modname)
-        
-        except Exception as e:
-            srcdir = "%s/../" % os.path.dirname(os.path.realpath(basedir))
-            sys.path.insert(0, os.path.abspath(srcdir))
-            module = __import__(modname)
-=======
         if not os.path.isfile(fname):
             raise ValueError('no such config file %s' % fname)
->>>>>>> 8d89f0f3
 
         cfg = read_json(fname)
 
-<<<<<<< HEAD
-        print("______________________________________________________________________")
-        print("Using %s from: %s" % (modname, module.__path__[0]))
-        print("______________________________________________________________________")
-=======
         if cfg_section:
->>>>>>> 8d89f0f3
 
             if cfg_section not in cfg:
                 raise ValueError('no such config section %s' % cfg_section)
@@ -175,20 +154,9 @@
         if self._initialized:
             return dict.__setattr__(self, item, value)
 
-<<<<<<< HEAD
-            # and run tests
-            print("____________________________________________________________")
-            print("%s" % test_suite)
-            print("____________________________________________________________")
-            rc = nose.core.run(argv=[sys.argv[0]], config=config)
-            results.append(rc)
-            print("RC: %s" % rc)
-            print("____________________________________________________________")
-=======
         # known attributes
         elif item in self.__dict__:
             dict.__setattr__(self, item, value)
->>>>>>> 8d89f0f3
 
         # default
         else:

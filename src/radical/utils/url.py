--- conflicted
+++ resolved
@@ -79,21 +79,6 @@
     # --------------------------------------------------------------------------
     #
     ##
-<<<<<<< HEAD
-    @rus.takes  ('Url')
-    @rus.returns(str)
-    def __unicode__(self):
-        '''
-        Unicode representation.
-        '''
-
-        return '%s'  %  str(self._urlobj.geturl())
-
-
-    # --------------------------------------------------------------------------
-    #
-=======
->>>>>>> a7accc7d
     @rus.takes  ('Url',
                  ('Url', dict))
     @rus.returns('Url')

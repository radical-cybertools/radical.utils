--- conflicted
+++ resolved
@@ -325,38 +325,6 @@
     check_good = list()  # found good index
     check_bad  = list()  # found bad index
 
-<<<<<<< HEAD
-    # --------------------------------------------------------------------------
-    def state_hay():
-        hay = ''
-        for i,x in enumerate(data):
-            if not i % 10       : hay += '|'
-            if check(x) is True : hay += '#'
-            else                : hay += '.'
-        if not hay.endswith('|'):
-            hay += '|'
-        print('           %s' % hay)
-    # --------------------------------------------------------------------------
-
-    # --------------------------------------------------------------------------
-    def state_needle(msg=''):
-        needle = ''
-        for i,x in enumerate(data):
-            if not i % 10       : needle += '|'
-            if   x in check_good: needle += '#'
-            elif x in check_bad : needle += '.'
-            else                : needle += ' '
-        if not needle.endswith('|'):
-            needle += '|'
-        g = last_good
-        b = last_bad
-        if g is None: g = '?'
-        if b is None: b = '?'
-        print(' %3s - %3s %s %s' % (g, b, needle, msg))
-    # --------------------------------------------------------------------------
-
-    state_hay()
-=======
   # # --------------------------------------------------------------------------
   # def state_hay():
   #     hay = ''
@@ -388,7 +356,6 @@
 
   # state_hay()
     first = True
->>>>>>> f7dd7f68
     while True:
 
         # if we don't know anything, yet, check the first element
@@ -451,13 +418,10 @@
         # otherwise we bisect to last_good.
         elif last_bad is not None:
 
-<<<<<<< HEAD
-=======
             # make sure we still have something to check
             if last_bad == 0:
                 break
 
->>>>>>> f7dd7f68
             if last_good is not None:
                 if last_good > last_bad:
                     last_good = None
@@ -466,15 +430,6 @@
             if last_good is not None:
 
                 # bisect the difference
-<<<<<<< HEAD
-                idx = int(m.floor((last_bad - last_good + 1) / 2 + last_good))
-
-            else:
-                # bisect to begin of data
-                idx = int(m.floor((last_bad + 1) / 2))
-
-            state_needle('range %3d?' % idx)
-=======
                 idx = int(m.ceil((last_bad - last_good + 1) / 2 + last_good))
 
             else:
@@ -482,7 +437,6 @@
                 idx = int(m.ceil((last_bad + 1) / 2))
 
           # state_needle('range %3d?' % idx)
->>>>>>> f7dd7f68
 
             # make sure we make progress: if space is too small for bisect, then
             # increase last_good or decrease last_bad
@@ -510,19 +464,11 @@
                 if last_bad is not None:
                     if last_bad < last_good:
                         last_good = None
-<<<<<<< HEAD
-                        state_needle('range  A')
-
-                    elif last_bad - last_good == 1:
-                        last_bad = None
-                        state_needle('range  a')
-=======
                       # state_needle('range  A')
 
                     elif last_bad - last_good == 1:
                         last_bad = None
                       # state_needle('range  a')
->>>>>>> f7dd7f68
 
             else:
 
@@ -533,11 +479,7 @@
                     if this not in check_bad and\
                        this not in check_good:
                         check_bad.append(this)
-<<<<<<< HEAD
-                state_needle('Range')
-=======
               # state_needle('Range')
->>>>>>> f7dd7f68
                 last_bad = idx
 
                 if last_good is not None and last_good > last_bad:
@@ -547,16 +489,6 @@
 
     state_hay()
 
-<<<<<<< HEAD
-  # # a break condition has been met, we are done.  Do some sanity checks
-  # for x in data:
-  #     if x not in check_good and x not in check_bad: print('-%d' % x)
-  #     if x     in check_good and x     in check_bad: print('!%d' % x)
-  # for x, _ in check_good + check_bad:
-  #     if  x        not in data                     : print('?%d' % x)
-
-=======
->>>>>>> f7dd7f68
     # return list of all bad elements
     assert(len(data) == len(check_good) + len(check_bad))
     return [data[i] for i in check_good], \
@@ -584,42 +516,6 @@
     parts = partition(test_space, 8)
     for part in parts:
         print("%3d: %s" % (len(part), part))
-<<<<<<< HEAD
-=======
-
-
-# ------------------------------------------------------------------------------
-#
-if __name__ == '__main__':
-
-    import time
-    scheduled = list()
-    def schedule(n, check=False):
-
-        if not check:
-            time.sleep(0.1)  # scheduling is slow (but not checks)
-            print(n)
-
-        if n in [61, 62, 63, 65]    or \
-           n in list(range(22, 42)) or \
-           n < 8:
-            scheduled.append(n)
-            if not check: print('ok')
-            return True
-
-        else:
-            if not check: print('--')
-            return False
-
-    tasks = list(range(128 * 1024))
-    tasks = lazy_bisect(tasks, schedule)
-
-    for task in tasks:
-        assert(schedule(task, check=True) is False)
-
-    for task in scheduled:
-        assert(task not in tasks)
->>>>>>> f7dd7f68
-
-
-# ------------------------------------------------------------------------------
+
+
+# ------------------------------------------------------------------------------

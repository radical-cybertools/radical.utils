--- conflicted
+++ resolved
@@ -87,23 +87,14 @@
 
 # ------------------------------------------------------------------------------
 #
-<<<<<<< HEAD
-def env_prep(source=None, target=None, remove=None, pre_exec=None):
-=======
 def env_prep(source=None, target=None, remove=None, pre_exec_cached=None):
     # FIXME: should we add `pre_exec`?
->>>>>>> 85769bc5
     '''
     Create a shell script which restores the environment specified in `source`
     environment (dict).  While doing so, ensure that all env variables *not*
     defined in `source` but defined in `remove` (list) are unset.  Also ensure
-<<<<<<< HEAD
-    that all commands provided in `pre_exec` (list) are executed after these
-    settings.
-=======
     that all commands provided in `pre_exec_cached` (list) are executed after
     these settings.
->>>>>>> 85769bc5
 
     Once the shell script is created, run it and dump the resulting env, then
     read it back via `env_read()` and return the resulting env dict - that
@@ -121,15 +112,9 @@
     global _env_cache
 
     # defaults
-<<<<<<< HEAD
-    if source   is None: source   = os.environ
-    if remove   is None: remove   = list()
-    if pre_exec is None: pre_exec = list()
-=======
     if source          is None: source          = os.environ
     if remove          is None: remove          = list()
     if pre_exec_cached is None: pre_exec_cached = list()
->>>>>>> 85769bc5
 
     # empty `pre_exec_cached` settings are ok - just ensure correct type
     pre_exec_cached = as_list(pre_exec_cached)
@@ -137,11 +122,7 @@
     # cache lookup
     cache_key = str(sorted(source.items())) \
               + str(sorted(remove)) \
-<<<<<<< HEAD
-              + str(sorted(pre_exec))
-=======
               + str(sorted(pre_exec_cached))
->>>>>>> 85769bc5
     cache_md5 = hashlib.md5(cache_key.encode('utf-8')).hexdigest()
 
     if cache_md5 in _env_cache:
@@ -156,11 +137,8 @@
         #     but are defined in the `remove` list;
         #   - unset all blacklisted vars;
         #   - sets all variables defined in the `source` env dict;
-<<<<<<< HEAD
-        #   - runs the `pre_exec` commands given;
-=======
         #   - runs the `pre_exec_cached` commands given;
->>>>>>> 85769bc5
+        #   - inserts all the `pre_exec` commands given;
         #   - dumps the resulting env in a temporary file;
         #
         # Then run that script and read the resulting env back into a dict to
@@ -218,14 +196,9 @@
 
     # if `target` is specified, create a script with that name which unsets the
     # same names as in the tmp script above, and exports all vars from the
-<<<<<<< HEAD
-    # resulting env from above (thus storing the *results* of the pre_exec'ed
-    # env, not the env and pre_exec directives themselves).
-=======
     # resulting env from above (thus storing the *results* of the
     # `pre_exec_cached` env, not the env and `pre_exec_cached` directives
     # themselves).
->>>>>>> 85769bc5
     #
     # FIXME: files could also be cached and re-used (copied or linked)
     if target:

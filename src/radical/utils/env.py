--- conflicted
+++ resolved
@@ -444,12 +444,8 @@
     in only the first, those which only appear in the secondm and those whose
     value changed from one env to the other.
 
-<<<<<<< HEAD
-    It will ignore any keys in the `BLACKLIST`.
-=======
     It will ignore any keys in the `IGNORE_LIST` and will also ignore
     `BASH_FUNC_*` keys which point to bash function definitions.
->>>>>>> 3a891bf6
     '''
 
     only_1  = dict()

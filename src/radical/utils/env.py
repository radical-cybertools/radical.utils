--- conflicted
+++ resolved
@@ -122,17 +122,10 @@
 # ------------------------------------------------------------------------------
 #
 def env_eval(fname):
-<<<<<<< HEAD
-    '''
-    helper to create a dictionary with the env settings in the specified file
-    which contains `unset` and `export` directives
-    '''
-=======
     '''
     helper to create a dictionary with the env settings in the specified file
     which contains `unset` and `export` directives, or simple 'key=val' lines
     '''
->>>>>>> cd1b7685
 
     env = dict()
     with open(fname, 'r') as fin:
@@ -147,23 +140,12 @@
             if line.startswith('#'):
                 continue
 
-<<<<<<< HEAD
-            cmd, spec = line.split(' ', 1)
-            if cmd == 'unset':
-=======
             if line.startswith('unset ') :
                 _, spec = line.split(' ', 1)
->>>>>>> cd1b7685
                 k = spec.strip()
                 if k not in env:
                     continue
                 del(env[k])
-<<<<<<< HEAD
-            elif cmd == 'export':
-                k,v = spec.split('=', 1)
-                env[k] = _unquote(v)
-
-=======
 
             elif line.startswith('export ') :
                 _, spec = line.split(' ', 1)
@@ -174,20 +156,11 @@
                 k,v = line.split('=', 1)
                 env[k] = _unquote(v)
 
->>>>>>> cd1b7685
     return env
 
 
 # ------------------------------------------------------------------------------
 #
-<<<<<<< HEAD
-def env_prep(source=None, target=None, remove=None, pre_exec=None,
-             pre_exec_cached=None):
-    '''
-    Create a shell script which restores the environment specified in `source`
-    environment (dict).  While doing so, ensure that all env variables *not*
-    defined in `source` but defined in `remove` (list) are unset.  Also ensure
-=======
 def env_prep(environment=None, unset=None, pre_exec=None,
              pre_exec_cached=None, script_path=None):
     '''
@@ -195,7 +168,6 @@
     `environment`
     environment (dict).  While doing so, ensure that all env variables *not*
     defined in `environment` but defined in `unset` (list) are unset.  Also ensure
->>>>>>> cd1b7685
     that all commands provided in `pre_exec_cached` (list) are executed after
     these settings.
 
@@ -208,14 +180,9 @@
     set of parameters will simply return a previously cached environment if it
     exists.
 
-<<<<<<< HEAD
-    If `target` is given, a shell script will be created in the given location
-    so that shell commands can source it and restore the specified environment.
-=======
     If `script_path` is given, a shell script will be created in the given
     location so that shell commands can source it and restore the specified
     environment.
->>>>>>> cd1b7685
 
     Any commands given in 'pre_exec' will be part of the cached script, and will
     thus *not* be executed when preparing the env, but *will* be executed
@@ -226,16 +193,6 @@
     global _env_cache
 
     # defaults
-<<<<<<< HEAD
-    if source          is None: source          = os.environ
-    if remove          is None: remove          = list()
-    if pre_exec        is None: pre_exec        = list()
-    if pre_exec_cached is None: pre_exec_cached = list()
-
-    if pre_exec and not target:
-        raise ValueError('`pre_exec` must be used with `target`')
-
-=======
     if environment     is None: environment     = os.environ
     if unset           is None: unset           = list()
     if pre_exec        is None: pre_exec        = list()
@@ -244,21 +201,14 @@
     if pre_exec and not script_path:
         raise ValueError('`pre_exec` must be used with `script_path`')
 
->>>>>>> cd1b7685
     # empty `pre_exec*` settings are ok - just ensure correct type
     pre_exec        = as_list(pre_exec       )
     pre_exec_cached = as_list(pre_exec_cached)
 
     # cache lookup
-<<<<<<< HEAD
-    cache_key = str(sorted(source.items())) \
-              + str(sorted(remove))         \
-              + str(sorted(pre_exec))       \
-=======
     cache_key = str(sorted(environment.items())) \
               + str(sorted(unset))               \
               + str(sorted(pre_exec))            \
->>>>>>> cd1b7685
               + str(sorted(pre_exec_cached))
     cache_md5 = hashlib.md5(cache_key.encode('utf-8')).hexdigest()
 
@@ -270,45 +220,29 @@
 
         # Write a temporary shell script which
         #
-        #   - unsets all variables which are not defined in `source`
-        #     but are defined in the `remove` list;
+        #   - unsets all variables which are not defined in `environment`
+        #     but are defined in the `unset` list;
         #   - unset all blacklisted vars;
-<<<<<<< HEAD
-        #   - sets all variables defined in the `source` env dict;
-=======
         #   - sets all variables defined in the `environment` dict;
->>>>>>> cd1b7685
         #   - inserts all the `pre_exec` commands given;
         #   - runs the `pre_exec_cached` commands given;
         #   - dumps the resulting env in a temporary file;
         #
         # Then run that script and read the resulting env back into a dict to
-<<<<<<< HEAD
-        # return.  If `target` is specified, then also create a file at the
-        # given name and fill it with `unset` and `export` statements to
-        # recreate that specific environment: any shell sourcing that `target`
-        # file thus activates the environment we just prepared.
-=======
         # return.  If `script_path` is specified, then also create a file at the
         # given name and fill it with `unset` and `export` statements to
         # recreate that specific environment: any shell sourcing that
         # `script_path` file thus activates the environment we just prepared.
->>>>>>> cd1b7685
         tmp_file, tmp_name = tempfile.mkstemp()
 
         # use a file object to simplify byte conversion
         fout = os.fdopen(tmp_file, 'w')
         try:
             fout.write('\n')
-            if remove:
+            if unset:
                 fout.write('# unset\n')
-<<<<<<< HEAD
-                for k in sorted(remove):
-                    if k not in source:
-=======
                 for k in sorted(unset):
                     if k not in environment:
->>>>>>> cd1b7685
                         fout.write('unset %s\n' % k)
                 fout.write('\n')
 
@@ -318,18 +252,12 @@
                     fout.write('unset %s\n' % k)
                 fout.write('\n')
 
-            if source:
+            if environment:
                 fout.write('# export\n')
-<<<<<<< HEAD
-                for k in sorted(source.keys()):
-                    if k not in BLACKLIST:
-                        fout.write("export %s='%s'\n" % (k, _quote(source[k])))
-=======
                 for k in sorted(environment.keys()):
                     if k not in BLACKLIST:
                         fout.write("export %s=%s\n"
                                   % (k, _quote(environment[k])))
->>>>>>> cd1b7685
                 fout.write('\n')
 
             if pre_exec_cached:
@@ -354,29 +282,19 @@
         _env_cache[cache_md5] = env
 
 
-<<<<<<< HEAD
-    # if `target` is specified, create a script with that name which unsets the
-    # same names as in the tmp script above, and exports all vars from the
-=======
     # If `script_path` is specified, create a script with that name which unsets
     # the same names as in the tmp script above, and exports all vars from the
->>>>>>> cd1b7685
     # resulting env from above (thus storing the *results* of the
     # `pre_exec_cached` env, not the env and `pre_exec_cached` directives
     # themselves).
     #
     # FIXME: files could also be cached and re-used (copied or linked)
-    if target:
-        with open(target, 'w') as fout:
+    if script_path:
+        with open(script_path, 'w') as fout:
 
             fout.write('\n# unset\n')
-<<<<<<< HEAD
-            for k in remove:
-                if k not in sorted(source):
-=======
             for k in unset:
                 if k not in sorted(environment):
->>>>>>> cd1b7685
                     fout.write('unset %s\n' % k)
             fout.write('\n')
 
@@ -388,11 +306,7 @@
             fout.write('# export\n')
             for k in sorted(env.keys()):
                 # FIXME: shell quoting for value
-<<<<<<< HEAD
-                fout.write("export %s='%s'\n" % (k, _quote(env[k])))
-=======
                 fout.write("export %s=%s\n" % (k, _quote(env[k])))
->>>>>>> cd1b7685
             fout.write('\n')
 
             if pre_exec:

--- conflicted
+++ resolved
@@ -3,11 +3,7 @@
 msgpack
 netifaces
 ntplib
-<<<<<<< HEAD
 psutil
-pymongo<4
-=======
->>>>>>> 2e006651
 pyzmq
 regex
 setproctitle

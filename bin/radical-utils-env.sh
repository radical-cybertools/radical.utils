--- conflicted
+++ resolved
@@ -146,13 +146,8 @@
     # get keys from `src` environment dump
     src_keys=$( cat "$src" \
                | grep -e '^[A-Za-z_][A-Za-z_0-9]*=' \
-<<<<<<< HEAD
-               | cut -f1 -d=
-               | sort \
-=======
                | cut -f1 -d= \
                | sort
->>>>>>> 9fd9818c
                )
 
     if ! test -z "$rem"
@@ -160,13 +155,8 @@
         # get keys from `rem` environment dump
         rem_keys=$( cat "$rem" \
                   | grep -e '^[A-Za-z_][A-Za-z_0-9]*=' \
-<<<<<<< HEAD
-                  | cut -f1 -d=
-                  | sort \
-=======
                   | cut -f1 -d= \
                   | sort
->>>>>>> 9fd9818c
                   )
     fi
 

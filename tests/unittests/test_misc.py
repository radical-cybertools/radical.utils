#!/usr/bin/env python

__author__    = "Radical.Utils Development Team (Andre Merzky)"
__copyright__ = "Copyright 2013, RADICAL@Rutgers"
__license__   = "MIT"


import os
import copy
import pytest
import socket
import tempfile

import radical.utils as ru


# ------------------------------------------------------------------------------
#
def test_import_file():

    syms = ru.import_file('%s/data/import_file.py' % os.path.dirname(__file__))

    assert syms['functions']['foo'](1)
    assert syms['functions']['foo'](4, 4)

    f = syms['classes']['Foo']()
    assert f.foo(1)
    assert f.foo(4, 4)


# ------------------------------------------------------------------------------
#
def test_round_to_base():

    assert ru.round_to_base(1.5, 2) == 2
    assert ru.round_to_base(3.5, 2) == 4
    assert ru.round_to_base(4.5, 2) == 4

    assert ru.round_to_base(11.5, 20) == 20
    assert ru.round_to_base(23.5, 20) == 20
    assert ru.round_to_base(34.5, 20) == 40


# ------------------------------------------------------------------------------
#
def test_round_upper_bound():

    assert ru.round_upper_bound(0.5) ==  1
    assert ru.round_upper_bound(1.5) ==  2
    assert ru.round_upper_bound(2.5) ==  5
    assert ru.round_upper_bound(4.5) ==  5
    assert ru.round_upper_bound(5.5) == 10
    assert ru.round_upper_bound(9.5) == 10

    assert ru.round_upper_bound( 5000) ==  10000                   # noqa: E201
    assert ru.round_upper_bound(15000) ==  20000
    assert ru.round_upper_bound(25000) ==  50000
    assert ru.round_upper_bound(45000) ==  50000
    assert ru.round_upper_bound(55000) == 100000
    assert ru.round_upper_bound(95000) == 100000


# ------------------------------------------------------------------------------
#
def test_sh_callout():

    out, err, ret = ru.sh_callout('echo TRUE')
    assert out == 'TRUE\n',  out
    assert err == '',        err
    assert ret == 0,         ret

    out, err, ret = ru.sh_callout('false')
    assert out == '',        out
    assert err == '',        err
    assert ret == 1,         ret

    out, err, ret = ru.sh_callout('echo FALSE 1>&2; exit 2', shell=True)
    assert out == '',        out
    assert err == 'FALSE\n', err
    assert ret == 2,         ret


# ------------------------------------------------------------------------------
#
def test_sh_callout_async():


    import time
    t_0 = time.time()
    p   = ru.sh_callout_async('echo TRUE && sleep 1', shell=True, stdout=True)

    assert p.stdout.get() == 'TRUE'
    assert p.state        == ru.RUNNING

    t_1 = time.time()

    assert p.stdout.get() is None
    assert p.state        == ru.DONE

    t_2 = time.time()

    assert t_1 - t_0 < 0.1
    assert t_2 - t_0 > 1.0


# ------------------------------------------------------------------------------
#
def test_get_env_ns():

    os.environ['RADICAL_UTILS_LOG_LVL'] = 'DEBUG'
    os.environ['RADICAL_LOG_TGT']       = '/dev/null'

    for ns in ['radical.utils.test', 'radical.utils']:

        assert ru.get_env_ns('LOG_LVL', ns) == 'DEBUG'
        assert ru.get_env_ns('log.tgt', ns) == '/dev/null'
        assert ru.get_env_ns('LOG.TGT', ns) == '/dev/null'
        assert ru.get_env_ns('LOG_TGT', ns) == '/dev/null'
        assert ru.get_env_ns('TGT_LOG', ns) is None


# ------------------------------------------------------------------------------
#
def test_expand_env():

    noenv = {'BIZ' : 'biz'}
    env   = {'BAR' : 'bar'}

    os.environ['BAR'] = 'bar'
    os.environ['BIZ'] = 'biz'

    bar = os.environ.get('BAR')
    biz = os.environ.get('BIZ')

    tc = {'${BAR}'             : [bar,                  # os.environ
                                  'bar',                # env
                                  None],                # noenv
          'foo_${BAR}_baz'     : ['foo_%s_baz' % bar,
                                  'foo_bar_baz',
                                  'foo__baz'   ],
          'foo_${BAR:buz}_baz' : ['foo_%s_baz' % bar,
                                  'foo_bar_baz',
                                  'foo_buz_baz'],
          'foo_${BAR:$BIZ}_baz': ['foo_%s_baz' % bar,
                                  'foo_bar_baz',
                                  'foo_%s_baz' % biz],
         }

    # test string expansion (and also create list and dict for other tests
    l = list()
    d = dict()
    i = 0
    for k,v in tc.items():
        assert ru.expand_env(k       ) == v[0]
        assert ru.expand_env(k,   env) == v[1]
        assert ru.expand_env(k, noenv) == v[2]
        l.append(k)
        d[i] = k
        i   += 1

    # test list expansion
    l0 = copy.deepcopy(l)
    l1 = copy.deepcopy(l)
    l2 = copy.deepcopy(l)

    ru.expand_env(l0)
    ru.expand_env(l1, env)
    ru.expand_env(l2, noenv)

    for i,v in enumerate(l):
        assert l0[i] == tc[v][0]
        assert l1[i] == tc[v][1]
        assert l2[i] == tc[v][2]

    # test dict expansion
    d0 = copy.deepcopy(d)
    d1 = copy.deepcopy(d)
    d2 = copy.deepcopy(d)

    ru.expand_env(d0)
    ru.expand_env(d1, env)
    ru.expand_env(d2, noenv)

    for k,v in d0.items(): assert v == tc[d[k]][0]
    for k,v in d1.items(): assert v == tc[d[k]][1]
    for k,v in d2.items(): assert v == tc[d[k]][2]

    # test `ignore_missing` flag
    env = {'BAR' : 'bar'}
    src = 'foo${FIZ}.baz'
    tgt = 'foo.baz'
    assert ru.expand_env(src, env                     ) == tgt
    assert ru.expand_env(src, env, ignore_missing=True) == tgt

    with pytest.raises(ValueError):
        ru.expand_env(src, env, ignore_missing=False)


# ------------------------------------------------------------------------------
#
def test_script_2_func():

    # create a temp script to convert and run
    [tmpfile, tmpname] = tempfile.mkstemp()
    os.write(tmpfile, ru.as_bytes("""#!/usr/bin/env python3

BUZ = 'buz'

def get_buz():
    return BUZ

if __name__ == '__main__':
    import os,sys
    print('hello')
    sys.stderr.write('world')
    os.system('echo "%%s %%s %%s OK" > %s.out' %% (sys.argv[1], sys.argv[2],
                                                   get_buz()))
    if sys.argv[2] == 'exit':
        exit(2)
    raise ValueError('oops')

""" % tmpname))

    # create a method handle from the tmp script, and call it
    func = ru.script_2_func(tmpname)

    out, err, ret, ec = func('foo bar'.split())
    assert out == 'hello\n'
    assert err == 'world'
    assert ret == 'oops'
    assert ec  == 1

    with open(tmpname + '.out', 'r') as fin:
        data = fin.read()
    assert data.endswith('foo bar buz OK\n'), tmpname

    os.unlink(tmpname + '.out')

    out, err, ret, ec = func('foo', 'exit')
    assert out == 'hello\n'
    assert err == 'world'
    assert ret == 'SystemExit'
    assert ec  == 2

    with open(tmpname + '.out', 'r') as fin:
        data = fin.read()
    assert data.endswith('foo exit buz OK\n'), tmpname

    os.unlink(tmpname)
    os.unlink(tmpname + '.out')


# ------------------------------------------------------------------------------
#
def test_base():

    base = ru.get_base('foo')
    assert base, base
    assert base[0] == '/', base
    base  = base.rstrip('/')
    elems = base.split('/')
    assert elems[-1] == '.foo', elems

    base = ru.get_base(ns='foo', module='foo.bar')
    assert base, base
    assert base[0] == '/', base
    base  = base.rstrip('/')
    elems = base.split('/')
    assert elems[-2] == '.foo', elems
    assert elems[-1] == 'bar', elems

    os.environ['FOO_BASE'] = '/tmp/bar/buz'
    base = ru.get_base('foo')
    assert base, base
    assert base[0] == '/', base
    base  = base.rstrip('/')
    assert base == '/tmp/bar/buz/.foo', base


# ------------------------------------------------------------------------------
#
def test_ru_open():

    test_str = 'TEST encoding'
    _, fpath = tempfile.mkstemp()

    with ru.ru_open(fpath, 'w') as fd:
        assert fd.encoding == 'utf8'
        fd.write(test_str)

    with open(fpath, encoding='utf8') as fd:
        assert fd.read() == test_str

    try   : os.remove(fpath)
    except: pass


# ------------------------------------------------------------------------------
#
def test_find_port():


    s1 = None
    s2 = None
    try:
        p1 = ru.find_port()
        assert p1 > 0

        s1 = socket.socket(socket.AF_INET, socket.SOCK_STREAM)
        s1.bind(('', p1))

        p2 = ru.find_port()
        assert p2 > p1

        with pytest.raises(socket.error):
            s2 = socket.socket(socket.AF_INET, socket.SOCK_STREAM)
            s2.bind(('', p2 - 1))

    finally:
        if s1: s1.close()
        if s2: s2.close()


# ------------------------------------------------------------------------------
# run tests if called directly
if __name__ == "__main__":

  # test_import_file()
  # test_round_to_base()
  # test_round_upper_bound()
  # test_sh_callout()
    test_sh_callout_async()
<<<<<<< HEAD
  # test_get_env_ns()
  # test_expand_env()
  # test_script_2_func()
  # test_base()
  # test_ru_open()
=======
    test_get_env_ns()
    test_expand_env()
    test_script_2_func()
    test_base()
    test_ru_open()
    test_find_port()
>>>>>>> 53b6316f


# ------------------------------------------------------------------------------
<|MERGE_RESOLUTION|>--- conflicted
+++ resolved
@@ -325,25 +325,17 @@
 # run tests if called directly
 if __name__ == "__main__":
 
-  # test_import_file()
-  # test_round_to_base()
-  # test_round_upper_bound()
-  # test_sh_callout()
+    test_import_file()
+    test_round_to_base()
+    test_round_upper_bound()
+    test_sh_callout()
     test_sh_callout_async()
-<<<<<<< HEAD
-  # test_get_env_ns()
-  # test_expand_env()
-  # test_script_2_func()
-  # test_base()
-  # test_ru_open()
-=======
     test_get_env_ns()
     test_expand_env()
     test_script_2_func()
     test_base()
     test_ru_open()
     test_find_port()
->>>>>>> 53b6316f
-
-
-# ------------------------------------------------------------------------------
+
+
+# ------------------------------------------------------------------------------

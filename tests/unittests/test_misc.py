--- conflicted
+++ resolved
@@ -84,41 +84,22 @@
 def test_sh_callout_async():
 
 
-<<<<<<< HEAD
     import time
     t_0 = time.time()
     p   = ru.sh_callout_async('echo TRUE && sleep 1', shell=True, stdout=True)
 
-    assert(p.stdout.get() == 'TRUE')
-    assert(p.state        == ru.RUNNING)
+    assert p.stdout.get() == 'TRUE'
+    assert p.state        == ru.RUNNING
 
     t_1 = time.time()
 
-    assert(p.stdout.get() is None)
-    assert(p.state        == ru.DONE)
+    assert p.stdout.get() is None
+    assert p.state        == ru.DONE
 
     t_2 = time.time()
 
-    assert(t_1 - t_0 < 0.1)
-    assert(t_2 - t_0 > 1.0)
-=======
-#     import t ime
-#     t_0 = time.time()
-#     p   = ru.sh_callout_async('echo TRUE && sleep 1', shell=True, stdout=True)
-#
-#     assert p.stdout.get() == 'TRUE'
-#     assert p.state        == ru.RUNNING
-#
-#     t_1 = time.time()
-#
-#     assert p.stdout.get() is None
-#     assert p.state        == ru.DONE
-#
-#     t_2 = time.time()
-#
-#     assert t_1 - t_0 < 0.1
-#     assert t_2 - t_0 > 1.0
->>>>>>> b76ca347
+    assert t_1 - t_0 < 0.1
+    assert t_2 - t_0 > 1.0
 
 
 # ------------------------------------------------------------------------------

#!/usr/bin/env python

__author__    = 'Radical.Utils Development Team (Andre Merzky, Ole Weidner)'
__copyright__ = 'Copyright 2013, RADICAL@Rutgers'
__license__   = 'MIT'

import radical.utils as ru


# ------------------------------------------------------------------------------
<<<<<<< HEAD
class _Test (metaclass=ru.Singleton) :
    """
    singleton helper class
    """
=======
#
class _Test (metaclass=ru.Singleton) :
    '''
    singleton helper class
    '''
>>>>>>> 989abe6b


# ------------------------------------------------------------------------------
#
def test_singleton () :
    '''
    test if singleton instances are identical
    '''

    t1 = _Test ()
    t2 = _Test ()

    assert (t1 == t2), '%s != %s' % (t1, t2)


# ------------------------------------------------------------------------------
# run tests if called directly
if __name__ == '__main__':

    test_singleton ()


# ------------------------------------------------------------------------------
<|MERGE_RESOLUTION|>--- conflicted
+++ resolved
@@ -8,18 +8,11 @@
 
 
 # ------------------------------------------------------------------------------
-<<<<<<< HEAD
-class _Test (metaclass=ru.Singleton) :
-    """
-    singleton helper class
-    """
-=======
 #
 class _Test (metaclass=ru.Singleton) :
     '''
     singleton helper class
     '''
->>>>>>> 989abe6b
 
 
 # ------------------------------------------------------------------------------

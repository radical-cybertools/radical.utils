--- conflicted
+++ resolved
@@ -38,13 +38,8 @@
     # --------------------------------------------------------------------------
     t = Test()
 
-<<<<<<< HEAD
-    assert (t['val']       == 1       )
-    assert (list(t.keys()) == ['val'] )
-=======
     assert (t['val']      == 1)
     assert (set(t.keys()) == set(['val']))
->>>>>>> 989abe6b
 
     assert ('val'       in t)
     assert ('test1' not in t)
@@ -57,18 +52,6 @@
     assert ('test1'     in t)
     assert ('test2'     in t)
 
-<<<<<<< HEAD
-    assert (t['val']              == 1       )
-    assert (t['test1']            == 'test'  )
-    assert (t['test2']            == ['test'])
-    assert (list(t.keys()).sort() == ['val', 'test1', 'test2'].sort()), "%s" % str(list(t.keys()))
-
-    del t['test1']
-
-    assert (t['val']        == 1       )
-    assert (t['test2']      == ['test'])
-    assert (list(t.keys()).sort() == ['val', 'test2'].sort()), "%s" % str(list(t.keys()))
-=======
     assert (t['val']      == 1       )
     assert (t['test1']    == 'test'  )
     assert (t['test2']    == ['test'])
@@ -79,7 +62,6 @@
     assert (t['val']      == 1       )
     assert (t['test2']    == ['test'])
     assert (set(t.keys()) == set(['val', 'test2']))
->>>>>>> 989abe6b
 
     assert ('val'       in t)
     assert ('test1' not in t)
@@ -106,12 +88,8 @@
 
     ru.dict_merge(dict_1, dict_2, policy='preserve')
 
-<<<<<<< HEAD
-    assert (list(dict_1.keys())  == ['key_shared', 'key_orig_1', 'key_orig_2'])
-=======
     assert (set(dict_1.keys())   == set(['key_shared', 'key_orig_1',
                                                        'key_orig_2']))
->>>>>>> 989abe6b
     assert (dict_1['key_shared'] == 'val_shared_1')
     assert (dict_1['key_orig_1'] == 'val_orig_1')
     assert (dict_1['key_orig_2'] == 'val_orig_2')
@@ -119,12 +97,8 @@
 
     ru.dict_merge(dict_1, dict_2, policy='overwrite')
 
-<<<<<<< HEAD
-    assert (list(dict_1.keys())  == ['key_shared', 'key_orig_1', 'key_orig_2'])
-=======
     assert (set(dict_1.keys())   == set(['key_shared', 'key_orig_1',
                                                        'key_orig_2']))
->>>>>>> 989abe6b
     assert (dict_1['key_shared'] == 'val_shared_2')
     assert (dict_1['key_orig_1'] == 'val_orig_1')
     assert (dict_1['key_orig_2'] == 'val_orig_2')
@@ -144,15 +118,9 @@
 
     ru.dict_stringexpand(target, source)
 
-<<<<<<< HEAD
-    assert (list(target.keys()) == ['workdir', 'resource'])
-    assert (target['workdir']   == '/home/peer_gynt/work/')
-    assert (target['resource']  == 'ssh://localhost/')
-=======
     assert (set(target.keys()) == set(['workdir', 'resource']))
     assert (target['workdir']  == '/home/peer_gynt/work/')
     assert (target['resource'] == 'ssh://localhost/')
->>>>>>> 989abe6b
 
 
 # ------------------------------------------------------------------------------

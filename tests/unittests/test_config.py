--- conflicted
+++ resolved
@@ -5,26 +5,12 @@
 
 
 import os
-<<<<<<< HEAD
-import pytest
-
-import radical.utils.config as ruc
-
-
-# ------------------------------------------------------------------------------
-def test_config (tmpdir) :
-    """ Test if configuration location is picked up from env """
-
-    tmp = '%s/radical.util.cfg' % tmpdir
-    os.environ ['RADICAL_UTILS_CONFIG'] = tmp
-=======
 import radical.utils as ru
 
 
 # ------------------------------------------------------------------------------
 #
 def test_config():
->>>>>>> 12ac887a
 
     path = '%s/data/resource_*' % os.path.abspath(os.path.dirname(__file__))
 
@@ -39,14 +25,11 @@
     assert(None     is cfg2.query('yale.grace.no_launch_method'))
 
 
-<<<<<<< HEAD
-=======
 # ------------------------------------------------------------------------------
 #
 if __name__ == '__main__':
 
     test_config()
 
->>>>>>> 12ac887a
 
 # ------------------------------------------------------------------------------

#!/usr/bin/env python

__author__    = "Radical.Utils Development Team"
__copyright__ = "Copyright 2016, RADICAL@Rutgers"
__license__   = "MIT"


'''
Unit tests for ru.Heartbeat()
'''

import os
import sys
import time

import multiprocessing as mp

import radical.utils   as ru


# ------------------------------------------------------------------------------
#
def test_hb_default():
    '''
    spawn a process with HB and expect it to live for `tout` seconds.  If it
    dies before, it will return a non-zero exit code.  If it stays alive longer
    than 6 seconds, we consider this an error.
    '''

    dur  = 3.0
    ival = 0.1
    tout = 0.3

    # --------------------------------------------------------------------------
    def get_counter():
        cnt = 0

        def count(test=False):
            nonlocal cnt
            if not test:
                cnt += 1
            return cnt
        return count

    # --------------------------------------------------------------------------
    def proc():

        cb = get_counter()

        def term_cb(uid):

            now = time.time()
            assert now >= t0 + dur, '%.1f > %.1f + %.1f' % (now, t0, dur)

            cnt_tgt = dur / ival
            cnt_chk = cb(test=True)
            assert cnt_tgt * 0.8 < cnt_chk < cnt_tgt * 1.2, [cnt_tgt, cnt_chk]

        hb = ru.Heartbeat('foo', timeout=tout, interval=ival,
                                 beat_cb=cb, term_cb=term_cb)
        t0 = time.time()

        hb.start()

        while time.time() < t0 + dur:
            hb.beat()

        while True:
            time.sleep(0.1)
    # --------------------------------------------------------------------------

    p = None
    try:
        p = mp.Process(target=proc)
        p.start()

        # proc should still be alive after 2 seconds
        time.sleep(2)
        assert p.is_alive()

        # but it should have a zero exit value after 2 more seconds
        time.sleep(2)
        assert not p.is_alive()
        assert p.exitcode

    finally:
        try   : os.kill(p.pid, 9)
        except: pass


# ------------------------------------------------------------------------------
#
def test_hb_uid():
    '''
    Use two different uids for heartbeats, and let only one
    time out.
    '''

    # --------------------------------------------------------------------------
    def proc():

<<<<<<< HEAD
        hb = ru.Heartbeat('test', timeout=0.2, interval=0.01)
=======
        start = time.time()
        print('proc start: %.2f' % (time.time() - start))

        hb = ru.Heartbeat('test', timeout=0.1, interval=0.01)
>>>>>>> dd54e293
        t0 = time.time()

        hb.start()

        try:
            while True:
                if   time.time() < t0 + 3: hb.beat()
                elif time.time() < t0 + 5: hb.beat()
                else: break
                time.sleep(0.1)

            while True:
                time.sleep(0.1)

        finally:
            if time.time() > t0 + 3.2:
                sys.exit(-1)
    # --------------------------------------------------------------------------

    p = None
    try:
        p = mp.Process(target=proc)
        p.start()

        # proc should still be alive after 2 seconds
        time.sleep(2)
        assert p.is_alive()

        # but it should have a zero exit value after 2 more seconds
        time.sleep(3)
        assert not p.is_alive()
        assert p.exitcode

    finally:
        try   : os.kill(p.pid, 9)
        except: pass


# ------------------------------------------------------------------------------
# run tests if called directly
if __name__ == "__main__":

  # test_hb_default()
    test_hb_uid()


# ------------------------------------------------------------------------------
<|MERGE_RESOLUTION|>--- conflicted
+++ resolved
@@ -99,14 +99,7 @@
     # --------------------------------------------------------------------------
     def proc():
 
-<<<<<<< HEAD
         hb = ru.Heartbeat('test', timeout=0.2, interval=0.01)
-=======
-        start = time.time()
-        print('proc start: %.2f' % (time.time() - start))
-
-        hb = ru.Heartbeat('test', timeout=0.1, interval=0.01)
->>>>>>> dd54e293
         t0 = time.time()
 
         hb.start()
